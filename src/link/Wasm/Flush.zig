//! Temporary, dynamically allocated structures used only during flush.
//! Could be constructed fresh each time, or kept around between updates to reduce heap allocations.

const Flush = @This();
const Wasm = @import("../Wasm.zig");
const Object = @import("Object.zig");
const Zcu = @import("../../Zcu.zig");
const Alignment = Wasm.Alignment;
const String = Wasm.String;
const Relocation = Wasm.Relocation;
const InternPool = @import("../../InternPool.zig");
const Mir = @import("../../arch/wasm/Mir.zig");

const build_options = @import("build_options");

const std = @import("std");
const Allocator = std.mem.Allocator;
const mem = std.mem;
const log = std.log.scoped(.link);
const assert = std.debug.assert;
const Writer = std.io.Writer;

/// Ordered list of data segments that will appear in the final binary.
/// When sorted, to-be-merged segments will be made adjacent.
/// Values are virtual address.
data_segments: std.AutoArrayHashMapUnmanaged(Wasm.DataSegmentId, u32) = .empty,
/// Each time a `data_segment` offset equals zero it indicates a new group, and
/// the next element in this array will contain the total merged segment size.
/// Value is the virtual memory address of the end of the segment.
data_segment_groups: std.ArrayListUnmanaged(DataSegmentGroup) = .empty,

binary_bytes: std.ArrayListUnmanaged(u8) = .empty,
missing_exports: std.AutoArrayHashMapUnmanaged(String, void) = .empty,
function_imports: std.AutoArrayHashMapUnmanaged(String, Wasm.FunctionImportId) = .empty,
global_imports: std.AutoArrayHashMapUnmanaged(String, Wasm.GlobalImportId) = .empty,
data_imports: std.AutoArrayHashMapUnmanaged(String, Wasm.DataImportId) = .empty,

indirect_function_table: std.AutoArrayHashMapUnmanaged(Wasm.OutputFunctionIndex, void) = .empty,

/// A subset of the full interned function type list created only during flush.
func_types: std.AutoArrayHashMapUnmanaged(Wasm.FunctionType.Index, void) = .empty,

/// For debug purposes only.
memory_layout_finished: bool = false,

/// Index into `func_types`.
pub const FuncTypeIndex = enum(u32) {
    _,

    pub fn fromTypeIndex(i: Wasm.FunctionType.Index, f: *const Flush) FuncTypeIndex {
        return @enumFromInt(f.func_types.getIndex(i).?);
    }
};

/// Index into `indirect_function_table`.
const IndirectFunctionTableIndex = enum(u32) {
    _,

    fn fromObjectFunctionHandlingWeak(wasm: *const Wasm, index: Wasm.ObjectFunctionIndex) IndirectFunctionTableIndex {
        return fromOutputFunctionIndex(&wasm.flush_buffer, .fromObjectFunctionHandlingWeak(wasm, index));
    }

    fn fromSymbolName(wasm: *const Wasm, name: String) IndirectFunctionTableIndex {
        return fromOutputFunctionIndex(&wasm.flush_buffer, .fromSymbolName(wasm, name));
    }

    fn fromOutputFunctionIndex(f: *const Flush, i: Wasm.OutputFunctionIndex) IndirectFunctionTableIndex {
        return @enumFromInt(f.indirect_function_table.getIndex(i).?);
    }

    fn fromZcuIndirectFunctionSetIndex(i: Wasm.ZcuIndirectFunctionSetIndex) IndirectFunctionTableIndex {
        // These are the same since those are added to the table first.
        return @enumFromInt(@intFromEnum(i));
    }

    fn toAbi(i: IndirectFunctionTableIndex) u32 {
        return @intFromEnum(i) + 1;
    }
};

const DataSegmentGroup = struct {
    first_segment: Wasm.DataSegmentId,
    end_addr: u32,
};

pub fn clear(f: *Flush) void {
    f.data_segments.clearRetainingCapacity();
    f.data_segment_groups.clearRetainingCapacity();
    f.binary_bytes.clearRetainingCapacity();
    f.indirect_function_table.clearRetainingCapacity();
    f.func_types.clearRetainingCapacity();
    f.memory_layout_finished = false;
}

pub fn deinit(f: *Flush, gpa: Allocator) void {
    f.data_segments.deinit(gpa);
    f.data_segment_groups.deinit(gpa);
    f.binary_bytes.deinit(gpa);
    f.missing_exports.deinit(gpa);
    f.function_imports.deinit(gpa);
    f.global_imports.deinit(gpa);
    f.data_imports.deinit(gpa);
    f.indirect_function_table.deinit(gpa);
    f.func_types.deinit(gpa);
    f.* = undefined;
}

pub fn finish(f: *Flush, wasm: *Wasm) !void {
    const comp = wasm.base.comp;
    const shared_memory = comp.config.shared_memory;
    const diags = &comp.link_diags;
    const gpa = comp.gpa;
    const import_memory = comp.config.import_memory;
    const export_memory = comp.config.export_memory;
    const target = &comp.root_mod.resolved_target.result;
    const is64 = switch (target.cpu.arch) {
        .wasm32 => false,
        .wasm64 => true,
        else => unreachable,
    };
    const is_obj = comp.config.output_mode == .Obj;
    const allow_undefined = is_obj or wasm.import_symbols;

    const entry_name = if (wasm.entry_resolution.isNavOrUnresolved(wasm)) wasm.entry_name else .none;

    if (comp.zcu) |zcu| {
        const ip: *const InternPool = &zcu.intern_pool; // No mutations allowed!

        // Detect any intrinsics that were called; they need to have dependencies on the symbols marked.
        // Likewise detect `@tagName` calls so those functions can be included in the output and synthesized.
        for (wasm.mir_instructions.items(.tag), wasm.mir_instructions.items(.data)) |tag, *data| switch (tag) {
            .call_intrinsic => {
                const symbol_name = try wasm.internString(@tagName(data.intrinsic));
                const i: Wasm.FunctionImport.Index = @enumFromInt(wasm.object_function_imports.getIndex(symbol_name) orelse {
                    return diags.fail("missing compiler runtime intrinsic '{s}' (undefined linker symbol)", .{
                        @tagName(data.intrinsic),
                    });
                });
                try wasm.markFunctionImport(symbol_name, i.value(wasm), i);
            },
            .call_tag_name => {
                assert(ip.indexToKey(data.ip_index) == .enum_type);
                const gop = try wasm.zcu_funcs.getOrPut(gpa, data.ip_index);
                if (!gop.found_existing) {
                    wasm.tag_name_table_ref_count += 1;
                    const int_tag_ty = Zcu.Type.fromInterned(data.ip_index).intTagType(zcu);
                    gop.value_ptr.* = .{ .tag_name = .{
                        .symbol_name = try wasm.internStringFmt("__zig_tag_name_{d}", .{@intFromEnum(data.ip_index)}),
                        .type_index = try wasm.internFunctionType(.Unspecified, &.{int_tag_ty.ip_index}, .slice_const_u8_sentinel_0, target),
                        .table_index = @intCast(wasm.tag_name_offs.items.len),
                    } };
                    try wasm.functions.put(gpa, .fromZcuFunc(wasm, @enumFromInt(gop.index)), {});
                    const tag_names = ip.loadEnumType(data.ip_index).names;
                    for (tag_names.get(ip)) |tag_name| {
                        const slice = tag_name.toSlice(ip);
                        try wasm.tag_name_offs.append(gpa, @intCast(wasm.tag_name_bytes.items.len));
                        try wasm.tag_name_bytes.appendSlice(gpa, slice[0 .. slice.len + 1]);
                    }
                }
            },
            else => continue,
        };

        {
            var i = wasm.function_imports_len_prelink;
            while (i < f.function_imports.entries.len) {
                const symbol_name = f.function_imports.keys()[i];
                if (wasm.object_function_imports.getIndex(symbol_name)) |import_index_usize| {
                    const import_index: Wasm.FunctionImport.Index = @enumFromInt(import_index_usize);
                    try wasm.markFunctionImport(symbol_name, import_index.value(wasm), import_index);
                    f.function_imports.swapRemoveAt(i);
                    continue;
                }
                i += 1;
            }
        }

        {
            var i = wasm.data_imports_len_prelink;
            while (i < f.data_imports.entries.len) {
                const symbol_name = f.data_imports.keys()[i];
                if (wasm.object_data_imports.getIndex(symbol_name)) |import_index_usize| {
                    const import_index: Wasm.ObjectDataImport.Index = @enumFromInt(import_index_usize);
                    try wasm.markDataImport(symbol_name, import_index.value(wasm), import_index);
                    f.data_imports.swapRemoveAt(i);
                    continue;
                }
                i += 1;
            }
        }

        if (wasm.error_name_table_ref_count > 0) {
            // Ensure Zcu error name structures are populated.
            const full_error_names = ip.global_error_set.getNamesFromMainThread();
            try wasm.error_name_offs.ensureTotalCapacity(gpa, full_error_names.len + 1);
            if (wasm.error_name_offs.items.len == 0) {
                // Dummy entry at index 0 to avoid a sub instruction at `@errorName` sites.
                wasm.error_name_offs.appendAssumeCapacity(0);
            }
            const new_error_names = full_error_names[wasm.error_name_offs.items.len - 1 ..];
            for (new_error_names) |error_name| {
                wasm.error_name_offs.appendAssumeCapacity(@intCast(wasm.error_name_bytes.items.len));
                const s: [:0]const u8 = error_name.toSlice(ip);
                try wasm.error_name_bytes.appendSlice(gpa, s[0 .. s.len + 1]);
            }
        }

        for (wasm.nav_exports.keys(), wasm.nav_exports.values()) |*nav_export, export_index| {
            if (ip.isFunctionType(ip.getNav(nav_export.nav_index).typeOf(ip))) {
                log.debug("flush export '{s}' nav={d}", .{ nav_export.name.slice(wasm), nav_export.nav_index });
                const function_index = Wasm.FunctionIndex.fromIpNav(wasm, nav_export.nav_index).?;
                const explicit = f.missing_exports.swapRemove(nav_export.name);
                const is_hidden = !explicit and switch (export_index.ptr(zcu).opts.visibility) {
                    .hidden => true,
                    .default, .protected => false,
                };
                if (is_hidden) {
                    try wasm.hidden_function_exports.put(gpa, nav_export.name, function_index);
                } else {
                    try wasm.function_exports.put(gpa, nav_export.name, function_index);
                }
                _ = f.function_imports.swapRemove(nav_export.name);

                if (nav_export.name.toOptional() == entry_name)
                    wasm.entry_resolution = .fromIpNav(wasm, nav_export.nav_index);
            } else {
                // This is a data export because Zcu currently has no way to
                // export wasm globals.
                _ = f.missing_exports.swapRemove(nav_export.name);
                _ = f.data_imports.swapRemove(nav_export.name);
                if (!is_obj) {
                    diags.addError("unable to export data symbol '{s}'; not emitting a relocatable", .{
                        nav_export.name.slice(wasm),
                    });
                }
            }
        }

        for (f.missing_exports.keys()) |exp_name| {
            diags.addError("manually specified export name '{s}' undefined", .{exp_name.slice(wasm)});
        }
    }

    if (entry_name.unwrap()) |name| {
        if (wasm.entry_resolution == .unresolved) {
            var err = try diags.addErrorWithNotes(1);
            try err.addMsg("entry symbol '{s}' missing", .{name.slice(wasm)});
            err.addNote("'-fno-entry' suppresses this error", .{});
        }
    }

    if (!allow_undefined) {
        for (f.function_imports.keys(), f.function_imports.values()) |name, function_import_id| {
            if (function_import_id.undefinedAllowed(wasm)) continue;
            const src_loc = function_import_id.sourceLocation(wasm);
            src_loc.addError(wasm, "undefined function: {s}", .{name.slice(wasm)});
        }
        for (f.global_imports.keys(), f.global_imports.values()) |name, global_import_id| {
            const src_loc = global_import_id.sourceLocation(wasm);
            src_loc.addError(wasm, "undefined global: {s}", .{name.slice(wasm)});
        }
        for (wasm.table_imports.keys(), wasm.table_imports.values()) |name, table_import_id| {
            const src_loc = table_import_id.value(wasm).source_location;
            src_loc.addError(wasm, "undefined table: {s}", .{name.slice(wasm)});
        }
        for (f.data_imports.keys(), f.data_imports.values()) |name, data_import_id| {
            const src_loc = data_import_id.sourceLocation(wasm);
            src_loc.addError(wasm, "undefined data: {s}", .{name.slice(wasm)});
        }
    }

    if (diags.hasErrors()) return error.LinkFailure;

    // Merge indirect function tables.
    try f.indirect_function_table.ensureUnusedCapacity(gpa, wasm.zcu_indirect_function_set.entries.len +
        wasm.object_indirect_function_import_set.entries.len + wasm.object_indirect_function_set.entries.len);
    // This one goes first so the indexes can be stable for MIR lowering.
    for (wasm.zcu_indirect_function_set.keys()) |nav_index|
        f.indirect_function_table.putAssumeCapacity(.fromIpNav(wasm, nav_index), {});
    for (wasm.object_indirect_function_import_set.keys()) |symbol_name|
        f.indirect_function_table.putAssumeCapacity(.fromSymbolName(wasm, symbol_name), {});
    for (wasm.object_indirect_function_set.keys()) |object_function_index|
        f.indirect_function_table.putAssumeCapacity(.fromObjectFunction(wasm, object_function_index), {});

    if (wasm.object_init_funcs.items.len > 0) {
        // Zig has no constructors so these are only for object file inputs.
        mem.sortUnstable(Wasm.InitFunc, wasm.object_init_funcs.items, {}, Wasm.InitFunc.lessThan);
        try wasm.functions.put(gpa, .__wasm_call_ctors, {});
    }

    // Merge and order the data segments. Depends on garbage collection so that
    // unused segments can be omitted.
    try f.data_segments.ensureUnusedCapacity(gpa, wasm.data_segments.entries.len +
        wasm.uavs_obj.entries.len + wasm.navs_obj.entries.len +
        wasm.uavs_exe.entries.len + wasm.navs_exe.entries.len + 4);
    if (is_obj) assert(wasm.uavs_exe.entries.len == 0);
    if (is_obj) assert(wasm.navs_exe.entries.len == 0);
    if (!is_obj) assert(wasm.uavs_obj.entries.len == 0);
    if (!is_obj) assert(wasm.navs_obj.entries.len == 0);
    for (0..wasm.uavs_obj.entries.len) |uavs_index| f.data_segments.putAssumeCapacityNoClobber(.pack(wasm, .{
        .uav_obj = @enumFromInt(uavs_index),
    }), @as(u32, undefined));
    for (0..wasm.navs_obj.entries.len) |navs_index| f.data_segments.putAssumeCapacityNoClobber(.pack(wasm, .{
        .nav_obj = @enumFromInt(navs_index),
    }), @as(u32, undefined));
    for (0..wasm.uavs_exe.entries.len) |uavs_index| f.data_segments.putAssumeCapacityNoClobber(.pack(wasm, .{
        .uav_exe = @enumFromInt(uavs_index),
    }), @as(u32, undefined));
    for (0..wasm.navs_exe.entries.len) |navs_index| f.data_segments.putAssumeCapacityNoClobber(.pack(wasm, .{
        .nav_exe = @enumFromInt(navs_index),
    }), @as(u32, undefined));
    if (wasm.error_name_table_ref_count > 0) {
        f.data_segments.putAssumeCapacity(.__zig_error_names, @as(u32, undefined));
        f.data_segments.putAssumeCapacity(.__zig_error_name_table, @as(u32, undefined));
    }
    if (wasm.tag_name_table_ref_count > 0) {
        f.data_segments.putAssumeCapacity(.__zig_tag_names, @as(u32, undefined));
        f.data_segments.putAssumeCapacity(.__zig_tag_name_table, @as(u32, undefined));
    }
    for (wasm.data_segments.keys()) |data_id| f.data_segments.putAssumeCapacity(data_id, @as(u32, undefined));

    try wasm.functions.ensureUnusedCapacity(gpa, 3);

    // Passive segments are used to avoid memory being reinitialized on each
    // thread's instantiation. These passive segments are initialized and
    // dropped in __wasm_init_memory, which is registered as the start function
    // We also initialize bss segments (using memory.fill) as part of this
    // function.
    if (wasm.any_passive_inits) {
        try wasm.addFunction(.__wasm_init_memory, &.{}, &.{});
    }

    try wasm.tables.ensureUnusedCapacity(gpa, 1);

    if (f.indirect_function_table.entries.len > 0) {
        wasm.tables.putAssumeCapacity(.__indirect_function_table, {});
    }

    // Sort order:
    // 0. Segment category (tls, data, zero)
    // 1. Segment name prefix
    // 2. Segment alignment
    // 3. Reference count, descending (optimize for LEB encoding)
    // 4. Segment name suffix
    // 5. Segment ID interpreted as an integer (for determinism)
    //
    // TLS segments are intended to be merged with each other, and segments
    // with a common prefix name are intended to be merged with each other.
    // Sorting ensures the segments intended to be merged will be adjacent.
    //
    // Each Zcu Nav and Cau has an independent data segment ID in this logic.
    // For the purposes of sorting, they are implicitly all named ".data".
    const Sort = struct {
        wasm: *const Wasm,
        segments: []const Wasm.DataSegmentId,
        pub fn lessThan(ctx: @This(), lhs: usize, rhs: usize) bool {
            const lhs_segment = ctx.segments[lhs];
            const rhs_segment = ctx.segments[rhs];
            const lhs_category = @intFromEnum(lhs_segment.category(ctx.wasm));
            const rhs_category = @intFromEnum(rhs_segment.category(ctx.wasm));
            switch (std.math.order(lhs_category, rhs_category)) {
                .lt => return true,
                .gt => return false,
                .eq => {},
            }
            const lhs_segment_name = lhs_segment.name(ctx.wasm);
            const rhs_segment_name = rhs_segment.name(ctx.wasm);
            const lhs_prefix, const lhs_suffix = splitSegmentName(lhs_segment_name);
            const rhs_prefix, const rhs_suffix = splitSegmentName(rhs_segment_name);
            switch (mem.order(u8, lhs_prefix, rhs_prefix)) {
                .lt => return true,
                .gt => return false,
                .eq => {},
            }
            const lhs_alignment = lhs_segment.alignment(ctx.wasm);
            const rhs_alignment = rhs_segment.alignment(ctx.wasm);
            switch (lhs_alignment.order(rhs_alignment)) {
                .lt => return false,
                .gt => return true,
                .eq => {},
            }
            switch (std.math.order(lhs_segment.refCount(ctx.wasm), rhs_segment.refCount(ctx.wasm))) {
                .lt => return false,
                .gt => return true,
                .eq => {},
            }
            switch (mem.order(u8, lhs_suffix, rhs_suffix)) {
                .lt => return true,
                .gt => return false,
                .eq => {},
            }
            return @intFromEnum(lhs_segment) < @intFromEnum(rhs_segment);
        }
    };
    f.data_segments.sortUnstable(@as(Sort, .{
        .wasm = wasm,
        .segments = f.data_segments.keys(),
    }));

    const page_size = std.wasm.page_size; // 64kb
    const stack_alignment: Alignment = .@"16"; // wasm's stack alignment as specified by tool-convention
    const heap_alignment: Alignment = .@"16"; // wasm's heap alignment as specified by tool-convention
    const pointer_alignment: Alignment = .@"4";
    // Always place the stack at the start by default unless the user specified the global-base flag.
    const place_stack_first, var memory_ptr: u64 = if (wasm.global_base) |base| .{ false, base } else .{ true, 0 };

    var virtual_addrs: VirtualAddrs = .{
        .stack_pointer = undefined,
        .heap_base = undefined,
        .heap_end = undefined,
        .tls_base = null,
        .tls_align = .none,
        .tls_size = null,
        .init_memory_flag = null,
    };

    if (place_stack_first and !is_obj) {
        memory_ptr = stack_alignment.forward(memory_ptr);
        memory_ptr += wasm.base.stack_size;
        virtual_addrs.stack_pointer = @intCast(memory_ptr);
    }

    const segment_ids = f.data_segments.keys();
    const segment_vaddrs = f.data_segments.values();
    assert(f.data_segment_groups.items.len == 0);
    const data_vaddr: u32 = @intCast(memory_ptr);
    if (segment_ids.len > 0) {
        var seen_tls: enum { before, during, after } = .before;
        var category: Wasm.DataSegmentId.Category = undefined;
        var first_segment: Wasm.DataSegmentId = segment_ids[0];
        for (segment_ids, segment_vaddrs, 0..) |segment_id, *segment_vaddr, i| {
            const alignment = segment_id.alignment(wasm);
            category = segment_id.category(wasm);
            const start_addr = alignment.forward(memory_ptr);

            const want_new_segment = b: {
                if (is_obj) break :b false;
                switch (seen_tls) {
                    .before => switch (category) {
                        .tls => {
                            virtual_addrs.tls_base = if (shared_memory) 0 else @intCast(start_addr);
                            virtual_addrs.tls_align = alignment;
                            seen_tls = .during;
                            break :b f.data_segment_groups.items.len > 0;
                        },
                        else => {},
                    },
                    .during => switch (category) {
                        .tls => {
                            virtual_addrs.tls_align = virtual_addrs.tls_align.maxStrict(alignment);
                            virtual_addrs.tls_size = @intCast(memory_ptr - virtual_addrs.tls_base.?);
                            break :b false;
                        },
                        else => {
                            seen_tls = .after;
                            break :b true;
                        },
                    },
                    .after => {},
                }
                break :b i >= 1 and !wantSegmentMerge(wasm, segment_ids[i - 1], segment_id, category);
            };
            if (want_new_segment) {
                log.debug("new segment group at 0x{x} {} {s} {}", .{ start_addr, segment_id, segment_id.name(wasm), category });
                try f.data_segment_groups.append(gpa, .{
                    .end_addr = @intCast(memory_ptr),
                    .first_segment = first_segment,
                });
                first_segment = segment_id;
            }

            const size = segment_id.size(wasm);
            segment_vaddr.* = @intCast(start_addr);
            log.debug("0x{x} {d} {s}", .{ start_addr, @intFromEnum(segment_id), segment_id.name(wasm) });
            memory_ptr = start_addr + size;
        }
        if (category != .zero) try f.data_segment_groups.append(gpa, .{
            .first_segment = first_segment,
            .end_addr = @intCast(memory_ptr),
        });
        if (category == .tls and seen_tls == .during) {
            virtual_addrs.tls_size = @intCast(memory_ptr - virtual_addrs.tls_base.?);
        }
    }

    if (shared_memory and wasm.any_passive_inits) {
        memory_ptr = pointer_alignment.forward(memory_ptr);
        virtual_addrs.init_memory_flag = @intCast(memory_ptr);
        memory_ptr += 4;
    }

    if (!place_stack_first and !is_obj) {
        memory_ptr = stack_alignment.forward(memory_ptr);
        memory_ptr += wasm.base.stack_size;
        virtual_addrs.stack_pointer = @intCast(memory_ptr);
    }

    memory_ptr = heap_alignment.forward(memory_ptr);
    virtual_addrs.heap_base = @intCast(memory_ptr);

    if (wasm.initial_memory) |initial_memory| {
        if (!mem.isAlignedGeneric(u64, initial_memory, page_size)) {
            diags.addError("initial memory value {d} is not {d}-byte aligned", .{ initial_memory, page_size });
        }
        if (memory_ptr > initial_memory) {
            diags.addError("initial memory value {d} insufficient; minimum {d}", .{ initial_memory, memory_ptr });
        }
        if (initial_memory > std.math.maxInt(u32)) {
            diags.addError("initial memory value {d} exceeds 32-bit address space", .{initial_memory});
        }
        if (diags.hasErrors()) return error.LinkFailure;
        memory_ptr = initial_memory;
    } else {
        memory_ptr = mem.alignForward(u64, memory_ptr, std.wasm.page_size);
    }
    virtual_addrs.heap_end = @intCast(memory_ptr);

    // In case we do not import memory, but define it ourselves, set the
    // minimum amount of pages on the memory section.
    wasm.memories.limits.min = @intCast(memory_ptr / page_size);
    log.debug("total memory pages: {d}", .{wasm.memories.limits.min});

    if (wasm.max_memory) |max_memory| {
        if (!mem.isAlignedGeneric(u64, max_memory, page_size)) {
            diags.addError("maximum memory value {d} is not {d}-byte aligned", .{ max_memory, page_size });
        }
        if (memory_ptr > max_memory) {
            diags.addError("maximum memory value {d} insufficient; minimum {d}", .{ max_memory, memory_ptr });
        }
        if (max_memory > std.math.maxInt(u32)) {
            diags.addError("maximum memory value {d} exceeds 32-bit address space", .{max_memory});
        }
        if (diags.hasErrors()) return error.LinkFailure;
        wasm.memories.limits.max = @intCast(max_memory / page_size);
        wasm.memories.limits.flags.has_max = true;
        if (shared_memory) wasm.memories.limits.flags.is_shared = true;
        log.debug("maximum memory pages: {d}", .{wasm.memories.limits.max});
    }
    f.memory_layout_finished = true;

    // When we have TLS GOT entries and shared memory is enabled, we must
    // perform runtime relocations or else we don't create the function.
    if (shared_memory and virtual_addrs.tls_base != null) {
        // This logic that checks `any_tls_relocs` is missing the part where it
        // also notices threadlocal globals from Zcu code.
        if (wasm.any_tls_relocs) try wasm.addFunction(.__wasm_apply_global_tls_relocs, &.{}, &.{});
        try wasm.addFunction(.__wasm_init_tls, &.{.i32}, &.{});
        try wasm.globals.ensureUnusedCapacity(gpa, 3);
        wasm.globals.putAssumeCapacity(.__tls_base, {});
        wasm.globals.putAssumeCapacity(.__tls_size, {});
        wasm.globals.putAssumeCapacity(.__tls_align, {});
    }

    var section_index: u32 = 0;
    // Index of the code section. Used to tell relocation table where the section lives.
    var code_section_index: ?u32 = null;
    // Index of the data section. Used to tell relocation table where the section lives.
    var data_section_index: ?u32 = null;

    assert(f.binary_bytes.items.len == 0);
    var aw: std.io.Writer.Allocating = .fromArrayList(gpa, &f.binary_bytes);
    defer f.binary_bytes = aw.toArrayList();
    const w = &aw.interface;

    try w.writeAll(&std.wasm.magic ++ &std.wasm.version);

    // Type section.
    for (f.function_imports.values()) |id| {
        try f.func_types.put(gpa, id.functionType(wasm), {});
    }
    for (wasm.functions.keys()) |function| {
        try f.func_types.put(gpa, function.typeIndex(wasm), {});
    }
    if (f.func_types.entries.len != 0) {
        const header_offset = try reserveVecSectionHeader(w);
        for (f.func_types.keys()) |func_type_index| {
            const func_type = func_type_index.ptr(wasm);
            try w.writeLeb128(std.wasm.function_type);
            const params = func_type.params.slice(wasm);
            try w.writeLeb128(params.len);
            for (params) |param_ty| try w.writeLeb128(@intFromEnum(param_ty));
            const returns = func_type.returns.slice(wasm);
            try w.writeLeb128(returns.len);
            for (returns) |ret_ty| try w.writeLeb128(@intFromEnum(ret_ty));
        }
        replaceVecSectionHeader(&aw, header_offset, .type, @intCast(f.func_types.entries.len));
        section_index += 1;
    }

    if (!is_obj) {
        // TODO: sort function_imports by ref count descending for optimal LEB encodings
        // TODO: sort   global_imports by ref count descending for optimal LEB encodings
        // TODO: sort output functions by ref count descending for optimal LEB encodings
    }

    // Import section
    {
        var total_imports: usize = 0;
        const header_offset = try reserveVecSectionHeader(w);

        for (f.function_imports.values()) |id| {
            const module_name = id.moduleName(wasm).slice(wasm).?;
            try w.writeLeb128(module_name.len);
            try w.writeAll(module_name);

            const name = id.importName(wasm).slice(wasm);
            try w.writeLeb128(name.len);
            try w.writeAll(name);

            try w.writeByte(@intFromEnum(std.wasm.ExternalKind.function));
            const type_index: FuncTypeIndex = .fromTypeIndex(id.functionType(wasm), f);
            try w.writeLeb128(@intFromEnum(type_index));
        }
        total_imports += f.function_imports.entries.len;

        for (wasm.table_imports.values()) |id| {
            const table_import = id.value(wasm);
            const module_name = table_import.module_name.slice(wasm);
            try w.writeLeb128(module_name.len);
            try w.writeAll(module_name);

            const name = table_import.name.slice(wasm);
            try w.writeLeb128(name.len);
            try w.writeAll(name);

            try w.writeByte(@intFromEnum(std.wasm.ExternalKind.table));
            try w.writeLeb128(@intFromEnum(@as(std.wasm.RefType, table_import.flags.ref_type.to())));
            try emitLimits(w, table_import.limits());
        }
        total_imports += wasm.table_imports.entries.len;

        if (import_memory) {
            const name = if (is_obj) wasm.preloaded_strings.__linear_memory else wasm.preloaded_strings.memory;
            try emitMemoryImport(wasm, w, name, &.{
                // TODO the import_memory option needs to specify from which module
                .module_name = wasm.object_host_name.unwrap().?,
                .limits_min = wasm.memories.limits.min,
                .limits_max = wasm.memories.limits.max,
                .limits_has_max = wasm.memories.limits.flags.has_max,
                .limits_is_shared = wasm.memories.limits.flags.is_shared,
                .source_location = .none,
            });
            total_imports += 1;
        }

        for (f.global_imports.values()) |id| {
            const module_name = id.moduleName(wasm).slice(wasm).?;
            try w.writeLeb128(module_name.len);
            try w.writeAll(module_name);

            const name = id.importName(wasm).slice(wasm);
            try w.writeLeb128(name.len);
            try w.writeAll(name);

            try w.writeByte(@intFromEnum(std.wasm.ExternalKind.global));
            const global_type = id.globalType(wasm);
            try w.writeLeb128(@intFromEnum(global_type.valtype));
            try w.writeByte(@intFromBool(global_type.mutable));
        }
        total_imports += f.global_imports.entries.len;

        if (total_imports > 0) {
            replaceVecSectionHeader(&aw, header_offset, .import, @intCast(total_imports));
            section_index += 1;
        } else {
            aw.shrinkRetainingCapacity(header_offset);
        }
    }

    // Function section
    if (wasm.functions.count() != 0) {
        const header_offset = try reserveVecSectionHeader(w);
        for (wasm.functions.keys()) |function| {
            const index: FuncTypeIndex = .fromTypeIndex(function.typeIndex(wasm), f);
            try w.writeLeb128(@intFromEnum(index));
        }

        replaceVecSectionHeader(&aw, header_offset, .function, @intCast(wasm.functions.count()));
        section_index += 1;
    }

    // Table section
    if (wasm.tables.entries.len > 0) {
        const header_offset = try reserveVecSectionHeader(w);

        for (wasm.tables.keys()) |table| {
            try w.writeLeb128(@intFromEnum(table.refType(wasm)));
            try emitLimits(w, table.limits(wasm));
        }

        replaceVecSectionHeader(&aw, header_offset, .table, @intCast(wasm.tables.entries.len));
        section_index += 1;
    }

    // Memory section. wasm currently only supports 1 linear memory segment.
    if (!import_memory) {
        const header_offset = try reserveVecSectionHeader(w);
        try emitLimits(w, wasm.memories.limits);
        replaceVecSectionHeader(&aw, header_offset, .memory, 1);
        section_index += 1;
    }

    // Global section.
    const globals_len: u32 = @intCast(wasm.globals.entries.len);
    if (globals_len > 0) {
        const header_offset = try reserveVecSectionHeader(w);

        for (wasm.globals.keys()) |global_resolution| {
            switch (global_resolution.unpack(wasm)) {
                .unresolved => unreachable,
                .__heap_base => try appendGlobal(w, false, virtual_addrs.heap_base),
                .__heap_end => try appendGlobal(w, false, virtual_addrs.heap_end),
                .__stack_pointer => try appendGlobal(w, true, virtual_addrs.stack_pointer),
                .__tls_align => try appendGlobal(w, false, @intCast(virtual_addrs.tls_align.toByteUnits().?)),
                .__tls_base => try appendGlobal(w, true, virtual_addrs.tls_base.?),
                .__tls_size => try appendGlobal(w, false, virtual_addrs.tls_size.?),
                .object_global => |i| {
                    const global = i.ptr(wasm);
                    try w.writeAll(&.{
                        @intFromEnum(@as(std.wasm.Valtype, global.flags.global_type.valtype.to())),
                        @intFromBool(global.flags.global_type.mutable),
                    });
                    try emitExpr(wasm, w, global.expr);
                },
                .nav_exe => unreachable, // Zig source code currently cannot represent this.
                .nav_obj => unreachable, // Zig source code currently cannot represent this.
            }
        }

        replaceVecSectionHeader(&aw, header_offset, .global, globals_len);
        section_index += 1;
    }

    // Export section
    {
        const header_offset = try reserveVecSectionHeader(w);
        var exports_len: usize = 0;

        for (wasm.function_exports.keys(), wasm.function_exports.values()) |exp_name, function_index| {
            const name = exp_name.slice(wasm);
            try w.writeLeb128(name.len);
            try w.writeAll(name);
            try w.writeByte(@intFromEnum(std.wasm.ExternalKind.function));
            const func_index = Wasm.OutputFunctionIndex.fromFunctionIndex(wasm, function_index);
            try w.writeLeb128(@intFromEnum(func_index));
        }
        exports_len += wasm.function_exports.entries.len;

        if (wasm.export_table and f.indirect_function_table.entries.len > 0) {
            const name = "__indirect_function_table";
            const index: u32 = @intCast(wasm.tables.getIndex(.__indirect_function_table).?);
            try w.writeLeb128(name.len);
            try w.writeAll(name);
            try w.writeByte(@intFromEnum(std.wasm.ExternalKind.table));
            try w.writeLeb128(index);
            exports_len += 1;
        }

        if (export_memory) {
            const name = "memory";
            try w.writeLeb128(name.len);
            try w.writeAll(name);
            try w.writeByte(@intFromEnum(std.wasm.ExternalKind.memory));
            try w.writeUleb128(0);
            exports_len += 1;
        }

        for (wasm.global_exports.items) |exp| {
            const name = exp.name.slice(wasm);
            try w.writeLeb128(name.len);
            try w.writeAll(name);
            try w.writeByte(@intFromEnum(std.wasm.ExternalKind.global));
            try w.writeLeb128(@intFromEnum(exp.global_index));
        }
        exports_len += wasm.global_exports.items.len;

        if (exports_len > 0) {
            replaceVecSectionHeader(&aw, header_offset, .@"export", @intCast(exports_len));
            section_index += 1;
        } else {
            aw.shrinkRetainingCapacity(header_offset);
        }
    }

    // start section
    if (wasm.functions.getIndex(.__wasm_init_memory)) |func_index| {
        try emitStartSection(&aw, .fromFunctionIndex(wasm, @enumFromInt(func_index)));
    } else if (Wasm.OutputFunctionIndex.fromResolution(wasm, wasm.entry_resolution)) |func_index| {
        try emitStartSection(&aw, func_index);
    }

    // element section
    if (f.indirect_function_table.entries.len > 0) {
        const header_offset = try reserveVecSectionHeader(w);

        // indirect function table elements
        const table_index: u32 = @intCast(wasm.tables.getIndex(.__indirect_function_table).?);
        // passive with implicit 0-index table or set table index manually
        const flags: u32 = if (table_index == 0) 0x0 else 0x02;
        try w.writeLeb128(flags);
        if (flags == 0x02) try w.writeLeb128(table_index);
        // We start at index 1, so unresolved function pointers are invalid
        try emitInit(w, .{ .i32_const = 1 });
        if (flags == 0x02) try w.writeUleb128(0); // represents funcref
        try w.writeLeb128(f.indirect_function_table.entries.len);
        for (f.indirect_function_table.keys()) |func_index| try w.writeLeb128(@intFromEnum(func_index));

        replaceVecSectionHeader(&aw, header_offset, .element, 1);
        section_index += 1;
    }

    // When the shared-memory option is enabled, we *must* emit the 'data count' section.
    if (f.data_segment_groups.items.len > 0) {
        const header_offset = try reserveVecSectionHeader(w);
        replaceVecSectionHeader(&aw, header_offset, .data_count, @intCast(f.data_segment_groups.items.len));
    }

    // Code section.
    if (wasm.functions.count() != 0) {
        const header_offset = try reserveVecSectionHeader(w);

        for (wasm.functions.keys()) |resolution| switch (resolution.unpack(wasm)) {
            .unresolved => unreachable,
            .__wasm_apply_global_tls_relocs => @panic("TODO lower __wasm_apply_global_tls_relocs"),
            .__wasm_call_ctors => {
                const code_start = try reserveSizeHeader(w);
                defer replaceSizeHeader(&aw, code_start);
                try emitCallCtorsFunction(wasm, w);
            },
            .__wasm_init_memory => {
                const code_start = try reserveSizeHeader(w);
                defer replaceSizeHeader(&aw, code_start);
                try emitInitMemoryFunction(wasm, w, &virtual_addrs);
            },
            .__wasm_init_tls => {
                const code_start = try reserveSizeHeader(w);
                defer replaceSizeHeader(&aw, code_start);
                try emitInitTlsFunction(wasm, w);
            },
            .object_function => |i| {
                const ptr = i.ptr(wasm);
                const code = ptr.code.slice(wasm);
                try w.writeLeb128(code.len);
                const code_start = w.count;
                try w.writeAll(code);
                if (!is_obj) applyRelocs(aw.getWritten()[code_start..], ptr.offset, ptr.relocations(wasm), wasm);
            },
            .zcu_func => |i| {
                const code_start = try reserveSizeHeader(w);
                defer replaceSizeHeader(&aw, code_start);

                log.debug("lowering function code for '{s}'", .{resolution.name(wasm).?});

                const zcu = comp.zcu.?;
                const ip = &zcu.intern_pool;
                const ip_index = i.key(wasm).*;
                switch (ip.indexToKey(ip_index)) {
                    .enum_type => {
                        try emitTagNameFunction(wasm, w, f.data_segments.get(.__zig_tag_name_table).?, i.value(wasm).tag_name.table_index, ip_index);
                    },
                    else => {
                        const func = i.value(wasm).function;
                        const mir: Mir = .{
                            .instructions = wasm.mir_instructions.slice().subslice(func.instructions_off, func.instructions_len),
                            .extra = wasm.mir_extra.items[func.extra_off..][0..func.extra_len],
                            .locals = wasm.mir_locals.items[func.locals_off..][0..func.locals_len],
                            .prologue = func.prologue,
                            // These fields are unused by `lower`.
                            .uavs = undefined,
                            .indirect_function_set = undefined,
                            .func_tys = undefined,
                            .error_name_table_ref_count = undefined,
                        };
                        try mir.lower(wasm, w);
                    },
                }
            },
        };

        replaceVecSectionHeader(&aw, header_offset, .code, @intCast(wasm.functions.entries.len));
        code_section_index = section_index;
        section_index += 1;
    }

    if (!is_obj) {
        for (wasm.uav_fixups.items) |uav_fixup| {
            const ds_id: Wasm.DataSegmentId = .pack(wasm, .{ .uav_exe = uav_fixup.uavs_exe_index });
            const vaddr = f.data_segments.get(ds_id).? + uav_fixup.addend;
            if (!is64) {
                mem.writeInt(u32, wasm.string_bytes.items[uav_fixup.offset..][0..4], vaddr, .little);
            } else {
                mem.writeInt(u64, wasm.string_bytes.items[uav_fixup.offset..][0..8], vaddr, .little);
            }
        }
        for (wasm.nav_fixups.items) |nav_fixup| {
            const ds_id: Wasm.DataSegmentId = .pack(wasm, .{ .nav_exe = nav_fixup.navs_exe_index });
            const vaddr = f.data_segments.get(ds_id).? + nav_fixup.addend;
            if (!is64) {
                mem.writeInt(u32, wasm.string_bytes.items[nav_fixup.offset..][0..4], vaddr, .little);
            } else {
                mem.writeInt(u64, wasm.string_bytes.items[nav_fixup.offset..][0..8], vaddr, .little);
            }
        }
        for (wasm.func_table_fixups.items) |fixup| {
            const table_index: IndirectFunctionTableIndex = .fromZcuIndirectFunctionSetIndex(fixup.table_index);
            if (!is64) {
                mem.writeInt(u32, wasm.string_bytes.items[fixup.offset..][0..4], table_index.toAbi(), .little);
            } else {
                mem.writeInt(u64, wasm.string_bytes.items[fixup.offset..][0..8], table_index.toAbi(), .little);
            }
        }
    }

    // Data section.
    if (f.data_segment_groups.items.len != 0) {
        const header_offset = try reserveVecSectionHeader(w);

        var group_index: u32 = 0;
        var segment_offset: u32 = 0;
        var group_start_addr: u32 = data_vaddr;
        var group_end_addr = f.data_segment_groups.items[group_index].end_addr;
        for (segment_ids, segment_vaddrs) |segment_id, segment_vaddr| {
            if (segment_vaddr >= group_end_addr) {
                try w.splatByteAll(0, group_end_addr - group_start_addr - segment_offset);
                group_index += 1;
                if (group_index >= f.data_segment_groups.items.len) {
                    // All remaining segments are zero.
                    break;
                }
                group_start_addr = group_end_addr;
                group_end_addr = f.data_segment_groups.items[group_index].end_addr;
                segment_offset = 0;
            }
            if (segment_offset == 0) {
                const group_size = group_end_addr - group_start_addr;
                log.debug("emit data section group, {d} bytes", .{group_size});
                const flags: Object.DataSegmentFlags = if (segment_id.isPassive(wasm)) .passive else .active;
                try w.writeLeb128(@intFromEnum(flags));
                // Passive segments are initialized at runtime.
                if (flags != .passive) try emitInit(w, .{ .i32_const = @as(i32, @bitCast(group_start_addr)) });
                try w.writeLeb128(group_size);
            }
            if (segment_id.isEmpty(wasm)) {
                // It counted for virtual memory but it does not go into the binary.
                continue;
            }

            // Padding for alignment.
            const needed_offset = segment_vaddr - group_start_addr;
            try w.splatByteAll(0, needed_offset - segment_offset);
            segment_offset = needed_offset;

            const code_start = w.count;
            append: {
                const code = switch (segment_id.unpack(wasm)) {
                    .__heap_base => {
                        try w.writeInt(u32, virtual_addrs.heap_base, .little);
                        break :append;
                    },
                    .__heap_end => {
                        try w.writeInt(u32, virtual_addrs.heap_end, .little);
                        break :append;
                    },
                    .__zig_error_names => {
                        try w.writeAll(wasm.error_name_bytes.items);
                        break :append;
                    },
                    .__zig_error_name_table => {
                        if (is_obj) @panic("TODO error name table reloc");
                        const base = f.data_segments.get(.__zig_error_names).?;
                        if (!is64) {
                            try emitTagNameTable(w, wasm.error_name_offs.items, wasm.error_name_bytes.items, base, u32);
                        } else {
                            try emitTagNameTable(w, wasm.error_name_offs.items, wasm.error_name_bytes.items, base, u64);
                        }
                        break :append;
                    },
                    .__zig_tag_names => {
                        try w.writeAll(wasm.tag_name_bytes.items);
                        break :append;
                    },
                    .__zig_tag_name_table => {
                        if (is_obj) @panic("TODO tag name table reloc");
                        const base = f.data_segments.get(.__zig_tag_names).?;
                        if (!is64) {
                            try emitTagNameTable(w, wasm.tag_name_offs.items, wasm.tag_name_bytes.items, base, u32);
                        } else {
                            try emitTagNameTable(w, wasm.tag_name_offs.items, wasm.tag_name_bytes.items, base, u64);
                        }
                        break :append;
                    },
                    .object => |i| {
                        const ptr = i.ptr(wasm);
                        try w.writeAll(ptr.payload.slice(wasm));
                        if (!is_obj) applyRelocs(aw.getWritten()[code_start..], ptr.offset, ptr.relocations(wasm), wasm);
                        break :append;
                    },
                    inline .uav_exe, .uav_obj, .nav_exe, .nav_obj => |i| i.value(wasm).code,
                };
                try w.writeAll(code.slice(wasm));
            }
            segment_offset += @intCast(w.count - code_start);
        }

        replaceVecSectionHeader(&aw, header_offset, .data, @intCast(f.data_segment_groups.items.len));
        data_section_index = section_index;
        section_index += 1;
    }

    if (is_obj) {
        @panic("TODO emit link section for object file and emit modified relocations");
    } else if (comp.config.debug_format != .strip) {
        try emitNameSection(wasm, &aw, f.data_segment_groups.items);
    }

    if (comp.config.debug_format != .strip) {
        // The build id must be computed on the main sections only,
        // so we have to do it now, before the debug sections.
        switch (wasm.base.build_id) {
            .none => {},
            .fast => {
                var id: [16]u8 = undefined;
                std.crypto.hash.sha3.TurboShake128(null).hash(w.getWritten(), &id, .{});
                var uuid: [36]u8 = undefined;
                _ = try std.fmt.bufPrint(&uuid, "{x}-{x}-{x}-{x}-{x}", .{
                    id[0..4], id[4..6], id[6..8], id[8..10], id[10..],
                });
                try emitBuildIdSection(&aw, &uuid);
            },
            .hexstring => |hs| {
                var buffer: [32 * 2]u8 = undefined;
                const str = std.fmt.bufPrint(&buffer, "{x}", .{hs.toSlice()}) catch unreachable;
<<<<<<< HEAD
                try emitBuildIdSection(&aw, str);
=======
                try emitBuildIdSection(gpa, binary_bytes, str);
>>>>>>> 43fba5ea
            },
            else => |mode| {
                var err = try diags.addErrorWithNotes(0);
                try err.addMsg("build-id '{s}' is not supported for WebAssembly", .{@tagName(mode)});
            },
        }

        var debug_bytes = std.ArrayList(u8).init(gpa);
        defer debug_bytes.deinit();

        try emitProducerSection(&aw);
        try emitFeaturesSection(&aw, target);
    }

    // Finally, write the entire binary into the file.
    const file = wasm.base.file.?;
    const contents = aw.getWritten();
    try file.setEndPos(contents.len);
    try file.pwriteAll(contents, 0);
}

const VirtualAddrs = struct {
    stack_pointer: u32,
    heap_base: u32,
    heap_end: u32,
    tls_base: ?u32,
    tls_align: Alignment,
    tls_size: ?u32,
    init_memory_flag: ?u32,
};

fn emitNameSection(
    wasm: *Wasm,
    aw: *std.io.Writer.Allocating,
    data_segment_groups: []const DataSegmentGroup,
) !void {
    const f = &wasm.flush_buffer;
    const w = &aw.interface;
    const header_offset = try reserveSectionHeader(w);
    defer replaceSectionHeader(aw, header_offset, @intFromEnum(std.wasm.Section.custom));

    const section_name = "name";
    try w.writeLeb128(section_name.len);
    try w.writeAll(section_name);

    {
        const sub_header_offset = try reserveSectionHeader(w);
        defer replaceSectionHeader(aw, sub_header_offset, @intFromEnum(std.wasm.NameSubsection.function));

        try w.writeLeb128(f.function_imports.entries.len + wasm.functions.entries.len);
        for (f.function_imports.keys(), 0..) |name_index, function_index| {
            const name = name_index.slice(wasm);
            try w.writeLeb128(function_index);
            try w.writeLeb128(name.len);
            try w.writeAll(name);
        }
        for (wasm.functions.keys(), f.function_imports.entries.len..) |resolution, function_index| {
            const name = resolution.name(wasm).?;
            try w.writeLeb128(function_index);
            try w.writeLeb128(name.len);
            try w.writeAll(name);
        }
    }

    {
        const sub_header_offset = try reserveSectionHeader(w);
        defer replaceSectionHeader(aw, sub_header_offset, @intFromEnum(std.wasm.NameSubsection.global));

        try w.writeLeb128(f.global_imports.entries.len + wasm.globals.entries.len);
        for (f.global_imports.keys(), 0..) |name_index, global_index| {
            const name = name_index.slice(wasm);
            try w.writeLeb128(global_index);
            try w.writeLeb128(name.len);
            try w.writeAll(name);
        }
        for (wasm.globals.keys(), f.global_imports.entries.len..) |resolution, global_index| {
            const name = resolution.name(wasm).?;
            try w.writeLeb128(global_index);
            try w.writeLeb128(name.len);
            try w.writeAll(name);
        }
    }

    {
        const sub_header_offset = try reserveSectionHeader(w);
        defer replaceSectionHeader(aw, sub_header_offset, @intFromEnum(std.wasm.NameSubsection.data_segment));

        try w.writeLeb128(data_segment_groups.len);
        for (data_segment_groups, 0..) |group, group_index| {
            const name, _ = splitSegmentName(group.first_segment.name(wasm));
            try w.writeLeb128(group_index);
            try w.writeLeb128(name.len);
            try w.writeAll(name);
        }
    }
}

fn emitFeaturesSection(aw: *std.io.Writer.Allocating, target: *const std.Target) Allocator.Error!void {
    const feature_count = target.cpu.features.count();
    if (feature_count == 0) return;

    const w = &aw.interface;
    const header_offset = try reserveSectionHeader(w);
    defer replaceSectionHeader(aw, header_offset, @intFromEnum(std.wasm.Section.custom));

    const section_name = "target_features";
    try w.writeLeb128(section_name.len);
    try w.writeAll(section_name);

    try w.writeLeb128(feature_count);
    var safety_count = feature_count;
    for (target.cpu.arch.allFeaturesList(), 0..) |*feature, i| {
        if (!target.cpu.has(.wasm, @as(std.Target.wasm.Feature, @enumFromInt(i)))) continue;
        safety_count -= 1;

        try w.writeUleb128('+');
        // Depends on llvm_name for the hyphenated version that matches wasm tooling conventions.
        const name = feature.llvm_name.?;
        try w.writeLeb128(name.len);
        try w.writeAll(name);
    }
    assert(safety_count == 0);
}

fn emitBuildIdSection(aw: *std.io.Writer.Allocating, build_id: []const u8) !void {
    const w = &aw.interface;
    const header_offset = try reserveSectionHeader(w);
    defer replaceSectionHeader(aw, header_offset, @intFromEnum(std.wasm.Section.custom));

    const section_name = "build_id";
    try w.writeLeb128(section_name.len);
    try w.writeAll(section_name);

    try w.writeUleb128(1);
    try w.writeLeb128(build_id.len);
    try w.writeAll(build_id);
}

fn emitProducerSection(aw: *std.io.Writer.Allocating) !void {
    const w = &aw.interface;
    const header_offset = try reserveSectionHeader(w);
    defer replaceSectionHeader(aw, header_offset, @intFromEnum(std.wasm.Section.custom));

    const section_name = "producers";
    try w.writeLeb128(section_name.len);
    try w.writeAll(section_name);

    try w.writeUleb128(2); // 2 fields: language + processed-by
    {
        const field_name = "language";
        try w.writeLeb128(field_name.len);
        try w.writeAll(field_name);

        // field_value_count (TODO: Parse object files for producer sections to detect their language)
        try w.writeUleb128(1);

        // versioned name
        {
            const field_value = "Zig";
            try w.writeLeb128(field_value.len);
            try w.writeAll(field_value);

            try w.writeLeb128(build_options.version.len);
            try w.writeAll(build_options.version);
        }
    }
    {
        const field_name = "processed-by";
        try w.writeLeb128(field_name.len);
        try w.writeAll(field_name);

        // field_value_count (TODO: Parse object files for producer sections to detect other used tools)
        try w.writeUleb128(1);

        // versioned name
        {
            const field_value = "Zig";
            try w.writeLeb128(field_value.len);
            try w.writeAll(field_value);

            try w.writeLeb128(build_options.version.len);
            try w.writeAll(build_options.version);
        }
    }
}

fn splitSegmentName(name: []const u8) struct { []const u8, []const u8 } {
    const start = @intFromBool(name.len >= 1 and name[0] == '.');
    const pivot = mem.indexOfScalarPos(u8, name, start, '.') orelse name.len;
    return .{ name[0..pivot], name[pivot..] };
}

test splitSegmentName {
    {
        const a, const b = splitSegmentName(".data");
        try std.testing.expectEqualStrings(".data", a);
        try std.testing.expectEqualStrings("", b);
    }
}

fn wantSegmentMerge(
    wasm: *const Wasm,
    a_id: Wasm.DataSegmentId,
    b_id: Wasm.DataSegmentId,
    b_category: Wasm.DataSegmentId.Category,
) bool {
    const a_category = a_id.category(wasm);
    if (a_category != b_category) return false;
    if (a_category == .tls or b_category == .tls) return false;
    if (a_id.isPassive(wasm) != b_id.isPassive(wasm)) return false;
    if (b_category == .zero) return true;
    const a_name = a_id.name(wasm);
    const b_name = b_id.name(wasm);
    const a_prefix, _ = splitSegmentName(a_name);
    const b_prefix, _ = splitSegmentName(b_name);
    return mem.eql(u8, a_prefix, b_prefix);
}

/// section id + fixed leb contents size + fixed leb vector length
const vec_section_header_size = section_header_size + size_header_size;

fn reserveVecSectionHeader(w: *Writer) Writer.Error!u32 {
    const offset = w.count;
    _ = try w.writableSlice(vec_section_header_size);
    return @intCast(offset);
}

fn replaceVecSectionHeader(
    aw: *std.io.Writer.Allocating,
    offset: u32,
    section: std.wasm.Section,
    n_items: u32,
) void {
    const header = aw.getWritten()[offset..][0..vec_section_header_size];
    header[0] = @intFromEnum(section);
    std.leb.writeUnsignedFixed(5, header[1..6], @intCast(aw.interface.count - offset - section_header_size));
    std.leb.writeUnsignedFixed(5, header[6..], n_items);
}

const section_header_size = 1 + size_header_size;

fn reserveSectionHeader(w: *Writer) Writer.Error!u32 {
    const offset = w.count;
    _ = try w.writableSlice(section_header_size);
    return @intCast(offset);
}

fn replaceSectionHeader(aw: *std.io.Writer.Allocating, offset: u32, section: u8) void {
    const header = aw.getWritten()[offset..][0..section_header_size];
    header[0] = section;
    std.leb.writeUnsignedFixed(5, header[1..6], @intCast(aw.interface.count - offset - section_header_size));
}

const size_header_size = 5;

fn reserveSizeHeader(w: *Writer) Writer.Error!u32 {
    const offset = w.count;
    _ = try w.writableSlice(size_header_size);
    return @intCast(offset);
}

fn replaceSizeHeader(aw: *std.io.Writer.Allocating, offset: u32) void {
    const header = aw.getWritten()[offset..][0..size_header_size];
    std.leb.writeUnsignedFixed(5, header[0..5], @intCast(aw.interface.count - offset - size_header_size));
}

fn emitLimits(w: *Writer, limits: std.wasm.Limits) Writer.Error!void {
    try w.writeByte(@bitCast(limits.flags));
    try w.writeLeb128(limits.min);
    if (limits.flags.has_max) try w.writeLeb128(limits.max);
}

fn emitMemoryImport(
    wasm: *Wasm,
    w: *Writer,
    name_index: String,
    memory_import: *const Wasm.MemoryImport,
) Writer.Error!void {
    const module_name = memory_import.module_name.slice(wasm);
    try w.writeLeb128(module_name.len);
    try w.writeAll(module_name);

    const name = name_index.slice(wasm);
    try w.writeLeb128(name.len);
    try w.writeAll(name);

    try w.writeByte(@intFromEnum(std.wasm.ExternalKind.memory));
    try emitLimits(w, memory_import.limits());
}

pub fn emitInit(w: *Writer, init_expr: std.wasm.InitExpression) Writer.Error!void {
    switch (init_expr) {
        inline else => |val, tag| {
            try w.writeByte(@intFromEnum(@field(std.wasm.Opcode, @tagName(tag))));
            switch (@typeInfo(@TypeOf(val))) {
                .int => try w.writeLeb128(val),
                .float => |float| try w.writeInt(
                    @Type(.{ .int = .{ .signedness = .unsigned, .bits = float.bits } }),
                    @bitCast(val),
                    .little,
                ),
                else => comptime unreachable,
            }
        },
    }
    try w.writeByte(@intFromEnum(std.wasm.Opcode.end));
}

pub fn emitExpr(wasm: *const Wasm, w: *Writer, expr: Wasm.Expr) Writer.Error!void {
    const slice = expr.slice(wasm);
    try w.writeAll(slice[0 .. slice.len + 1]); // +1 to include end opcode
}

fn emitSegmentInfo(wasm: *Wasm, aw: *Writer) Writer.Error!void {
    const w = &aw.interface;
    const header_offset = try reserveSectionHeader(w);
    defer replaceSectionHeader(aw, header_offset, @intFromEnum(Wasm.SubsectionType.segment_info));

    try w.writeLeb128(wasm.segment_info.count());
    for (wasm.segment_info.values()) |segment_info| {
        log.debug("Emit segment: {s} align({d}) flags({b})", .{
            segment_info.name,
            segment_info.alignment,
            segment_info.flags,
        });
        try w.writeLeb128(segment_info.name.len);
        try w.writeAll(segment_info.name);
        try w.writeLeb128(segment_info.alignment.toLog2Units());
        try w.writeLeb128(segment_info.flags);
    }
}

fn emitTagNameTable(
    w: *Writer,
    tag_name_offs: []const u32,
    tag_name_bytes: []const u8,
    base: u32,
    comptime Int: type,
) Writer.Error!void {
    for (tag_name_offs) |off| {
        const name_len: u32 = @intCast(mem.indexOfScalar(u8, tag_name_bytes[off..], 0).?);
        try w.writeInt(Int, base + off, .little);
        try w.writeInt(Int, name_len, .little);
    }
}

fn applyRelocs(code: []u8, code_offset: u32, relocs: Wasm.ObjectRelocation.IterableSlice, wasm: *const Wasm) void {
    for (
        relocs.slice.tags(wasm),
        relocs.slice.pointees(wasm),
        relocs.slice.offsets(wasm),
        relocs.slice.addends(wasm),
    ) |tag, pointee, offset, *addend| {
        if (offset >= relocs.end) break;
        const sliced_code = code[offset - code_offset ..];
        switch (tag) {
            .function_index_i32 => reloc_u32_function(sliced_code, .fromObjectFunctionHandlingWeak(wasm, pointee.function)),
            .function_index_leb => reloc_leb_function(sliced_code, .fromObjectFunctionHandlingWeak(wasm, pointee.function)),
            .function_offset_i32 => @panic("TODO this value is not known yet"),
            .function_offset_i64 => @panic("TODO this value is not known yet"),
            .table_index_i32 => reloc_u32_table_index(sliced_code, .fromObjectFunctionHandlingWeak(wasm, pointee.function)),
            .table_index_i64 => reloc_u64_table_index(sliced_code, .fromObjectFunctionHandlingWeak(wasm, pointee.function)),
            .table_index_rel_sleb => @panic("TODO what does this reloc tag mean?"),
            .table_index_rel_sleb64 => @panic("TODO what does this reloc tag mean?"),
            .table_index_sleb => reloc_sleb_table_index(sliced_code, .fromObjectFunctionHandlingWeak(wasm, pointee.function)),
            .table_index_sleb64 => reloc_sleb64_table_index(sliced_code, .fromObjectFunctionHandlingWeak(wasm, pointee.function)),

            .function_import_index_i32 => reloc_u32_function(sliced_code, .fromSymbolName(wasm, pointee.symbol_name)),
            .function_import_index_leb => reloc_leb_function(sliced_code, .fromSymbolName(wasm, pointee.symbol_name)),
            .function_import_offset_i32 => @panic("TODO this value is not known yet"),
            .function_import_offset_i64 => @panic("TODO this value is not known yet"),
            .table_import_index_i32 => reloc_u32_table_index(sliced_code, .fromSymbolName(wasm, pointee.symbol_name)),
            .table_import_index_i64 => reloc_u64_table_index(sliced_code, .fromSymbolName(wasm, pointee.symbol_name)),
            .table_import_index_rel_sleb => @panic("TODO what does this reloc tag mean?"),
            .table_import_index_rel_sleb64 => @panic("TODO what does this reloc tag mean?"),
            .table_import_index_sleb => reloc_sleb_table_index(sliced_code, .fromSymbolName(wasm, pointee.symbol_name)),
            .table_import_index_sleb64 => reloc_sleb64_table_index(sliced_code, .fromSymbolName(wasm, pointee.symbol_name)),

            .global_index_i32 => reloc_u32_global(sliced_code, .fromObjectGlobalHandlingWeak(wasm, pointee.global)),
            .global_index_leb => reloc_leb_global(sliced_code, .fromObjectGlobalHandlingWeak(wasm, pointee.global)),

            .global_import_index_i32 => reloc_u32_global(sliced_code, .fromSymbolName(wasm, pointee.symbol_name)),
            .global_import_index_leb => reloc_leb_global(sliced_code, .fromSymbolName(wasm, pointee.symbol_name)),

            .memory_addr_i32 => reloc_u32_addr(sliced_code, .fromObjectData(wasm, pointee.data, addend.*)),
            .memory_addr_i64 => reloc_u64_addr(sliced_code, .fromObjectData(wasm, pointee.data, addend.*)),
            .memory_addr_leb => reloc_leb_addr(sliced_code, .fromObjectData(wasm, pointee.data, addend.*)),
            .memory_addr_leb64 => reloc_leb64_addr(sliced_code, .fromObjectData(wasm, pointee.data, addend.*)),
            .memory_addr_locrel_i32 => @panic("TODO implement relocation memory_addr_locrel_i32"),
            .memory_addr_rel_sleb => @panic("TODO implement relocation memory_addr_rel_sleb"),
            .memory_addr_rel_sleb64 => @panic("TODO implement relocation memory_addr_rel_sleb64"),
            .memory_addr_sleb => reloc_sleb_addr(sliced_code, .fromObjectData(wasm, pointee.data, addend.*)),
            .memory_addr_sleb64 => reloc_sleb64_addr(sliced_code, .fromObjectData(wasm, pointee.data, addend.*)),
            .memory_addr_tls_sleb => reloc_sleb_addr(sliced_code, .fromObjectData(wasm, pointee.data, addend.*)),
            .memory_addr_tls_sleb64 => reloc_sleb64_addr(sliced_code, .fromObjectData(wasm, pointee.data, addend.*)),

            .memory_addr_import_i32 => reloc_u32_addr(sliced_code, .fromSymbolName(wasm, pointee.symbol_name, addend.*)),
            .memory_addr_import_i64 => reloc_u64_addr(sliced_code, .fromSymbolName(wasm, pointee.symbol_name, addend.*)),
            .memory_addr_import_leb => reloc_leb_addr(sliced_code, .fromSymbolName(wasm, pointee.symbol_name, addend.*)),
            .memory_addr_import_leb64 => reloc_leb64_addr(sliced_code, .fromSymbolName(wasm, pointee.symbol_name, addend.*)),
            .memory_addr_import_locrel_i32 => @panic("TODO implement relocation memory_addr_import_locrel_i32"),
            .memory_addr_import_rel_sleb => @panic("TODO implement relocation memory_addr_import_rel_sleb"),
            .memory_addr_import_rel_sleb64 => @panic("TODO implement memory_addr_import_rel_sleb64"),
            .memory_addr_import_sleb => reloc_sleb_addr(sliced_code, .fromSymbolName(wasm, pointee.symbol_name, addend.*)),
            .memory_addr_import_sleb64 => reloc_sleb64_addr(sliced_code, .fromSymbolName(wasm, pointee.symbol_name, addend.*)),
            .memory_addr_import_tls_sleb => @panic("TODO"),
            .memory_addr_import_tls_sleb64 => @panic("TODO"),

            .section_offset_i32 => @panic("TODO this value is not known yet"),

            .table_number_leb => reloc_leb_table(sliced_code, .fromObjectTable(wasm, pointee.table)),
            .table_import_number_leb => reloc_leb_table(sliced_code, .fromSymbolName(wasm, pointee.symbol_name)),

            .type_index_leb => reloc_leb_type(sliced_code, .fromTypeIndex(pointee.type_index, &wasm.flush_buffer)),
        }
    }
}

fn reloc_u32_table_index(code: []u8, i: IndirectFunctionTableIndex) void {
    mem.writeInt(u32, code[0..4], i.toAbi(), .little);
}

fn reloc_u64_table_index(code: []u8, i: IndirectFunctionTableIndex) void {
    mem.writeInt(u64, code[0..8], i.toAbi(), .little);
}

fn reloc_sleb_table_index(code: []u8, i: IndirectFunctionTableIndex) void {
    std.leb.writeSignedFixed(5, code[0..5], i.toAbi());
}

fn reloc_sleb64_table_index(code: []u8, i: IndirectFunctionTableIndex) void {
    std.leb.writeSignedFixed(11, code[0..11], i.toAbi());
}

fn reloc_u32_function(code: []u8, function: Wasm.OutputFunctionIndex) void {
    mem.writeInt(u32, code[0..4], @intFromEnum(function), .little);
}

fn reloc_leb_function(code: []u8, function: Wasm.OutputFunctionIndex) void {
    std.leb.writeUnsignedFixed(5, code[0..5], @intFromEnum(function));
}

fn reloc_u32_global(code: []u8, global: Wasm.GlobalIndex) void {
    mem.writeInt(u32, code[0..4], @intFromEnum(global), .little);
}

fn reloc_leb_global(code: []u8, global: Wasm.GlobalIndex) void {
    std.leb.writeUnsignedFixed(5, code[0..5], @intFromEnum(global));
}

const RelocAddr = struct {
    addr: u32,

    fn fromObjectData(wasm: *const Wasm, i: Wasm.ObjectData.Index, addend: i32) RelocAddr {
        return fromDataLoc(&wasm.flush_buffer, .fromObjectDataIndex(wasm, i), addend);
    }

    fn fromSymbolName(wasm: *const Wasm, name: String, addend: i32) RelocAddr {
        const flush = &wasm.flush_buffer;
        if (wasm.object_data_imports.getPtr(name)) |import| {
            return fromDataLoc(flush, import.resolution.dataLoc(wasm), addend);
        } else if (wasm.data_imports.get(name)) |id| {
            return fromDataLoc(flush, .fromDataImportId(wasm, id), addend);
        } else {
            unreachable;
        }
    }

    fn fromDataLoc(flush: *const Flush, data_loc: Wasm.DataLoc, addend: i32) RelocAddr {
        const base_addr: i64 = flush.data_segments.get(data_loc.segment).?;
        return .{ .addr = @intCast(base_addr + data_loc.offset + addend) };
    }
};

fn reloc_u32_addr(code: []u8, ra: RelocAddr) void {
    mem.writeInt(u32, code[0..4], ra.addr, .little);
}

fn reloc_u64_addr(code: []u8, ra: RelocAddr) void {
    mem.writeInt(u64, code[0..8], ra.addr, .little);
}

fn reloc_leb_addr(code: []u8, ra: RelocAddr) void {
    std.leb.writeUnsignedFixed(5, code[0..5], ra.addr);
}

fn reloc_leb64_addr(code: []u8, ra: RelocAddr) void {
    std.leb.writeUnsignedFixed(11, code[0..11], ra.addr);
}

fn reloc_sleb_addr(code: []u8, ra: RelocAddr) void {
    std.leb.writeSignedFixed(5, code[0..5], ra.addr);
}

fn reloc_sleb64_addr(code: []u8, ra: RelocAddr) void {
    std.leb.writeSignedFixed(11, code[0..11], ra.addr);
}

fn reloc_leb_table(code: []u8, table: Wasm.TableIndex) void {
    std.leb.writeUnsignedFixed(5, code[0..5], @intFromEnum(table));
}

fn reloc_leb_type(code: []u8, index: FuncTypeIndex) void {
    std.leb.writeUnsignedFixed(5, code[0..5], @intFromEnum(index));
}

fn emitCallCtorsFunction(wasm: *const Wasm, w: *Writer) Writer.Error!void {
    try w.writeUleb128(0); // no locals
    for (wasm.object_init_funcs.items) |init_func| {
        const func = init_func.function_index.ptr(wasm);
        if (!func.object_index.ptr(wasm).is_included) continue;
        const ty = func.type_index.ptr(wasm);
        const n_returns = ty.returns.slice(wasm).len;

        // Call function by its function index
        const call_index: Wasm.OutputFunctionIndex = .fromObjectFunction(wasm, init_func.function_index);
        try w.writeByte(@intFromEnum(std.wasm.Opcode.call));
        try w.writeLeb128(@intFromEnum(call_index));

        // drop all returned values from the stack as __wasm_call_ctors has no return value
        try w.splatByteAll(@intFromEnum(std.wasm.Opcode.drop), n_returns);
    }
    try w.writeByte(@intFromEnum(std.wasm.Opcode.end)); // end function body
}

fn emitInitMemoryFunction(wasm: *const Wasm, w: *Writer, virtual_addrs: *const VirtualAddrs) Writer.Error!void {
    const comp = wasm.base.comp;
    const shared_memory = comp.config.shared_memory;

    // Passive segments are used to avoid memory being reinitialized on each
    // thread's instantiation. These passive segments are initialized and
    // dropped in __wasm_init_memory, which is registered as the start function
    // We also initialize bss segments (using memory.fill) as part of this
    // function.
    assert(wasm.any_passive_inits);

    try w.writeUleb128(0); // no locals

    if (virtual_addrs.init_memory_flag) |flag_address| {
        assert(shared_memory);
        // destination blocks
        // based on values we jump to corresponding label
        try w.writeAll(&.{
            @intFromEnum(std.wasm.Opcode.block), // $drop
            @intFromEnum(std.wasm.BlockType.empty),
            @intFromEnum(std.wasm.Opcode.block), // $wait
            @intFromEnum(std.wasm.BlockType.empty),
            @intFromEnum(std.wasm.Opcode.block), // $init
            @intFromEnum(std.wasm.BlockType.empty),
        });

        // atomically check
        try w.writeByte(@intFromEnum(std.wasm.Opcode.i32_const));
        try w.writeLeb128(@as(i32, @bitCast(flag_address)));
        try w.writeByte(@intFromEnum(std.wasm.Opcode.i32_const));
        try w.writeSleb128(0);
        try w.writeByte(@intFromEnum(std.wasm.Opcode.i32_const));
        try w.writeSleb128(1);
        try w.writeByte(@intFromEnum(std.wasm.Opcode.atomics_prefix));
        try w.writeLeb128(@intFromEnum(std.wasm.AtomicsOpcode.i32_atomic_rmw_cmpxchg));
        try w.writeLeb128(comptime Alignment.@"4".toLog2Units());
        try w.writeUleb128(0); // offset

        // based on the value from the atomic check, jump to the label.
        try w.writeByte(@intFromEnum(std.wasm.Opcode.br_table));
        try w.writeUleb128(3 - 1); // length of the table (we have 3 blocks but because of the mandatory default the length is 2).
        try w.writeUleb128(0); // $init
        try w.writeUleb128(1); // $wait
        try w.writeUleb128(2); // $drop
        try w.writeByte(@intFromEnum(std.wasm.Opcode.end));
    }

    const segment_groups = wasm.flush_buffer.data_segment_groups.items;
    var prev_end: u32 = 0;
    for (segment_groups, 0..) |group, segment_index| {
        defer prev_end = group.end_addr;
        const segment = group.first_segment;
        if (!segment.isPassive(wasm)) continue;

        const start_addr: u32 = @intCast(segment.alignment(wasm).forward(prev_end));
        const segment_size: u32 = group.end_addr - start_addr;

        // For passive BSS segments we can simply issue a memory.fill(0). For
        // non-BSS segments we do a memory.init. Both instructions take as
        // their first argument the destination address.
        try w.writeByte(@intFromEnum(std.wasm.Opcode.i32_const));
        try w.writeLeb128(@as(i32, @bitCast(start_addr)));

        if (shared_memory and segment.isTls(wasm)) {
            // When we initialize the TLS segment we also set the `__tls_base`
            // global.  This allows the runtime to use this static copy of the
            // TLS data for the first/main thread.
            try w.writeByte(@intFromEnum(std.wasm.Opcode.i32_const));
            try w.writeLeb128(@as(i32, @bitCast(start_addr)));
            try w.writeByte(@intFromEnum(std.wasm.Opcode.global_set));
            try w.writeLeb128(virtual_addrs.tls_base.?);
        }

        try w.writeByte(@intFromEnum(std.wasm.Opcode.i32_const));
        try w.writeSleb128(0);
        try w.writeByte(@intFromEnum(std.wasm.Opcode.i32_const));
        try w.writeLeb128(@as(i32, @bitCast(segment_size)));
        try w.writeByte(@intFromEnum(std.wasm.Opcode.misc_prefix));
        if (segment.isBss(wasm)) {
            // fill bss segment with zeroes
            try w.writeLeb128(@intFromEnum(std.wasm.MiscOpcode.memory_fill));
        } else {
            // initialize the segment
            try w.writeLeb128(@intFromEnum(std.wasm.MiscOpcode.memory_init));
            try w.writeLeb128(segment_index);
        }
        try w.writeByte(0); // memory index immediate
    }

    if (virtual_addrs.init_memory_flag) |flag_address| {
        assert(shared_memory);

        // we set the init memory flag to value '2'
        try w.writeByte(@intFromEnum(std.wasm.Opcode.i32_const));
        try w.writeLeb128(@as(i32, @bitCast(flag_address)));
        try w.writeByte(@intFromEnum(std.wasm.Opcode.i32_const));
        try w.writeSleb128(2);
        try w.writeByte(@intFromEnum(std.wasm.Opcode.atomics_prefix));
        try w.writeLeb128(@intFromEnum(std.wasm.AtomicsOpcode.i32_atomic_store));
        try w.writeLeb128(comptime Alignment.@"4".toLog2Units());
        try w.writeUleb128(0); // offset

        // notify any waiters for segment initialization completion
        try w.writeByte(@intFromEnum(std.wasm.Opcode.i32_const));
        try w.writeLeb128(@as(i32, @bitCast(flag_address)));
        try w.writeByte(@intFromEnum(std.wasm.Opcode.i32_const));
        try w.writeSleb128(-1); // number of waiters

        try w.writeByte(@intFromEnum(std.wasm.Opcode.atomics_prefix));
        try w.writeLeb128(@intFromEnum(std.wasm.AtomicsOpcode.memory_atomic_notify));
        try w.writeLeb128(comptime Alignment.@"4".toLog2Units());
        try w.writeUleb128(0); // offset
        try w.writeByte(@intFromEnum(std.wasm.Opcode.drop));

        // branch and drop segments
        try w.writeByte(@intFromEnum(std.wasm.Opcode.br));
        try w.writeUleb128(1);

        // wait for thread to initialize memory segments
        try w.writeByte(@intFromEnum(std.wasm.Opcode.end)); // end $wait
        try w.writeByte(@intFromEnum(std.wasm.Opcode.i32_const));
        try w.writeLeb128(@as(i32, @bitCast(flag_address)));
        try w.writeByte(@intFromEnum(std.wasm.Opcode.i32_const));
        try w.writeSleb128(1); // expected flag value
        try w.writeByte(@intFromEnum(std.wasm.Opcode.i64_const));
        try w.writeSleb128(-1); // timeout
        try w.writeByte(@intFromEnum(std.wasm.Opcode.atomics_prefix));
        try w.writeByte(@intFromEnum(std.wasm.AtomicsOpcode.memory_atomic_wait32));
        try w.writeLeb128(comptime Alignment.@"4".toLog2Units());
        try w.writeUleb128(0); // offset
        try w.writeByte(@intFromEnum(std.wasm.Opcode.drop));

        try w.writeByte(@intFromEnum(std.wasm.Opcode.end)); // end $drop
    }

    for (segment_groups, 0..) |group, segment_index| {
        const segment = group.first_segment;
        if (!segment.isPassive(wasm)) continue;
        if (segment.isBss(wasm)) continue;
        // The TLS region should not be dropped since its is needed
        // during the initialization of each thread (__wasm_init_tls).
        if (shared_memory and segment.isTls(wasm)) continue;

        try w.writeByte(@intFromEnum(std.wasm.Opcode.misc_prefix));
        try w.writeLeb128(@intFromEnum(std.wasm.MiscOpcode.data_drop));
        try w.writeLeb128(segment_index);
    }

    // End of the function body
    try w.writeByte(@intFromEnum(std.wasm.Opcode.end));
}

fn emitInitTlsFunction(wasm: *const Wasm, w: *Writer) Writer.Error!void {
    const comp = wasm.base.comp;
    assert(comp.config.shared_memory);

    try w.writeUleb128(0); // no locals

    // If there's a TLS segment, initialize it during runtime using the bulk-memory feature
    // TLS segment is always the first one due to how we sort the data segments.
    const data_segments = wasm.flush_buffer.data_segments.keys();
    if (data_segments.len > 0 and data_segments[0].isTls(wasm)) {
        const start_addr = wasm.flush_buffer.data_segments.values()[0];
        const end_addr = wasm.flush_buffer.data_segment_groups.items[0].end_addr;
        const group_size = end_addr - start_addr;
        const data_segment_index: u32 = 0;

        const param_local: u32 = 0;

        try w.writeByte(@intFromEnum(std.wasm.Opcode.local_get));
        try w.writeLeb128(param_local);

        const tls_base_global_index: Wasm.GlobalIndex = @enumFromInt(wasm.globals.getIndex(.__tls_base).?);
        try w.writeByte(@intFromEnum(std.wasm.Opcode.global_set));
        try w.writeLeb128(@intFromEnum(tls_base_global_index));

        // load stack values for the bulk-memory operation
        {
            try w.writeByte(@intFromEnum(std.wasm.Opcode.local_get));
            try w.writeLeb128(param_local);

            try w.writeByte(@intFromEnum(std.wasm.Opcode.i32_const));
            try w.writeSleb128(0); // segment offset

            try w.writeByte(@intFromEnum(std.wasm.Opcode.i32_const));
            try w.writeLeb128(@as(i32, @bitCast(group_size))); // segment offset
        }

        // perform the bulk-memory operation to initialize the data segment
        try w.writeByte(@intFromEnum(std.wasm.Opcode.misc_prefix));
        try w.writeLeb128(@intFromEnum(std.wasm.MiscOpcode.memory_init));
        // segment immediate
        try w.writeLeb128(data_segment_index);
        try w.writeByte(0); // memory index immediate
    }

    // If we have to perform any TLS relocations, call the corresponding function
    // which performs all runtime TLS relocations. This is a synthetic function,
    // generated by the linker.
    if (wasm.functions.getIndex(.__wasm_apply_global_tls_relocs)) |function_index| {
        const output_function_index: Wasm.OutputFunctionIndex = .fromFunctionIndex(wasm, @enumFromInt(function_index));
        try w.writeByte(@intFromEnum(std.wasm.Opcode.call));
        try w.writeLeb128(@intFromEnum(output_function_index));
    }

    try w.writeByte(@intFromEnum(std.wasm.Opcode.end));
}

fn emitStartSection(aw: *std.io.Writer.Allocating, i: Wasm.OutputFunctionIndex) !void {
    const header_offset = try reserveVecSectionHeader(&aw.interface);
    defer replaceVecSectionHeader(aw, header_offset, .start, @intFromEnum(i));
}

fn emitTagNameFunction(
    wasm: *Wasm,
    w: *Writer,
    table_base_addr: u32,
    table_index: u32,
    enum_type_ip: InternPool.Index,
) !void {
    const comp = wasm.base.comp;
    const diags = &comp.link_diags;
    const zcu = comp.zcu.?;
    const ip = &zcu.intern_pool;
    const enum_type = ip.loadEnumType(enum_type_ip);
    const tag_values = enum_type.values.get(ip);

    try w.writeUleb128(0); // no locals

    const slice_abi_size: u32 = 8;
    if (tag_values.len == 0) {
        // Then it's auto-numbered and therefore a direct table lookup.
        try w.writeByte(@intFromEnum(std.wasm.Opcode.local_get));
        try w.writeUleb128(0);

        try w.writeByte(@intFromEnum(std.wasm.Opcode.local_get));
        try w.writeUleb128(1);

        try w.writeByte(@intFromEnum(std.wasm.Opcode.i32_const));
        if (std.math.isPowerOfTwo(slice_abi_size)) {
            try w.writeLeb128(@as(i32, @bitCast(@as(u32, std.math.log2_int(u32, slice_abi_size)))));
            try w.writeByte(@intFromEnum(std.wasm.Opcode.i32_shl));
        } else {
            try w.writeLeb128(@as(i32, @bitCast(slice_abi_size)));
            try w.writeByte(@intFromEnum(std.wasm.Opcode.i32_mul));
        }

        try w.writeByte(@intFromEnum(std.wasm.Opcode.i64_load));
        try w.writeLeb128(comptime Alignment.@"4".toLog2Units());
        try w.writeLeb128(table_base_addr + slice_abi_size * table_index);

        try w.writeByte(@intFromEnum(std.wasm.Opcode.i64_store));
        try w.writeLeb128(comptime Alignment.@"4".toLog2Units());
        try w.writeUleb128(0);
    } else {
        const int_info = Zcu.Type.intInfo(.fromInterned(enum_type.tag_ty), zcu);
        const outer_block_type: std.wasm.BlockType = switch (int_info.bits) {
            0...32 => .i32,
            33...64 => .i64,
            else => return diags.fail("wasm linker does not yet implement @tagName for sparse enums with more than 64 bit integer tag types", .{}),
        };

        try w.writeByte(@intFromEnum(std.wasm.Opcode.local_get));
        try w.writeUleb128(0);

        // Outer block that computes table offset.
        try w.writeByte(@intFromEnum(std.wasm.Opcode.block));
        try w.writeByte(@intFromEnum(outer_block_type));

        for (tag_values, 0..) |tag_value, tag_index| {
            // block for this if case
            try w.writeByte(@intFromEnum(std.wasm.Opcode.block));
            try w.writeByte(@intFromEnum(std.wasm.BlockType.empty));

            // Tag value whose name should be returned.
            try w.writeByte(@intFromEnum(std.wasm.Opcode.local_get));
            try w.writeUleb128(1);

            const val: Zcu.Value = .fromInterned(tag_value);
            switch (outer_block_type) {
                .i32 => {
                    try w.writeByte(@intFromEnum(std.wasm.Opcode.i32_const));
                    try w.writeLeb128(@as(i32, switch (int_info.signedness) {
                        .signed => @intCast(val.toSignedInt(zcu)),
                        .unsigned => @bitCast(@as(u32, @intCast(val.toUnsignedInt(zcu)))),
                    }));
                    try w.writeByte(@intFromEnum(std.wasm.Opcode.i32_ne));
                },
                .i64 => {
                    try w.writeByte(@intFromEnum(std.wasm.Opcode.i64_const));
                    try w.writeLeb128(@as(i64, switch (int_info.signedness) {
                        .signed => val.toSignedInt(zcu),
                        .unsigned => @bitCast(val.toUnsignedInt(zcu)),
                    }));
                    try w.writeByte(@intFromEnum(std.wasm.Opcode.i64_ne));
                },
                else => unreachable,
            }

            // if they're not equal, break out of current branch
            try w.writeByte(@intFromEnum(std.wasm.Opcode.br_if));
            try w.writeUleb128(0);

            // Put the table offset of the result on the stack.
            try w.writeByte(@intFromEnum(std.wasm.Opcode.i32_const));
            try w.writeLeb128(@as(i32, @bitCast(@as(u32, @intCast(slice_abi_size * tag_index)))));

            // break outside blocks
            try w.writeByte(@intFromEnum(std.wasm.Opcode.br));
            try w.writeUleb128(1);

            // end the block for this case
            try w.writeByte(@intFromEnum(std.wasm.Opcode.end));
        }
        try w.writeByte(@intFromEnum(std.wasm.Opcode.@"unreachable"));
        try w.writeByte(@intFromEnum(std.wasm.Opcode.end));

        try w.writeByte(@intFromEnum(std.wasm.Opcode.i64_load));
        try w.writeLeb128(comptime Alignment.@"4".toLog2Units());
        try w.writeLeb128(table_base_addr + slice_abi_size * table_index);

        try w.writeByte(@intFromEnum(std.wasm.Opcode.i64_store));
        try w.writeLeb128(comptime Alignment.@"4".toLog2Units());
        try w.writeUleb128(0);
    }

    // End of the function body
    try w.writeByte(@intFromEnum(std.wasm.Opcode.end));
}

fn appendGlobal(w: *Writer, mutable: bool, val: u32) Writer.Error!void {
    try w.writeAll(&.{
        @intFromEnum(std.wasm.Valtype.i32),
        @intFromBool(mutable),
        @intFromEnum(std.wasm.Opcode.i32_const),
    });
    try w.writeLeb128(val);
    try w.writeByte(@intFromEnum(std.wasm.Opcode.end));
}<|MERGE_RESOLUTION|>--- conflicted
+++ resolved
@@ -1030,11 +1030,7 @@
             .hexstring => |hs| {
                 var buffer: [32 * 2]u8 = undefined;
                 const str = std.fmt.bufPrint(&buffer, "{x}", .{hs.toSlice()}) catch unreachable;
-<<<<<<< HEAD
                 try emitBuildIdSection(&aw, str);
-=======
-                try emitBuildIdSection(gpa, binary_bytes, str);
->>>>>>> 43fba5ea
             },
             else => |mode| {
                 var err = try diags.addErrorWithNotes(0);
