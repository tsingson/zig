pub const File = union(enum) {
    zig_object: *ZigObject,
    internal: *InternalObject,
    object: *Object,
    dylib: *Dylib,

    pub fn getIndex(file: File) Index {
        return switch (file) {
            inline else => |x| x.index,
        };
    }

    pub fn fmtPath(file: File) std.fmt.Formatter(File, formatPath) {
        return .{ .data = file };
    }

<<<<<<< HEAD
    fn formatPath(file: File, bw: *Writer, comptime unused_fmt_string: []const u8) Writer.Error!void {
        _ = unused_fmt_string;
        switch (file) {
            .zig_object => |zo| try bw.writeAll(zo.basename),
            .internal => try bw.writeAll("internal"),
            .object => |x| try bw.print("{f}", .{x.fmtPath()}),
            .dylib => |dl| try bw.print("{f}", .{@as(Path, dl.path)}),
=======
    fn formatPath(file: File, w: *Writer) Writer.Error!void {
        switch (file) {
            .zig_object => |zo| try w.writeAll(zo.basename),
            .internal => try w.writeAll("internal"),
            .object => |x| try w.print("{f}", .{x.fmtPath()}),
            .dylib => |dl| try w.print("{f}", .{@as(Path, dl.path)}),
>>>>>>> 43fba5ea
        }
    }

    pub fn resolveSymbols(file: File, macho_file: *MachO) !void {
        return switch (file) {
            inline else => |x| x.resolveSymbols(macho_file),
        };
    }

    pub fn scanRelocs(file: File, macho_file: *MachO) !void {
        return switch (file) {
            .dylib => unreachable,
            inline else => |x| x.scanRelocs(macho_file),
        };
    }

    /// Encodes symbol rank so that the following ordering applies:
    /// * strong in object
    /// * strong in archive/dylib
    /// * weak in object
    /// * weak in archive/dylib
    /// * tentative in object
    /// * tentative in archive
    /// * unclaimed
    /// Ties are broken by file priority.
    pub fn getSymbolRank(file: File, args: struct {
        archive: bool = false,
        weak: bool = false,
        tentative: bool = false,
    }) u32 {
        const archive_or_dylib = @as(u32, @intFromBool(file == .dylib or args.archive)) << 29;
        const strength: u32 = if (args.tentative) 0b10 << 30 else if (args.weak) 0b01 << 30 else 0b00 << 30;
        return strength | archive_or_dylib | file.getIndex();
    }

    pub fn getAtom(file: File, atom_index: Atom.Index) ?*Atom {
        return switch (file) {
            .dylib => unreachable,
            inline else => |x| x.getAtom(atom_index),
        };
    }

    pub fn getAtoms(file: File) []const Atom.Index {
        return switch (file) {
            .dylib => unreachable,
            inline else => |x| x.getAtoms(),
        };
    }

    pub fn addAtomExtra(file: File, allocator: Allocator, extra: Atom.Extra) !u32 {
        return switch (file) {
            .dylib => unreachable,
            inline else => |x| x.addAtomExtra(allocator, extra),
        };
    }

    pub fn getAtomExtra(file: File, index: u32) Atom.Extra {
        return switch (file) {
            .dylib => unreachable,
            inline else => |x| x.getAtomExtra(index),
        };
    }

    pub fn setAtomExtra(file: File, index: u32, extra: Atom.Extra) void {
        return switch (file) {
            .dylib => unreachable,
            inline else => |x| x.setAtomExtra(index, extra),
        };
    }

    pub fn getSymbols(file: File) []Symbol {
        return switch (file) {
            inline else => |x| x.symbols.items,
        };
    }

    pub fn getSymbolRef(file: File, sym_index: Symbol.Index, macho_file: *MachO) MachO.Ref {
        return switch (file) {
            inline else => |x| x.getSymbolRef(sym_index, macho_file),
        };
    }

    pub fn getNlists(file: File) []macho.nlist_64 {
        return switch (file) {
            .dylib => unreachable,
            .internal => |x| x.symtab.items,
            inline else => |x| x.symtab.items(.nlist),
        };
    }

    pub fn getGlobals(file: File) []MachO.SymbolResolver.Index {
        return switch (file) {
            inline else => |x| x.globals.items,
        };
    }

    pub fn markImportsExports(file: File, macho_file: *MachO) void {
        const tracy = trace(@src());
        defer tracy.end();

        const nsyms = switch (file) {
            .dylib => unreachable,
            inline else => |x| x.symbols.items.len,
        };
        for (0..nsyms) |i| {
            const ref = file.getSymbolRef(@intCast(i), macho_file);
            if (ref.getFile(macho_file) == null) continue;
            const sym = ref.getSymbol(macho_file).?;
            if (sym.visibility != .global) continue;
            if (sym.getFile(macho_file).? == .dylib and !sym.flags.abs) {
                sym.flags.import = true;
                continue;
            }
            if (file.getIndex() == ref.file) {
                sym.flags.@"export" = true;
            }
        }
    }

    pub fn markExportsRelocatable(file: File, macho_file: *MachO) void {
        const tracy = trace(@src());
        defer tracy.end();

        assert(file == .object or file == .zig_object);

        for (file.getSymbols(), 0..) |*sym, i| {
            const ref = file.getSymbolRef(@intCast(i), macho_file);
            const other_file = ref.getFile(macho_file) orelse continue;
            if (other_file.getIndex() != file.getIndex()) continue;
            if (sym.visibility != .global) continue;
            sym.flags.@"export" = true;
        }
    }

    pub fn createSymbolIndirection(file: File, macho_file: *MachO) !void {
        const tracy = trace(@src());
        defer tracy.end();

        const nsyms = switch (file) {
            inline else => |x| x.symbols.items.len,
        };
        for (0..nsyms) |i| {
            const ref = file.getSymbolRef(@intCast(i), macho_file);
            if (ref.getFile(macho_file) == null) continue;
            if (ref.file != file.getIndex()) continue;
            const sym = ref.getSymbol(macho_file).?;
            if (sym.getSectionFlags().needs_got) {
                log.debug("'{s}' needs GOT", .{sym.getName(macho_file)});
                try macho_file.got.addSymbol(ref, macho_file);
            }
            if (sym.getSectionFlags().stubs) {
                log.debug("'{s}' needs STUBS", .{sym.getName(macho_file)});
                try macho_file.stubs.addSymbol(ref, macho_file);
            }
            if (sym.getSectionFlags().tlv_ptr) {
                log.debug("'{s}' needs TLV pointer", .{sym.getName(macho_file)});
                try macho_file.tlv_ptr.addSymbol(ref, macho_file);
            }
            if (sym.getSectionFlags().objc_stubs) {
                log.debug("'{s}' needs OBJC STUBS", .{sym.getName(macho_file)});
                try macho_file.objc_stubs.addSymbol(ref, macho_file);
            }
        }
    }

    pub fn claimUnresolved(file: File, macho_file: *MachO) void {
        const tracy = trace(@src());
        defer tracy.end();

        assert(file == .object or file == .zig_object);

        for (file.getSymbols(), file.getNlists(), 0..) |*sym, nlist, i| {
            if (!nlist.ext()) continue;
            if (!nlist.undf()) continue;

            if (file.getSymbolRef(@intCast(i), macho_file).getFile(macho_file) != null) continue;

            const is_import = switch (macho_file.undefined_treatment) {
                .@"error" => false,
                .warn, .suppress => nlist.weakRef(),
                .dynamic_lookup => true,
            };
            if (is_import) {
                sym.value = 0;
                sym.atom_ref = .{ .index = 0, .file = 0 };
                sym.flags.weak = false;
                sym.flags.weak_ref = nlist.weakRef();
                sym.flags.import = is_import;
                sym.visibility = .global;

                const idx = file.getGlobals()[i];
                macho_file.resolver.values.items[idx - 1] = .{ .index = @intCast(i), .file = file.getIndex() };
            }
        }
    }

    pub fn claimUnresolvedRelocatable(file: File, macho_file: *MachO) void {
        const tracy = trace(@src());
        defer tracy.end();

        assert(file == .object or file == .zig_object);

        for (file.getSymbols(), file.getNlists(), 0..) |*sym, nlist, i| {
            if (!nlist.ext()) continue;
            if (!nlist.undf()) continue;
            if (file.getSymbolRef(@intCast(i), macho_file).getFile(macho_file) != null) continue;

            sym.value = 0;
            sym.atom_ref = .{ .index = 0, .file = 0 };
            sym.flags.weak_ref = nlist.weakRef();
            sym.flags.import = true;
            sym.visibility = .global;

            const idx = file.getGlobals()[i];
            macho_file.resolver.values.items[idx - 1] = .{ .index = @intCast(i), .file = file.getIndex() };
        }
    }

    pub fn checkDuplicates(file: File, macho_file: *MachO) !void {
        const tracy = trace(@src());
        defer tracy.end();

        const gpa = macho_file.base.comp.gpa;

        for (file.getSymbols(), file.getNlists(), 0..) |sym, nlist, i| {
            if (sym.visibility != .global) continue;
            if (sym.flags.weak) continue;
            if (nlist.undf()) continue;
            const ref = file.getSymbolRef(@intCast(i), macho_file);
            const ref_file = ref.getFile(macho_file) orelse continue;
            if (ref_file.getIndex() == file.getIndex()) continue;

            macho_file.dupes_mutex.lock();
            defer macho_file.dupes_mutex.unlock();

            const gop = try macho_file.dupes.getOrPut(gpa, file.getGlobals()[i]);
            if (!gop.found_existing) {
                gop.value_ptr.* = .{};
            }
            try gop.value_ptr.append(gpa, file.getIndex());
        }
    }

    pub fn initOutputSections(file: File, macho_file: *MachO) !void {
        const tracy = trace(@src());
        defer tracy.end();
        for (file.getAtoms()) |atom_index| {
            const atom = file.getAtom(atom_index) orelse continue;
            if (!atom.isAlive()) continue;
            atom.out_n_sect = try Atom.initOutputSection(atom.getInputSection(macho_file), macho_file);
        }
    }

    pub fn dedupLiterals(file: File, lp: MachO.LiteralPool, macho_file: *MachO) void {
        return switch (file) {
            .dylib => unreachable,
            inline else => |x| x.dedupLiterals(lp, macho_file),
        };
    }

    pub fn writeAtoms(file: File, macho_file: *MachO) !void {
        return switch (file) {
            .dylib => unreachable,
            inline else => |x| x.writeAtoms(macho_file),
        };
    }

    pub fn writeAtomsRelocatable(file: File, macho_file: *MachO) !void {
        return switch (file) {
            .dylib, .internal => unreachable,
            inline else => |x| x.writeAtomsRelocatable(macho_file),
        };
    }

    pub fn calcSymtabSize(file: File, macho_file: *MachO) void {
        return switch (file) {
            inline else => |x| x.calcSymtabSize(macho_file),
        };
    }

    pub fn writeSymtab(file: File, macho_file: *MachO, ctx: anytype) void {
        return switch (file) {
            inline else => |x| x.writeSymtab(macho_file, ctx),
        };
    }

    pub fn updateArSymtab(file: File, ar_symtab: *Archive.ArSymtab, macho_file: *MachO) error{OutOfMemory}!void {
        return switch (file) {
            .dylib, .internal => unreachable,
            inline else => |x| x.updateArSymtab(ar_symtab, macho_file),
        };
    }

    pub fn updateArSize(file: File, macho_file: *MachO) !void {
        return switch (file) {
            .dylib, .internal => unreachable,
            .zig_object => |x| x.updateArSize(),
            .object => |x| x.updateArSize(macho_file),
        };
    }

    pub fn writeAr(file: File, bw: *Writer, ar_format: Archive.Format, macho_file: *MachO) Writer.Error!void {
        return switch (file) {
            .dylib, .internal => unreachable,
            .zig_object => |x| x.writeAr(bw, ar_format),
            .object => |x| x.writeAr(bw, ar_format, macho_file),
        };
    }

    pub fn parse(file: File, macho_file: *MachO) !void {
        return switch (file) {
            .internal, .zig_object => unreachable,
            .object => |x| x.parse(macho_file),
            .dylib => |x| x.parse(macho_file),
        };
    }

    pub fn parseAr(file: File, macho_file: *MachO) !void {
        return switch (file) {
            .internal, .zig_object, .dylib => unreachable,
            .object => |x| x.parseAr(macho_file),
        };
    }

    pub const Index = u32;

    pub const Entry = union(enum) {
        null: void,
        zig_object: ZigObject,
        internal: InternalObject,
        object: Object,
        dylib: Dylib,
    };

    pub const Handle = std.fs.File;
    pub const HandleIndex = Index;
};

const std = @import("std");
const assert = std.debug.assert;
const log = std.log.scoped(.link);
const macho = std.macho;
const Allocator = std.mem.Allocator;
const Path = std.Build.Cache.Path;
const Writer = std.io.Writer;

const trace = @import("../../tracy.zig").trace;
const Archive = @import("Archive.zig");
const Atom = @import("Atom.zig");
const InternalObject = @import("InternalObject.zig");
const MachO = @import("../MachO.zig");
const Object = @import("Object.zig");
const Dylib = @import("Dylib.zig");
const Symbol = @import("Symbol.zig");
const ZigObject = @import("ZigObject.zig");<|MERGE_RESOLUTION|>--- conflicted
+++ resolved
@@ -14,22 +14,12 @@
         return .{ .data = file };
     }
 
-<<<<<<< HEAD
-    fn formatPath(file: File, bw: *Writer, comptime unused_fmt_string: []const u8) Writer.Error!void {
-        _ = unused_fmt_string;
-        switch (file) {
-            .zig_object => |zo| try bw.writeAll(zo.basename),
-            .internal => try bw.writeAll("internal"),
-            .object => |x| try bw.print("{f}", .{x.fmtPath()}),
-            .dylib => |dl| try bw.print("{f}", .{@as(Path, dl.path)}),
-=======
     fn formatPath(file: File, w: *Writer) Writer.Error!void {
         switch (file) {
             .zig_object => |zo| try w.writeAll(zo.basename),
             .internal => try w.writeAll("internal"),
             .object => |x| try w.print("{f}", .{x.fmtPath()}),
             .dylib => |dl| try w.print("{f}", .{@as(Path, dl.path)}),
->>>>>>> 43fba5ea
         }
     }
 
