//! Represents export trie used in MachO executables and dynamic libraries.
//! The purpose of an export trie is to encode as compactly as possible all
//! export symbols for the loader `dyld`.
//! The export trie encodes offset and other information using ULEB128
//! encoding, and is part of the __LINKEDIT segment.
//!
//! Description from loader.h:
//!
//! The symbols exported by a dylib are encoded in a trie. This is a compact
//! representation that factors out common prefixes. It also reduces LINKEDIT pages
//! in RAM because it encodes all information (name, address, flags) in one small,
//! contiguous range. The export area is a stream of nodes. The first node sequentially
//! is the start node for the trie.
//!
//! Nodes for a symbol start with a uleb128 that is the length of the exported symbol
//! information for the string so far. If there is no exported symbol, the node starts
//! with a zero byte. If there is exported info, it follows the length.
//!
//! First is a uleb128 containing flags. Normally, it is followed by a uleb128 encoded
//! offset which is location of the content named by the symbol from the mach_header
//! for the image. If the flags is EXPORT_SYMBOL_FLAGS_REEXPORT, then following the flags
//! is a uleb128 encoded library ordinal, then a zero terminated UTF8 string. If the string
//! is zero length, then the symbol is re-export from the specified dylib with the same name.
//! If the flags is EXPORT_SYMBOL_FLAGS_STUB_AND_RESOLVER, then following the flags is two
//! uleb128s: the stub offset and the resolver offset. The stub is used by non-lazy pointers.
//! The resolver is used by lazy pointers and must be called to get the actual address to use.
//!
//! After the optional exported symbol information is a byte of how many edges (0-255) that
//! this node has leaving it, followed by each edge. Each edge is a zero terminated UTF8 of
//! the addition chars in the symbol, followed by a uleb128 offset for the node that edge points to.

/// The root node of the trie.
root: ?Node.Index = null,
buffer: []u8 = &.{},
nodes: std.MultiArrayList(Node) = .{},
edges: std.ArrayListUnmanaged(Edge) = .empty,

/// Insert a symbol into the trie, updating the prefixes in the process.
/// This operation may change the layout of the trie by splicing edges in
/// certain circumstances.
fn put(self: *Trie, allocator: Allocator, symbol: ExportSymbol) !void {
    // const tracy = trace(@src());
    // defer tracy.end();

    const node_index = try self.putNode(self.root.?, allocator, symbol.name);
    const slice = self.nodes.slice();
    slice.items(.is_terminal)[node_index] = true;
    slice.items(.vmaddr_offset)[node_index] = symbol.vmaddr_offset;
    slice.items(.export_flags)[node_index] = symbol.export_flags;
}

/// Inserts a new node starting at `node_index`.
fn putNode(self: *Trie, node_index: Node.Index, allocator: Allocator, label: []const u8) !Node.Index {
    // Check for match with edges from this node.
    for (self.nodes.items(.edges)[node_index].items) |edge_index| {
        const edge = &self.edges.items[edge_index];
        const match = mem.indexOfDiff(u8, edge.label, label) orelse return edge.node;
        if (match == 0) continue;
        if (match == edge.label.len) return self.putNode(edge.node, allocator, label[match..]);

        // Found a match, need to splice up nodes.
        // From: A -> B
        // To: A -> C -> B
        const mid_index = try self.addNode(allocator);
        const to_label = edge.label[match..];
        const to_node = edge.node;
        edge.node = mid_index;
        edge.label = label[0..match];

        const new_edge_index = try self.addEdge(allocator);
        const new_edge = &self.edges.items[new_edge_index];
        new_edge.node = to_node;
        new_edge.label = to_label;
        try self.nodes.items(.edges)[mid_index].append(allocator, new_edge_index);

        return if (match == label.len) mid_index else self.putNode(mid_index, allocator, label[match..]);
    }

    // Add a new node.
    const new_node_index = try self.addNode(allocator);
    const new_edge_index = try self.addEdge(allocator);
    const new_edge = &self.edges.items[new_edge_index];
    new_edge.node = new_node_index;
    new_edge.label = label;
    try self.nodes.items(.edges)[node_index].append(allocator, new_edge_index);

    return new_node_index;
}

pub fn updateSize(self: *Trie, macho_file: *MachO) !void {
    const tracy = trace(@src());
    defer tracy.end();

    const gpa = macho_file.base.comp.gpa;

    try self.init(gpa);
    try self.nodes.ensureUnusedCapacity(gpa, macho_file.resolver.values.items.len * 2);
    try self.edges.ensureUnusedCapacity(gpa, macho_file.resolver.values.items.len * 2);

    const seg = macho_file.getTextSegment();
    for (macho_file.resolver.values.items) |ref| {
        if (ref.getFile(macho_file) == null) continue;
        const sym = ref.getSymbol(macho_file).?;
        if (!sym.flags.@"export") continue;
        if (sym.getAtom(macho_file)) |atom| if (!atom.isAlive()) continue;
        var flags: u64 = if (sym.flags.abs)
            macho.EXPORT_SYMBOL_FLAGS_KIND_ABSOLUTE
        else if (sym.flags.tlv)
            macho.EXPORT_SYMBOL_FLAGS_KIND_THREAD_LOCAL
        else
            macho.EXPORT_SYMBOL_FLAGS_KIND_REGULAR;
        if (sym.flags.weak) {
            flags |= macho.EXPORT_SYMBOL_FLAGS_WEAK_DEFINITION;
            macho_file.weak_defines.store(true, .seq_cst);
            macho_file.binds_to_weak.store(true, .seq_cst);
        }
        try self.put(gpa, .{
            .name = sym.getName(macho_file),
            .vmaddr_offset = sym.getAddress(.{ .stubs = false }, macho_file) - seg.vmaddr,
            .export_flags = flags,
        });
    }

    try self.finalize(gpa);

    macho_file.dyld_info_cmd.export_size = mem.alignForward(u32, @intCast(self.buffer.len), @alignOf(u64));
}

/// Finalizes this trie for writing to a byte stream.
/// This step performs multiple passes through the trie ensuring
/// there are no gaps after every `Node` is ULEB128 encoded.
/// Call this method before trying to `write` the trie to a byte stream.
fn finalize(self: *Trie, allocator: Allocator) !void {
    const tracy = trace(@src());
    defer tracy.end();

    var ordered_nodes = std.ArrayList(Node.Index).init(allocator);
    defer ordered_nodes.deinit();
    try ordered_nodes.ensureTotalCapacityPrecise(self.nodes.items(.is_terminal).len);

<<<<<<< HEAD
    var fifo = DeprecatedLinearFifo(Node.Index).init(allocator);
    defer fifo.deinit();

    try fifo.writeItem(self.root.?);

    while (fifo.readItem()) |next_index| {
        const edges = &self.nodes.items(.edges)[next_index];
        for (edges.items) |edge_index| {
            const edge = self.edges.items[edge_index];
            try fifo.writeItem(edge.node);
=======
    {
        var fifo: std.ArrayListUnmanaged(Node.Index) = .empty;
        defer fifo.deinit(allocator);

        try fifo.append(allocator, self.root.?);

        var i: usize = 0;
        while (i < fifo.items.len) {
            const next_index = fifo.items[i];
            i += 1;
            const edges = &self.nodes.items(.edges)[next_index];
            for (edges.items) |edge_index| {
                const edge = self.edges.items[edge_index];
                try fifo.append(allocator, edge.node);
            }
            ordered_nodes.appendAssumeCapacity(next_index);
>>>>>>> aac26f3b
        }
    }

    var more: bool = true;
    var size: u32 = 0;
    while (more) {
        size = 0;
        more = false;
        for (ordered_nodes.items) |node_index| {
            const res = try self.finalizeNode(node_index, size);
            size += res.node_size;
            if (res.updated) more = true;
        }
    }

    assert(self.buffer.len == 0);
    self.buffer = try allocator.alloc(u8, size);
    var bw: Writer = .fixed(self.buffer);
    for (ordered_nodes.items) |node_index| {
        try self.writeNode(node_index, &bw);
    }
}

const FinalizeNodeResult = struct {
    /// Current size of this node in bytes.
    node_size: u32,

    /// True if the trie offset of this node in the output byte stream
    /// would need updating; false otherwise.
    updated: bool,
};

/// Updates offset of this node in the output byte stream.
fn finalizeNode(self: *Trie, node_index: Node.Index, offset_in_trie: u32) !FinalizeNodeResult {
    var buf: [1024]u8 = undefined;
    var bw = Writer.null.buffered(&buf);
    const slice = self.nodes.slice();

    var node_size: u32 = 0;
    if (slice.items(.is_terminal)[node_index]) {
        const export_flags = slice.items(.export_flags)[node_index];
        const vmaddr_offset = slice.items(.vmaddr_offset)[node_index];
        try bw.writeLeb128(export_flags);
        try bw.writeLeb128(vmaddr_offset);
        try bw.writeLeb128(bw.count);
    } else {
        node_size += 1; // 0x0 for non-terminal nodes
    }
    node_size += 1; // 1 byte for edge count

    for (slice.items(.edges)[node_index].items) |edge_index| {
        const edge = &self.edges.items[edge_index];
        const next_node_offset = slice.items(.trie_offset)[edge.node];
        node_size += @intCast(edge.label.len + 1);
        try bw.writeLeb128(next_node_offset);
    }

    const trie_offset = slice.items(.trie_offset)[node_index];
    const updated = offset_in_trie != trie_offset;
    slice.items(.trie_offset)[node_index] = offset_in_trie;
    node_size += @intCast(bw.count);

    return .{ .node_size = node_size, .updated = updated };
}

fn init(self: *Trie, allocator: Allocator) !void {
    assert(self.root == null);
    self.root = try self.addNode(allocator);
}

pub fn deinit(self: *Trie, allocator: Allocator) void {
    for (self.nodes.items(.edges)) |*edges| {
        edges.deinit(allocator);
    }
    self.nodes.deinit(allocator);
    self.edges.deinit(allocator);
    allocator.free(self.buffer);
}

pub fn write(self: Trie, bw: *Writer) Writer.Error!void {
    try bw.writeAll(self.buffer);
}

/// Writes this node to a byte stream.
/// The children of this node *are* not written to the byte stream
/// recursively. To write all nodes to a byte stream in sequence,
/// iterate over `Trie.ordered_nodes` and call this method on each node.
/// This is one of the requirements of the MachO.
/// Panics if `finalize` was not called before calling this method.
fn writeNode(self: *Trie, node_index: Node.Index, bw: *Writer) !void {
    const slice = self.nodes.slice();
    const edges = slice.items(.edges)[node_index];
    const is_terminal = slice.items(.is_terminal)[node_index];
    const export_flags = slice.items(.export_flags)[node_index];
    const vmaddr_offset = slice.items(.vmaddr_offset)[node_index];

    if (is_terminal) {
        const start = bw.count;
        // TODO Implement for special flags.
        assert(export_flags & macho.EXPORT_SYMBOL_FLAGS_REEXPORT == 0 and
            export_flags & macho.EXPORT_SYMBOL_FLAGS_STUB_AND_RESOLVER == 0);
        // Terminal node info: encode export flags and vmaddr offset of this symbol.
        try bw.writeLeb128(export_flags);
        try bw.writeLeb128(vmaddr_offset);
        // Encode the size of the terminal node info.
        try bw.writeLeb128(bw.count - start);
    } else {
        // Non-terminal node is delimited by 0 byte.
        try bw.writeByte(0);
    }
    // Write number of edges (max legal number of edges is 255).
    try bw.writeByte(@intCast(edges.items.len));

    for (edges.items) |edge_index| {
        const edge = self.edges.items[edge_index];
        // Write edge label and offset to next node in trie.
        try bw.writeAll(edge.label);
        try bw.writeByte(0);
        try bw.writeLeb128(slice.items(.trie_offset)[edge.node]);
    }
}

fn addNode(self: *Trie, allocator: Allocator) !Node.Index {
    const index: Node.Index = @intCast(try self.nodes.addOne(allocator));
    self.nodes.set(index, .{});
    return index;
}

fn addEdge(self: *Trie, allocator: Allocator) !Edge.Index {
    const index: Edge.Index = @intCast(self.edges.items.len);
    const edge = try self.edges.addOne(allocator);
    edge.* = .{};
    return index;
}

/// Export symbol that is to be placed in the trie.
pub const ExportSymbol = struct {
    /// Name of the symbol.
    name: []const u8,

    /// Offset of this symbol's virtual memory address from the beginning
    /// of the __TEXT segment.
    vmaddr_offset: u64,

    /// Export flags of this exported symbol.
    export_flags: u64,
};

const Node = struct {
    is_terminal: bool = false,

    /// Export flags associated with this exported symbol.
    export_flags: u64 = 0,

    /// VM address offset wrt to the section this symbol is defined against.
    vmaddr_offset: u64 = 0,

    /// Offset of this node in the trie output byte stream.
    trie_offset: u32 = 0,

    /// List of all edges originating from this node.
    edges: std.ArrayListUnmanaged(Edge.Index) = .empty,

    const Index = u32;
};

/// Edge connecting nodes in the trie.
const Edge = struct {
    /// Target node in the trie.
    node: Node.Index = 0,

    /// Matching prefix.
    label: []const u8 = "",

    const Index = u32;
};

fn expectEqualHexStrings(expected: []const u8, given: []const u8) !void {
    assert(expected.len > 0);
    if (mem.eql(u8, expected, given)) return;
    const expected_fmt = try std.fmt.allocPrint(testing.allocator, "{x}", .{expected});
    defer testing.allocator.free(expected_fmt);
    const given_fmt = try std.fmt.allocPrint(testing.allocator, "{x}", .{given});
    defer testing.allocator.free(given_fmt);
    const idx = mem.indexOfDiff(u8, expected_fmt, given_fmt).?;
    const padding = try testing.allocator.alloc(u8, idx + 5);
    defer testing.allocator.free(padding);
    @memset(padding, ' ');
    std.debug.print("\nEXP: {s}\nGIV: {s}\n{s}^ -- first differing byte\n", .{ expected_fmt, given_fmt, padding });
    return error.TestFailed;
}

test "write Trie to a byte stream" {
    const gpa = testing.allocator;
    var trie: Trie = .{};
    defer trie.deinit(gpa);
    try trie.init(gpa);

    try trie.put(gpa, .{
        .name = "__mh_execute_header",
        .vmaddr_offset = 0,
        .export_flags = 0,
    });
    try trie.put(gpa, .{
        .name = "_main",
        .vmaddr_offset = 0x1000,
        .export_flags = 0,
    });

    try trie.finalize(gpa);

    const exp_buffer = [_]u8{
        0x0, 0x1, // node root
        0x5f, 0x0, 0x5, // edge '_'
        0x0, 0x2, // non-terminal node
        0x5f, 0x6d, 0x68, 0x5f, 0x65, 0x78, 0x65, 0x63, 0x75, 0x74, // edge '_mh_execute_header'
        0x65, 0x5f, 0x68, 0x65, 0x61, 0x64, 0x65, 0x72, 0x0, 0x21, // edge '_mh_execute_header'
        0x6d, 0x61, 0x69, 0x6e, 0x0, 0x25, // edge 'main'
        0x2, 0x0, 0x0, 0x0, // terminal node
        0x3, 0x0, 0x80, 0x20, 0x0, // terminal node
    };
    try expectEqualHexStrings(&exp_buffer, trie.buffer.items);
}

test "ordering bug" {
    const gpa = testing.allocator;
    var trie: Trie = .{};
    defer trie.deinit(gpa);
    try trie.init(gpa);

    try trie.put(gpa, .{
        .name = "_asStr",
        .vmaddr_offset = 0x558,
        .export_flags = 0,
    });
    try trie.put(gpa, .{
        .name = "_a",
        .vmaddr_offset = 0x8008,
        .export_flags = 0,
    });

    try trie.finalize(gpa);

    const exp_buffer = [_]u8{
        0x00, 0x01, 0x5F, 0x61, 0x00, 0x06, 0x04, 0x00,
        0x88, 0x80, 0x02, 0x01, 0x73, 0x53, 0x74, 0x72,
        0x00, 0x12, 0x03, 0x00, 0xD8, 0x0A, 0x00,
    };
    try expectEqualHexStrings(&exp_buffer, trie.buffer.items);
}

const assert = std.debug.assert;
const leb = std.leb;
const log = std.log.scoped(.macho);
const macho = std.macho;
const mem = std.mem;
const std = @import("std");
const testing = std.testing;
const Writer = std.io.Writer;

const trace = @import("../../../tracy.zig").trace;
const DeprecatedLinearFifo = @import("../../../deprecated.zig").LinearFifo;
const Allocator = mem.Allocator;
const MachO = @import("../../MachO.zig");
const Trie = @This();<|MERGE_RESOLUTION|>--- conflicted
+++ resolved
@@ -138,18 +138,6 @@
     defer ordered_nodes.deinit();
     try ordered_nodes.ensureTotalCapacityPrecise(self.nodes.items(.is_terminal).len);
 
-<<<<<<< HEAD
-    var fifo = DeprecatedLinearFifo(Node.Index).init(allocator);
-    defer fifo.deinit();
-
-    try fifo.writeItem(self.root.?);
-
-    while (fifo.readItem()) |next_index| {
-        const edges = &self.nodes.items(.edges)[next_index];
-        for (edges.items) |edge_index| {
-            const edge = self.edges.items[edge_index];
-            try fifo.writeItem(edge.node);
-=======
     {
         var fifo: std.ArrayListUnmanaged(Node.Index) = .empty;
         defer fifo.deinit(allocator);
@@ -166,7 +154,6 @@
                 try fifo.append(allocator, edge.node);
             }
             ordered_nodes.appendAssumeCapacity(next_index);
->>>>>>> aac26f3b
         }
     }
 
