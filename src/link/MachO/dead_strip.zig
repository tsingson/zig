--- conflicted
+++ resolved
@@ -196,14 +196,8 @@
         self.value += 1;
     }
 
-<<<<<<< HEAD
-    pub fn format(self: *const @This(), bw: *Writer, comptime unused_fmt_string: []const u8) Writer.Error!void {
-        _ = unused_fmt_string;
-        try bw.splatByteAll(' ', self.value);
-=======
     pub fn format(self: *const @This(), w: *Writer) Writer.Error!void {
         try w.splatByteAll(' ', self.value);
->>>>>>> 43fba5ea
     }
 };
 
