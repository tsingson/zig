--- conflicted
+++ resolved
@@ -755,10 +755,6 @@
     const is_fn_body = uav_ty.zigTypeTag(zcu) == .@"fn";
 
     log.debug("lowerUavRef: ty = {f}", .{uav_ty.fmt(pt)});
-<<<<<<< HEAD
-=======
-    try code.ensureUnusedCapacity(gpa, ptr_width_bytes);
->>>>>>> 43fba5ea
 
     if (!is_fn_body and !uav_ty.hasRuntimeBits(zcu)) return bw.splatByteAll(0xaa, ptr_width_bytes);
 
