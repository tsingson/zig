--- conflicted
+++ resolved
@@ -439,23 +439,12 @@
             const err_offset = token_offsets[err.token] + ast.errorOffset(err);
             const err_loc = std.zig.findLineColumn(ast.source, err_offset);
             rendered_err.clearRetainingCapacity();
-<<<<<<< HEAD
-            {
-                var aw: std.io.Writer.Allocating = .fromArrayList(gpa, &rendered_err);
-                defer rendered_err = aw.toArrayList();
-                ast.renderError(err, &aw.interface) catch |e| switch (e) {
-                    error.WriteFailed => return error.OutOfMemory,
-                };
-            }
-            log.err("{s}:{d}:{d}: {s}", .{ file_name, err_loc.line + 1, err_loc.column + 1, rendered_err.items });
-=======
             ast.renderError(err, &rendered_err.writer) catch |e| switch (e) {
                 error.WriteFailed => return error.OutOfMemory,
             };
             log.err("{s}:{d}:{d}: {s}", .{
                 file_name, err_loc.line + 1, err_loc.column + 1, rendered_err.getWritten(),
             });
->>>>>>> 7c7e081c
         }
         return Ast.parse(gpa, "", .zig);
     }
