--- conflicted
+++ resolved
@@ -1268,19 +1268,12 @@
         try header.write(writer, self.errContext(id_token));
     }
 
-<<<<<<< HEAD
-    pub fn writeResourceDataNoPadding(writer: anytype, data_reader: anytype, data_size: u32) !void {
-        var limited_reader = std.io.limitedReader(data_reader, data_size);
-
-        try limited_reader.reader().readRemaining(writer);
-=======
     pub fn writeResourceDataNoPadding(writer: anytype, data_reader: *std.Io.Reader, data_size: u32) !void {
         var adapted = writer.adaptToNewApi();
         var buffer: [128]u8 = undefined;
         adapted.new_interface.buffer = &buffer;
         try data_reader.streamExact(&adapted.new_interface, data_size);
         try adapted.new_interface.flush();
->>>>>>> aac26f3b
     }
 
     pub fn writeResourceData(writer: anytype, data_reader: *std.Io.Reader, data_size: u32) !void {
