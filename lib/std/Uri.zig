//! Uniform Resource Identifier (URI) parsing roughly adhering to <https://tools.ietf.org/html/rfc3986>.
//! Does not do perfect grammar and character class checking, but should be robust against URIs in the wild.

const std = @import("std.zig");
const testing = std.testing;
<<<<<<< HEAD
const Allocator = std.mem.Allocator;
const assert = std.debug.assert;
const Writer = std.io.Writer;

=======
>>>>>>> 43fba5ea
const Uri = @This();

scheme: []const u8,
user: ?Component = null,
password: ?Component = null,
host: ?Component = null,
port: ?u16 = null,
path: Component = Component.empty,
query: ?Component = null,
fragment: ?Component = null,

pub const host_name_max = 255;

/// Returned value may point into `buffer` or be the original string.
///
/// Suggested buffer length: `host_name_max`.
///
/// See also:
/// * `getHostAlloc`
pub fn getHost(uri: Uri, buffer: []u8) error{ UriMissingHost, UriHostTooLong }![]const u8 {
    const component = uri.host orelse return error.UriMissingHost;
    return component.toRaw(buffer) catch |err| switch (err) {
        error.NoSpaceLeft => return error.UriHostTooLong,
    };
}

/// Returned value may point into `buffer` or be the original string.
///
/// See also:
/// * `getHost`
pub fn getHostAlloc(uri: Uri, arena: Allocator) error{ UriMissingHost, UriHostTooLong, OutOfMemory }![]const u8 {
    const component = uri.host orelse return error.UriMissingHost;
    const result = try component.toRawMaybeAlloc(arena);
    if (result.len > host_name_max) return error.UriHostTooLong;
    return result;
}

pub const Component = union(enum) {
    /// Invalid characters in this component must be percent encoded
    /// before being printed as part of a URI.
    raw: []const u8,
    /// This component is already percent-encoded, it can be printed
    /// directly as part of a URI.
    percent_encoded: []const u8,

    pub const empty: Component = .{ .percent_encoded = "" };

    pub fn isEmpty(component: Component) bool {
        return switch (component) {
            .raw, .percent_encoded => |string| string.len == 0,
        };
    }

    /// Returned value may point into `buffer` or be the original string.
    pub fn toRaw(component: Component, buffer: []u8) error{NoSpaceLeft}![]const u8 {
        return switch (component) {
            .raw => |raw| raw,
            .percent_encoded => |percent_encoded| if (std.mem.indexOfScalar(u8, percent_encoded, '%')) |_|
                try std.fmt.bufPrint(buffer, "{fraw}", .{component})
            else
                percent_encoded,
        };
    }

    /// Allocates the result with `arena` only if needed, so the result should not be freed.
    pub fn toRawMaybeAlloc(
        component: Component,
        arena: Allocator,
    ) Allocator.Error![]const u8 {
        return switch (component) {
            .raw => |raw| raw,
            .percent_encoded => |percent_encoded| if (std.mem.indexOfScalar(u8, percent_encoded, '%')) |_|
<<<<<<< HEAD
                try std.fmt.allocPrint(arena, "{fraw}", .{component})
=======
                try std.fmt.allocPrint(arena, "{f}", .{std.fmt.alt(component, .formatRaw)})
>>>>>>> 43fba5ea
            else
                percent_encoded,
        };
    }

<<<<<<< HEAD
    pub fn format(component: Component, bw: *Writer, comptime fmt: []const u8) Writer.Error!void {
        if (fmt.len == 0) {
            try bw.print("std.Uri.Component{{ .{s} = \"{}\" }}", .{
                @tagName(component),
                std.zig.fmtEscapes(switch (component) {
                    .raw, .percent_encoded => |string| string,
                }),
            });
        } else if (comptime std.mem.eql(u8, fmt, "raw")) switch (component) {
            .raw => |raw| try bw.writeAll(raw),
=======
    pub fn formatRaw(component: Component, w: *std.io.Writer) std.io.Writer.Error!void {
        switch (component) {
            .raw => |raw| try w.writeAll(raw),
>>>>>>> 43fba5ea
            .percent_encoded => |percent_encoded| {
                var start: usize = 0;
                var index: usize = 0;
                while (std.mem.indexOfScalarPos(u8, percent_encoded, index, '%')) |percent| {
                    index = percent + 1;
                    if (percent_encoded.len - index < 2) continue;
                    const percent_encoded_char =
                        std.fmt.parseInt(u8, percent_encoded[index..][0..2], 16) catch continue;
<<<<<<< HEAD
                    try bw.print("{s}{c}", .{
=======
                    try w.print("{s}{c}", .{
>>>>>>> 43fba5ea
                        percent_encoded[start..percent],
                        percent_encoded_char,
                    });
                    start = percent + 3;
                    index = percent + 3;
                }
<<<<<<< HEAD
                try bw.writeAll(percent_encoded[start..]);
            },
        } else if (comptime std.mem.eql(u8, fmt, "%")) switch (component) {
            .raw => |raw| try percentEncode(bw, raw, isUnreserved),
            .percent_encoded => |percent_encoded| try bw.writeAll(percent_encoded),
        } else if (comptime std.mem.eql(u8, fmt, "user")) switch (component) {
            .raw => |raw| try percentEncode(bw, raw, isUserChar),
            .percent_encoded => |percent_encoded| try bw.writeAll(percent_encoded),
        } else if (comptime std.mem.eql(u8, fmt, "password")) switch (component) {
            .raw => |raw| try percentEncode(bw, raw, isPasswordChar),
            .percent_encoded => |percent_encoded| try bw.writeAll(percent_encoded),
        } else if (comptime std.mem.eql(u8, fmt, "host")) switch (component) {
            .raw => |raw| try percentEncode(bw, raw, isHostChar),
            .percent_encoded => |percent_encoded| try bw.writeAll(percent_encoded),
        } else if (comptime std.mem.eql(u8, fmt, "path")) switch (component) {
            .raw => |raw| try percentEncode(bw, raw, isPathChar),
            .percent_encoded => |percent_encoded| try bw.writeAll(percent_encoded),
        } else if (comptime std.mem.eql(u8, fmt, "query")) switch (component) {
            .raw => |raw| try percentEncode(bw, raw, isQueryChar),
            .percent_encoded => |percent_encoded| try bw.writeAll(percent_encoded),
        } else if (comptime std.mem.eql(u8, fmt, "fragment")) switch (component) {
            .raw => |raw| try percentEncode(bw, raw, isFragmentChar),
            .percent_encoded => |percent_encoded| try bw.writeAll(percent_encoded),
        } else @compileError("invalid format string '" ++ fmt ++ "'");
    }

    pub fn percentEncode(
        bw: *Writer,
        raw: []const u8,
        comptime isValidChar: fn (u8) bool,
    ) Writer.Error!void {
        var start: usize = 0;
        for (raw, 0..) |char, index| {
            if (isValidChar(char)) continue;
            try bw.print("{s}%{X:0>2}", .{ raw[start..index], char });
            start = index + 1;
        }
        try bw.writeAll(raw[start..]);
=======
                try w.writeAll(percent_encoded[start..]);
            },
        }
    }

    pub fn formatEscaped(component: Component, w: *std.io.Writer) std.io.Writer.Error!void {
        switch (component) {
            .raw => |raw| try percentEncode(w, raw, isUnreserved),
            .percent_encoded => |percent_encoded| try w.writeAll(percent_encoded),
        }
    }

    pub fn formatUser(component: Component, w: *std.io.Writer) std.io.Writer.Error!void {
        switch (component) {
            .raw => |raw| try percentEncode(w, raw, isUserChar),
            .percent_encoded => |percent_encoded| try w.writeAll(percent_encoded),
        }
    }

    pub fn formatPassword(component: Component, w: *std.io.Writer) std.io.Writer.Error!void {
        switch (component) {
            .raw => |raw| try percentEncode(w, raw, isPasswordChar),
            .percent_encoded => |percent_encoded| try w.writeAll(percent_encoded),
        }
    }

    pub fn formatHost(component: Component, w: *std.io.Writer) std.io.Writer.Error!void {
        switch (component) {
            .raw => |raw| try percentEncode(w, raw, isHostChar),
            .percent_encoded => |percent_encoded| try w.writeAll(percent_encoded),
        }
    }

    pub fn formatPath(component: Component, w: *std.io.Writer) std.io.Writer.Error!void {
        switch (component) {
            .raw => |raw| try percentEncode(w, raw, isPathChar),
            .percent_encoded => |percent_encoded| try w.writeAll(percent_encoded),
        }
    }

    pub fn formatQuery(component: Component, w: *std.io.Writer) std.io.Writer.Error!void {
        switch (component) {
            .raw => |raw| try percentEncode(w, raw, isQueryChar),
            .percent_encoded => |percent_encoded| try w.writeAll(percent_encoded),
        }
    }

    pub fn formatFragment(component: Component, w: *std.io.Writer) std.io.Writer.Error!void {
        switch (component) {
            .raw => |raw| try percentEncode(w, raw, isFragmentChar),
            .percent_encoded => |percent_encoded| try w.writeAll(percent_encoded),
        }
    }

    pub fn percentEncode(w: *std.io.Writer, raw: []const u8, comptime isValidChar: fn (u8) bool) std.io.Writer.Error!void {
        var start: usize = 0;
        for (raw, 0..) |char, index| {
            if (isValidChar(char)) continue;
            try w.print("{s}%{X:0>2}", .{ raw[start..index], char });
            start = index + 1;
        }
        try w.writeAll(raw[start..]);
>>>>>>> 43fba5ea
    }
};

/// Percent decodes all %XX where XX is a valid hex number.
/// `output` may alias `input` if `output.ptr <= input.ptr`.
/// Mutates and returns a subslice of `output`.
pub fn percentDecodeBackwards(output: []u8, input: []const u8) []u8 {
    var input_index = input.len;
    var output_index = output.len;
    while (input_index > 0) {
        if (input_index >= 3) {
            const maybe_percent_encoded = input[input_index - 3 ..][0..3];
            if (maybe_percent_encoded[0] == '%') {
                if (std.fmt.parseInt(u8, maybe_percent_encoded[1..], 16)) |percent_encoded_char| {
                    input_index -= maybe_percent_encoded.len;
                    output_index -= 1;
                    output[output_index] = percent_encoded_char;
                    continue;
                } else |_| {}
            }
        }
        input_index -= 1;
        output_index -= 1;
        output[output_index] = input[input_index];
    }
    return output[output_index..];
}

/// Percent decodes all %XX where XX is a valid hex number.
/// Mutates and returns a subslice of `buffer`.
pub fn percentDecodeInPlace(buffer: []u8) []u8 {
    return percentDecodeBackwards(buffer, buffer);
}

pub const ParseError = error{ UnexpectedCharacter, InvalidFormat, InvalidPort };

/// Parses the URI or returns an error. This function is not compliant, but is required to parse
/// some forms of URIs in the wild, such as HTTP Location headers.
/// The return value will contain strings pointing into the original `text`.
/// Each component that is provided, will be non-`null`.
pub fn parseAfterScheme(scheme: []const u8, text: []const u8) ParseError!Uri {
    var uri: Uri = .{ .scheme = scheme, .path = undefined };
    var i: usize = 0;

    if (std.mem.startsWith(u8, text, "//")) a: {
        i = std.mem.indexOfAnyPos(u8, text, 2, &authority_sep) orelse text.len;
        const authority = text[2..i];
        if (authority.len == 0) {
            if (!std.mem.startsWith(u8, text[2..], "/")) return error.InvalidFormat;
            break :a;
        }

        var start_of_host: usize = 0;
        if (std.mem.indexOf(u8, authority, "@")) |index| {
            start_of_host = index + 1;
            const user_info = authority[0..index];

            if (std.mem.indexOf(u8, user_info, ":")) |idx| {
                uri.user = .{ .percent_encoded = user_info[0..idx] };
                if (idx < user_info.len - 1) { // empty password is also "no password"
                    uri.password = .{ .percent_encoded = user_info[idx + 1 ..] };
                }
            } else {
                uri.user = .{ .percent_encoded = user_info };
                uri.password = null;
            }
        }

        // only possible if uri consists of only `userinfo@`
        if (start_of_host >= authority.len) break :a;

        var end_of_host: usize = authority.len;

        // if  we see `]` first without `@`
        if (authority[start_of_host] == ']') {
            return error.InvalidFormat;
        }

        if (authority.len > start_of_host and authority[start_of_host] == '[') { // IPv6
            end_of_host = std.mem.lastIndexOf(u8, authority, "]") orelse return error.InvalidFormat;
            end_of_host += 1;

            if (std.mem.lastIndexOf(u8, authority, ":")) |index| {
                if (index >= end_of_host) { // if not part of the V6 address field
                    end_of_host = @min(end_of_host, index);
                    uri.port = std.fmt.parseInt(u16, authority[index + 1 ..], 10) catch return error.InvalidPort;
                }
            }
        } else if (std.mem.lastIndexOf(u8, authority, ":")) |index| {
            if (index >= start_of_host) { // if not part of the userinfo field
                end_of_host = @min(end_of_host, index);
                uri.port = std.fmt.parseInt(u16, authority[index + 1 ..], 10) catch return error.InvalidPort;
            }
        }

        if (start_of_host >= end_of_host) return error.InvalidFormat;
        uri.host = .{ .percent_encoded = authority[start_of_host..end_of_host] };
    }

    const path_start = i;
    i = std.mem.indexOfAnyPos(u8, text, path_start, &path_sep) orelse text.len;
    uri.path = .{ .percent_encoded = text[path_start..i] };

    if (std.mem.startsWith(u8, text[i..], "?")) {
        const query_start = i + 1;
        i = std.mem.indexOfScalarPos(u8, text, query_start, '#') orelse text.len;
        uri.query = .{ .percent_encoded = text[query_start..i] };
    }

    if (std.mem.startsWith(u8, text[i..], "#")) {
        uri.fragment = .{ .percent_encoded = text[i + 1 ..] };
    }

    return uri;
}

<<<<<<< HEAD
pub const WriteToStreamOptions = struct {
    /// When true, include the scheme part of the URI.
    scheme: bool = false,
    /// When true, include the user and password part of the URI. Ignored if `authority` is false.
    authentication: bool = false,
    /// When true, include the authority part of the URI.
    authority: bool = false,
    /// When true, include the path part of the URI.
    path: bool = false,
    /// When true, include the query part of the URI. Ignored when `path` is false.
    query: bool = false,
    /// When true, include the fragment part of the URI. Ignored when `path` is false.
    fragment: bool = false,
    /// When true, include the port part of the URI. Ignored when `port` is null.
    port: bool = true,
};

pub fn writeToStream(uri: Uri, options: WriteToStreamOptions, bw: *Writer) Writer.Error!void {
    if (options.scheme) {
        try bw.print("{s}:", .{uri.scheme});
        if (options.authority and uri.host != null) {
            try bw.writeAll("//");
=======
pub fn format(uri: *const Uri, writer: *std.io.Writer) std.io.Writer.Error!void {
    return writeToStream(uri, writer, .all);
}

pub fn writeToStream(uri: *const Uri, writer: *std.io.Writer, flags: Format.Flags) std.io.Writer.Error!void {
    if (flags.scheme) {
        try writer.print("{s}:", .{uri.scheme});
        if (flags.authority and uri.host != null) {
            try writer.writeAll("//");
>>>>>>> 43fba5ea
        }
    }
    if (flags.authority) {
        if (flags.authentication and uri.host != null) {
            if (uri.user) |user| {
<<<<<<< HEAD
                try bw.print("{fuser}", .{user});
                if (uri.password) |password| {
                    try bw.print(":{fpassword}", .{password});
=======
                try user.formatUser(writer);
                if (uri.password) |password| {
                    try writer.writeByte(':');
                    try password.formatPassword(writer);
>>>>>>> 43fba5ea
                }
                try bw.writeByte('@');
            }
        }
        if (uri.host) |host| {
<<<<<<< HEAD
            try bw.print("{fhost}", .{host});
            if (options.port) {
                if (uri.port) |port| try bw.print(":{d}", .{port});
            }
        }
    }
    if (options.path) {
        try bw.print("{fpath}", .{
            if (uri.path.isEmpty()) Uri.Component{ .percent_encoded = "/" } else uri.path,
        });
        if (options.query) {
            if (uri.query) |query| try bw.print("?{fquery}", .{query});
        }
        if (options.fragment) {
            if (uri.fragment) |fragment| try bw.print("#{ffragment}", .{fragment});
        }
    }
}

pub fn format(uri: Uri, bw: *Writer, comptime fmt: []const u8) Writer.Error!void {
    const scheme = comptime std.mem.indexOfScalar(u8, fmt, ';') != null or fmt.len == 0;
    const authentication = comptime std.mem.indexOfScalar(u8, fmt, '@') != null or fmt.len == 0;
    const authority = comptime std.mem.indexOfScalar(u8, fmt, '+') != null or fmt.len == 0;
    const path = comptime std.mem.indexOfScalar(u8, fmt, '/') != null or fmt.len == 0;
    const query = comptime std.mem.indexOfScalar(u8, fmt, '?') != null or fmt.len == 0;
    const fragment = comptime std.mem.indexOfScalar(u8, fmt, '#') != null or fmt.len == 0;

    return writeToStream(uri, .{
        .scheme = scheme,
        .authentication = authentication,
        .authority = authority,
        .path = path,
        .query = query,
        .fragment = fragment,
    }, bw);
=======
            try host.formatHost(writer);
            if (flags.port) {
                if (uri.port) |port| try writer.print(":{d}", .{port});
            }
        }
    }
    if (flags.path) {
        const uri_path: Component = if (uri.path.isEmpty()) .{ .percent_encoded = "/" } else uri.path;
        try uri_path.formatPath(writer);
        if (flags.query) {
            if (uri.query) |query| {
                try writer.writeByte('?');
                try query.formatQuery(writer);
            }
        }
        if (flags.fragment) {
            if (uri.fragment) |fragment| {
                try writer.writeByte('#');
                try fragment.formatFragment(writer);
            }
        }
    }
}

pub const Format = struct {
    uri: *const Uri,
    flags: Flags = .{},

    pub const Flags = struct {
        /// When true, include the scheme part of the URI.
        scheme: bool = false,
        /// When true, include the user and password part of the URI. Ignored if `authority` is false.
        authentication: bool = false,
        /// When true, include the authority part of the URI.
        authority: bool = false,
        /// When true, include the path part of the URI.
        path: bool = false,
        /// When true, include the query part of the URI. Ignored when `path` is false.
        query: bool = false,
        /// When true, include the fragment part of the URI. Ignored when `path` is false.
        fragment: bool = false,
        /// When true, include the port part of the URI. Ignored when `port` is null.
        port: bool = true,

        pub const all: Flags = .{
            .scheme = true,
            .authentication = true,
            .authority = true,
            .path = true,
            .query = true,
            .fragment = true,
            .port = true,
        };
    };

    pub fn default(f: Format, writer: *std.io.Writer) std.io.Writer.Error!void {
        return writeToStream(f.uri, writer, f.flags);
    }
};

pub fn fmt(uri: *const Uri, flags: Format.Flags) std.fmt.Formatter(Format, Format.default) {
    return .{ .data = .{ .uri = uri, .flags = flags } };
>>>>>>> 43fba5ea
}

/// The return value will contain strings pointing into the original `text`.
/// Each component that is provided will be non-`null`.
pub fn parse(text: []const u8) ParseError!Uri {
    const end = for (text, 0..) |byte, i| {
        if (!isSchemeChar(byte)) break i;
    } else text.len;
    // After the scheme, a ':' must appear.
    if (end >= text.len) return error.InvalidFormat;
    if (text[end] != ':') return error.UnexpectedCharacter;
    return parseAfterScheme(text[0..end], text[end + 1 ..]);
}

pub const ResolveInPlaceError = ParseError || error{NoSpaceLeft};

/// Resolves a URI against a base URI, conforming to RFC 3986, Section 5.
///
/// Assumes new location is already copied to the beginning of `aux_buf.*`.
/// Parses that new location as a URI, and then resolves the path in place.
///
/// If a merge needs to take place, the newly constructed path will be stored
/// in `aux_buf.*` just after the copied location, and `aux_buf.*` will be
/// modified to only contain the remaining unused space.
pub fn resolveInPlace(base: Uri, new_len: usize, aux_buf: *[]u8) ResolveInPlaceError!Uri {
    const new = aux_buf.*[0..new_len];
    const new_parsed = parse(new) catch |err| (parseAfterScheme("", new) catch return err);
    aux_buf.* = aux_buf.*[new_len..];
    // As you can see above, `new` is not a const pointer.
    const new_path: []u8 = @constCast(new_parsed.path.percent_encoded);

    if (new_parsed.scheme.len > 0) return .{
        .scheme = new_parsed.scheme,
        .user = new_parsed.user,
        .password = new_parsed.password,
        .host = new_parsed.host,
        .port = new_parsed.port,
        .path = remove_dot_segments(new_path),
        .query = new_parsed.query,
        .fragment = new_parsed.fragment,
    };

    if (new_parsed.host) |host| return .{
        .scheme = base.scheme,
        .user = new_parsed.user,
        .password = new_parsed.password,
        .host = host,
        .port = new_parsed.port,
        .path = remove_dot_segments(new_path),
        .query = new_parsed.query,
        .fragment = new_parsed.fragment,
    };

    const path, const query = if (new_path.len == 0) .{
        base.path,
        new_parsed.query orelse base.query,
    } else if (new_path[0] == '/') .{
        remove_dot_segments(new_path),
        new_parsed.query,
    } else .{
        try merge_paths(base.path, new_path, aux_buf),
        new_parsed.query,
    };

    return .{
        .scheme = base.scheme,
        .user = base.user,
        .password = base.password,
        .host = base.host,
        .port = base.port,
        .path = path,
        .query = query,
        .fragment = new_parsed.fragment,
    };
}

/// In-place implementation of RFC 3986, Section 5.2.4.
fn remove_dot_segments(path: []u8) Component {
    var in_i: usize = 0;
    var out_i: usize = 0;
    while (in_i < path.len) {
        if (std.mem.startsWith(u8, path[in_i..], "./")) {
            in_i += 2;
        } else if (std.mem.startsWith(u8, path[in_i..], "../")) {
            in_i += 3;
        } else if (std.mem.startsWith(u8, path[in_i..], "/./")) {
            in_i += 2;
        } else if (std.mem.eql(u8, path[in_i..], "/.")) {
            in_i += 1;
            path[in_i] = '/';
        } else if (std.mem.startsWith(u8, path[in_i..], "/../")) {
            in_i += 3;
            while (out_i > 0) {
                out_i -= 1;
                if (path[out_i] == '/') break;
            }
        } else if (std.mem.eql(u8, path[in_i..], "/..")) {
            in_i += 2;
            path[in_i] = '/';
            while (out_i > 0) {
                out_i -= 1;
                if (path[out_i] == '/') break;
            }
        } else if (std.mem.eql(u8, path[in_i..], ".")) {
            in_i += 1;
        } else if (std.mem.eql(u8, path[in_i..], "..")) {
            in_i += 2;
        } else {
            while (true) {
                path[out_i] = path[in_i];
                out_i += 1;
                in_i += 1;
                if (in_i >= path.len or path[in_i] == '/') break;
            }
        }
    }
    return .{ .percent_encoded = path[0..out_i] };
}

test remove_dot_segments {
    {
        var buffer = "/a/b/c/./../../g".*;
        try std.testing.expectEqualStrings("/a/g", remove_dot_segments(&buffer).percent_encoded);
    }
}

/// 5.2.3. Merge Paths
fn merge_paths(base: Component, new: []u8, aux_buf: *[]u8) error{NoSpaceLeft}!Component {
<<<<<<< HEAD
    var aux: Writer = .fixed(aux_buf.*);
    if (!base.isEmpty()) {
        aux.print("{fpath}", .{base}) catch return error.NoSpaceLeft;
        aux.end = std.mem.lastIndexOfScalar(u8, aux.buffered(), '/') orelse
            return remove_dot_segments(new);
=======
    var aux: std.io.Writer = .fixed(aux_buf.*);
    if (!base.isEmpty()) {
        base.formatPath(&aux) catch return error.NoSpaceLeft;
        aux.end = std.mem.lastIndexOfScalar(u8, aux.buffered(), '/') orelse return remove_dot_segments(new);
>>>>>>> 43fba5ea
    }
    aux.print("/{s}", .{new}) catch return error.NoSpaceLeft;
    const merged_path = remove_dot_segments(aux.buffered());
    aux_buf.* = aux_buf.*[merged_path.percent_encoded.len..];
    return merged_path;
}

/// scheme      = ALPHA *( ALPHA / DIGIT / "+" / "-" / "." )
fn isSchemeChar(c: u8) bool {
    return switch (c) {
        'A'...'Z', 'a'...'z', '0'...'9', '+', '-', '.' => true,
        else => false,
    };
}

/// sub-delims  = "!" / "$" / "&" / "'" / "(" / ")"
///             / "*" / "+" / "," / ";" / "="
fn isSubLimit(c: u8) bool {
    return switch (c) {
        '!', '$', '&', '\'', '(', ')', '*', '+', ',', ';', '=' => true,
        else => false,
    };
}

/// unreserved  = ALPHA / DIGIT / "-" / "." / "_" / "~"
fn isUnreserved(c: u8) bool {
    return switch (c) {
        'A'...'Z', 'a'...'z', '0'...'9', '-', '.', '_', '~' => true,
        else => false,
    };
}

fn isUserChar(c: u8) bool {
    return isUnreserved(c) or isSubLimit(c);
}

fn isPasswordChar(c: u8) bool {
    return isUserChar(c) or c == ':';
}

fn isHostChar(c: u8) bool {
    return isPasswordChar(c) or c == '[' or c == ']';
}

fn isPathChar(c: u8) bool {
    return isUserChar(c) or c == '/' or c == ':' or c == '@';
}

fn isQueryChar(c: u8) bool {
    return isPathChar(c) or c == '?';
}

const isFragmentChar = isQueryChar;

const authority_sep: [3]u8 = .{ '/', '?', '#' };
const path_sep: [2]u8 = .{ '?', '#' };

test "basic" {
    const parsed = try parse("https://ziglang.org/download");
    try testing.expectEqualStrings("https", parsed.scheme);
    try testing.expectEqualStrings("ziglang.org", parsed.host.?.percent_encoded);
    try testing.expectEqualStrings("/download", parsed.path.percent_encoded);
    try testing.expectEqual(@as(?u16, null), parsed.port);
}

test "with port" {
    const parsed = try parse("http://example:1337/");
    try testing.expectEqualStrings("http", parsed.scheme);
    try testing.expectEqualStrings("example", parsed.host.?.percent_encoded);
    try testing.expectEqualStrings("/", parsed.path.percent_encoded);
    try testing.expectEqual(@as(?u16, 1337), parsed.port);
}

test "should fail gracefully" {
    try std.testing.expectError(error.InvalidFormat, parse("foobar://"));
}

test "file" {
    const parsed = try parse("file:///");
    try std.testing.expectEqualStrings("file", parsed.scheme);
    try std.testing.expectEqual(@as(?Component, null), parsed.host);
    try std.testing.expectEqualStrings("/", parsed.path.percent_encoded);

    const parsed2 = try parse("file:///an/absolute/path/to/something");
    try std.testing.expectEqualStrings("file", parsed2.scheme);
    try std.testing.expectEqual(@as(?Component, null), parsed2.host);
    try std.testing.expectEqualStrings("/an/absolute/path/to/something", parsed2.path.percent_encoded);

    const parsed3 = try parse("file://localhost/an/absolute/path/to/another/thing/");
    try std.testing.expectEqualStrings("file", parsed3.scheme);
    try std.testing.expectEqualStrings("localhost", parsed3.host.?.percent_encoded);
    try std.testing.expectEqualStrings("/an/absolute/path/to/another/thing/", parsed3.path.percent_encoded);
}

test "scheme" {
    try std.testing.expectEqualStrings("http", (try parse("http:_")).scheme);
    try std.testing.expectEqualStrings("scheme-mee", (try parse("scheme-mee:_")).scheme);
    try std.testing.expectEqualStrings("a.b.c", (try parse("a.b.c:_")).scheme);
    try std.testing.expectEqualStrings("ab+", (try parse("ab+:_")).scheme);
    try std.testing.expectEqualStrings("X+++", (try parse("X+++:_")).scheme);
    try std.testing.expectEqualStrings("Y+-.", (try parse("Y+-.:_")).scheme);
}

test "authority" {
    try std.testing.expectEqualStrings("hostname", (try parse("scheme://hostname")).host.?.percent_encoded);

    try std.testing.expectEqualStrings("hostname", (try parse("scheme://userinfo@hostname")).host.?.percent_encoded);
    try std.testing.expectEqualStrings("userinfo", (try parse("scheme://userinfo@hostname")).user.?.percent_encoded);
    try std.testing.expectEqual(@as(?Component, null), (try parse("scheme://userinfo@hostname")).password);
    try std.testing.expectEqual(@as(?Component, null), (try parse("scheme://userinfo@")).host);

    try std.testing.expectEqualStrings("hostname", (try parse("scheme://user:password@hostname")).host.?.percent_encoded);
    try std.testing.expectEqualStrings("user", (try parse("scheme://user:password@hostname")).user.?.percent_encoded);
    try std.testing.expectEqualStrings("password", (try parse("scheme://user:password@hostname")).password.?.percent_encoded);

    try std.testing.expectEqualStrings("hostname", (try parse("scheme://hostname:0")).host.?.percent_encoded);
    try std.testing.expectEqual(@as(u16, 1234), (try parse("scheme://hostname:1234")).port.?);

    try std.testing.expectEqualStrings("hostname", (try parse("scheme://userinfo@hostname:1234")).host.?.percent_encoded);
    try std.testing.expectEqual(@as(u16, 1234), (try parse("scheme://userinfo@hostname:1234")).port.?);
    try std.testing.expectEqualStrings("userinfo", (try parse("scheme://userinfo@hostname:1234")).user.?.percent_encoded);
    try std.testing.expectEqual(@as(?Component, null), (try parse("scheme://userinfo@hostname:1234")).password);

    try std.testing.expectEqualStrings("hostname", (try parse("scheme://user:password@hostname:1234")).host.?.percent_encoded);
    try std.testing.expectEqual(@as(u16, 1234), (try parse("scheme://user:password@hostname:1234")).port.?);
    try std.testing.expectEqualStrings("user", (try parse("scheme://user:password@hostname:1234")).user.?.percent_encoded);
    try std.testing.expectEqualStrings("password", (try parse("scheme://user:password@hostname:1234")).password.?.percent_encoded);
}

test "authority.password" {
    try std.testing.expectEqualStrings("username", (try parse("scheme://username@a")).user.?.percent_encoded);
    try std.testing.expectEqual(@as(?Component, null), (try parse("scheme://username@a")).password);

    try std.testing.expectEqualStrings("username", (try parse("scheme://username:@a")).user.?.percent_encoded);
    try std.testing.expectEqual(@as(?Component, null), (try parse("scheme://username:@a")).password);

    try std.testing.expectEqualStrings("username", (try parse("scheme://username:password@a")).user.?.percent_encoded);
    try std.testing.expectEqualStrings("password", (try parse("scheme://username:password@a")).password.?.percent_encoded);

    try std.testing.expectEqualStrings("username", (try parse("scheme://username::@a")).user.?.percent_encoded);
    try std.testing.expectEqualStrings(":", (try parse("scheme://username::@a")).password.?.percent_encoded);
}

fn testAuthorityHost(comptime hostlist: anytype) !void {
    inline for (hostlist) |hostname| {
        try std.testing.expectEqualStrings(hostname, (try parse("scheme://" ++ hostname)).host.?.percent_encoded);
    }
}

test "authority.dns-names" {
    try testAuthorityHost(.{
        "a",
        "a.b",
        "example.com",
        "www.example.com",
        "example.org.",
        "www.example.org.",
        "xn--nw2a.xn--j6w193g", // internationalized URI: 見.香港
        "fe80--1ff-fe23-4567-890as3.ipv6-literal.net",
    });
}

test "authority.IPv4" {
    try testAuthorityHost(.{
        "127.0.0.1",
        "255.255.255.255",
        "0.0.0.0",
        "8.8.8.8",
        "1.2.3.4",
        "192.168.0.1",
        "10.42.0.0",
    });
}

test "authority.IPv6" {
    try testAuthorityHost(.{
        "[2001:db8:0:0:0:0:2:1]",
        "[2001:db8::2:1]",
        "[2001:db8:0000:1:1:1:1:1]",
        "[2001:db8:0:1:1:1:1:1]",
        "[0:0:0:0:0:0:0:0]",
        "[0:0:0:0:0:0:0:1]",
        "[::1]",
        "[::]",
        "[2001:db8:85a3:8d3:1319:8a2e:370:7348]",
        "[fe80::1ff:fe23:4567:890a%25eth2]",
        "[fe80::1ff:fe23:4567:890a]",
        "[fe80::1ff:fe23:4567:890a%253]",
        "[fe80:3::1ff:fe23:4567:890a]",
    });
}

test "RFC example 1" {
    const uri = "foo://example.com:8042/over/there?name=ferret#nose";
    try std.testing.expectEqual(Uri{
        .scheme = uri[0..3],
        .user = null,
        .password = null,
        .host = .{ .percent_encoded = uri[6..17] },
        .port = 8042,
        .path = .{ .percent_encoded = uri[22..33] },
        .query = .{ .percent_encoded = uri[34..45] },
        .fragment = .{ .percent_encoded = uri[46..50] },
    }, try parse(uri));
}

test "RFC example 2" {
    const uri = "urn:example:animal:ferret:nose";
    try std.testing.expectEqual(Uri{
        .scheme = uri[0..3],
        .user = null,
        .password = null,
        .host = null,
        .port = null,
        .path = .{ .percent_encoded = uri[4..] },
        .query = null,
        .fragment = null,
    }, try parse(uri));
}

// source:
// https://en.wikipedia.org/wiki/Uniform_Resource_Identifier#Examples
test "Examples from wikipedia" {
    const list = [_][]const u8{
        "https://john.doe@www.example.com:123/forum/questions/?tag=networking&order=newest#top",
        "ldap://[2001:db8::7]/c=GB?objectClass?one",
        "mailto:John.Doe@example.com",
        "news:comp.infosystems.www.servers.unix",
        "tel:+1-816-555-1212",
        "telnet://192.0.2.16:80/",
        "urn:oasis:names:specification:docbook:dtd:xml:4.1.2",
        "http://a/b/c/d;p?q",
    };
    for (list) |uri| {
        _ = try parse(uri);
    }
}

// source:
// https://tools.ietf.org/html/rfc3986#section-5.4.1
test "Examples from RFC3986" {
    const list = [_][]const u8{
        "http://a/b/c/g",
        "http://a/b/c/g",
        "http://a/b/c/g/",
        "http://a/g",
        "http://g",
        "http://a/b/c/d;p?y",
        "http://a/b/c/g?y",
        "http://a/b/c/d;p?q#s",
        "http://a/b/c/g#s",
        "http://a/b/c/g?y#s",
        "http://a/b/c/;x",
        "http://a/b/c/g;x",
        "http://a/b/c/g;x?y#s",
        "http://a/b/c/d;p?q",
        "http://a/b/c/",
        "http://a/b/c/",
        "http://a/b/",
        "http://a/b/",
        "http://a/b/g",
        "http://a/",
        "http://a/",
        "http://a/g",
    };
    for (list) |uri| {
        _ = try parse(uri);
    }
}

test "Special test" {
    // This is for all of you code readers ♥
    _ = try parse("https://www.youtube.com/watch?v=dQw4w9WgXcQ&feature=youtu.be&t=0");
}

test "URI percent encoding" {
    try std.testing.expectFmt(
        "%5C%C3%B6%2F%20%C3%A4%C3%B6%C3%9F%20~~.adas-https%3A%2F%2Fcanvas%3A123%2F%23ads%26%26sad",
        "{f}",
        .{std.fmt.alt(
            @as(Component, .{ .raw = "\\ö/ äöß ~~.adas-https://canvas:123/#ads&&sad" }),
            .formatEscaped,
        )},
    );
}

test "URI percent decoding" {
    {
        const expected = "\\ö/ äöß ~~.adas-https://canvas:123/#ads&&sad";
        var input = "%5C%C3%B6%2F%20%C3%A4%C3%B6%C3%9F%20~~.adas-https%3A%2F%2Fcanvas%3A123%2F%23ads%26%26sad".*;

<<<<<<< HEAD
        try std.testing.expectFmt(expected, "{fraw}", .{Component{ .percent_encoded = &input }});
=======
        try std.testing.expectFmt(expected, "{f}", .{std.fmt.alt(
            @as(Component, .{ .percent_encoded = &input }),
            .formatRaw,
        )});
>>>>>>> 43fba5ea

        var output: [expected.len]u8 = undefined;
        try std.testing.expectEqualStrings(percentDecodeBackwards(&output, &input), expected);

        try std.testing.expectEqualStrings(expected, percentDecodeInPlace(&input));
    }

    {
        const expected = "/abc%";
        var input = expected.*;

<<<<<<< HEAD
        try std.testing.expectFmt(expected, "{fraw}", .{Component{ .percent_encoded = &input }});
=======
        try std.testing.expectFmt(expected, "{f}", .{std.fmt.alt(
            @as(Component, .{ .percent_encoded = &input }),
            .formatRaw,
        )});
>>>>>>> 43fba5ea

        var output: [expected.len]u8 = undefined;
        try std.testing.expectEqualStrings(percentDecodeBackwards(&output, &input), expected);

        try std.testing.expectEqualStrings(expected, percentDecodeInPlace(&input));
    }
}

test "URI query encoding" {
    const address = "https://objects.githubusercontent.com/?response-content-type=application%2Foctet-stream";
    const parsed = try Uri.parse(address);

    // format the URI to percent encode it
    try std.testing.expectFmt("/?response-content-type=application%2Foctet-stream", "{f}", .{
        parsed.fmt(.{ .path = true, .query = true }),
    });
}

test "format" {
    const uri: Uri = .{
        .scheme = "file",
        .user = null,
        .password = null,
        .host = null,
        .port = null,
        .path = .{ .raw = "/foo/bar/baz" },
        .query = null,
        .fragment = null,
    };
    try std.testing.expectFmt("file:/foo/bar/baz", "{f}", .{
        uri.fmt(.{ .scheme = true, .path = true, .query = true, .fragment = true }),
    });
}

test "URI malformed input" {
    try std.testing.expectError(error.InvalidFormat, std.Uri.parse("http://]["));
    try std.testing.expectError(error.InvalidFormat, std.Uri.parse("http://]@["));
    try std.testing.expectError(error.InvalidFormat, std.Uri.parse("http://lo]s\x85hc@[/8\x10?0Q"));
}<|MERGE_RESOLUTION|>--- conflicted
+++ resolved
@@ -3,14 +3,9 @@
 
 const std = @import("std.zig");
 const testing = std.testing;
-<<<<<<< HEAD
+const Uri = @This();
 const Allocator = std.mem.Allocator;
-const assert = std.debug.assert;
 const Writer = std.io.Writer;
-
-=======
->>>>>>> 43fba5ea
-const Uri = @This();
 
 scheme: []const u8,
 user: ?Component = null,
@@ -68,7 +63,7 @@
         return switch (component) {
             .raw => |raw| raw,
             .percent_encoded => |percent_encoded| if (std.mem.indexOfScalar(u8, percent_encoded, '%')) |_|
-                try std.fmt.bufPrint(buffer, "{fraw}", .{component})
+                try std.fmt.bufPrint(buffer, "{f}", .{std.fmt.alt(component, .formatRaw)})
             else
                 percent_encoded,
         };
@@ -82,32 +77,15 @@
         return switch (component) {
             .raw => |raw| raw,
             .percent_encoded => |percent_encoded| if (std.mem.indexOfScalar(u8, percent_encoded, '%')) |_|
-<<<<<<< HEAD
                 try std.fmt.allocPrint(arena, "{fraw}", .{component})
-=======
-                try std.fmt.allocPrint(arena, "{f}", .{std.fmt.alt(component, .formatRaw)})
->>>>>>> 43fba5ea
             else
                 percent_encoded,
         };
     }
 
-<<<<<<< HEAD
-    pub fn format(component: Component, bw: *Writer, comptime fmt: []const u8) Writer.Error!void {
-        if (fmt.len == 0) {
-            try bw.print("std.Uri.Component{{ .{s} = \"{}\" }}", .{
-                @tagName(component),
-                std.zig.fmtEscapes(switch (component) {
-                    .raw, .percent_encoded => |string| string,
-                }),
-            });
-        } else if (comptime std.mem.eql(u8, fmt, "raw")) switch (component) {
-            .raw => |raw| try bw.writeAll(raw),
-=======
-    pub fn formatRaw(component: Component, w: *std.io.Writer) std.io.Writer.Error!void {
+    pub fn formatRaw(component: Component, w: *Writer) Writer.Error!void {
         switch (component) {
             .raw => |raw| try w.writeAll(raw),
->>>>>>> 43fba5ea
             .percent_encoded => |percent_encoded| {
                 var start: usize = 0;
                 var index: usize = 0;
@@ -116,112 +94,68 @@
                     if (percent_encoded.len - index < 2) continue;
                     const percent_encoded_char =
                         std.fmt.parseInt(u8, percent_encoded[index..][0..2], 16) catch continue;
-<<<<<<< HEAD
-                    try bw.print("{s}{c}", .{
-=======
                     try w.print("{s}{c}", .{
->>>>>>> 43fba5ea
                         percent_encoded[start..percent],
                         percent_encoded_char,
                     });
                     start = percent + 3;
                     index = percent + 3;
                 }
-<<<<<<< HEAD
-                try bw.writeAll(percent_encoded[start..]);
-            },
-        } else if (comptime std.mem.eql(u8, fmt, "%")) switch (component) {
-            .raw => |raw| try percentEncode(bw, raw, isUnreserved),
-            .percent_encoded => |percent_encoded| try bw.writeAll(percent_encoded),
-        } else if (comptime std.mem.eql(u8, fmt, "user")) switch (component) {
-            .raw => |raw| try percentEncode(bw, raw, isUserChar),
-            .percent_encoded => |percent_encoded| try bw.writeAll(percent_encoded),
-        } else if (comptime std.mem.eql(u8, fmt, "password")) switch (component) {
-            .raw => |raw| try percentEncode(bw, raw, isPasswordChar),
-            .percent_encoded => |percent_encoded| try bw.writeAll(percent_encoded),
-        } else if (comptime std.mem.eql(u8, fmt, "host")) switch (component) {
-            .raw => |raw| try percentEncode(bw, raw, isHostChar),
-            .percent_encoded => |percent_encoded| try bw.writeAll(percent_encoded),
-        } else if (comptime std.mem.eql(u8, fmt, "path")) switch (component) {
-            .raw => |raw| try percentEncode(bw, raw, isPathChar),
-            .percent_encoded => |percent_encoded| try bw.writeAll(percent_encoded),
-        } else if (comptime std.mem.eql(u8, fmt, "query")) switch (component) {
-            .raw => |raw| try percentEncode(bw, raw, isQueryChar),
-            .percent_encoded => |percent_encoded| try bw.writeAll(percent_encoded),
-        } else if (comptime std.mem.eql(u8, fmt, "fragment")) switch (component) {
-            .raw => |raw| try percentEncode(bw, raw, isFragmentChar),
-            .percent_encoded => |percent_encoded| try bw.writeAll(percent_encoded),
-        } else @compileError("invalid format string '" ++ fmt ++ "'");
-    }
-
-    pub fn percentEncode(
-        bw: *Writer,
-        raw: []const u8,
-        comptime isValidChar: fn (u8) bool,
-    ) Writer.Error!void {
-        var start: usize = 0;
-        for (raw, 0..) |char, index| {
-            if (isValidChar(char)) continue;
-            try bw.print("{s}%{X:0>2}", .{ raw[start..index], char });
-            start = index + 1;
-        }
-        try bw.writeAll(raw[start..]);
-=======
                 try w.writeAll(percent_encoded[start..]);
             },
         }
     }
 
-    pub fn formatEscaped(component: Component, w: *std.io.Writer) std.io.Writer.Error!void {
+    pub fn formatEscaped(component: Component, w: *Writer) Writer.Error!void {
         switch (component) {
             .raw => |raw| try percentEncode(w, raw, isUnreserved),
             .percent_encoded => |percent_encoded| try w.writeAll(percent_encoded),
         }
     }
 
-    pub fn formatUser(component: Component, w: *std.io.Writer) std.io.Writer.Error!void {
+    pub fn formatUser(component: Component, w: *Writer) Writer.Error!void {
         switch (component) {
             .raw => |raw| try percentEncode(w, raw, isUserChar),
             .percent_encoded => |percent_encoded| try w.writeAll(percent_encoded),
         }
     }
 
-    pub fn formatPassword(component: Component, w: *std.io.Writer) std.io.Writer.Error!void {
+    pub fn formatPassword(component: Component, w: *Writer) Writer.Error!void {
         switch (component) {
             .raw => |raw| try percentEncode(w, raw, isPasswordChar),
             .percent_encoded => |percent_encoded| try w.writeAll(percent_encoded),
         }
     }
 
-    pub fn formatHost(component: Component, w: *std.io.Writer) std.io.Writer.Error!void {
+    pub fn formatHost(component: Component, w: *Writer) Writer.Error!void {
         switch (component) {
             .raw => |raw| try percentEncode(w, raw, isHostChar),
             .percent_encoded => |percent_encoded| try w.writeAll(percent_encoded),
         }
     }
 
-    pub fn formatPath(component: Component, w: *std.io.Writer) std.io.Writer.Error!void {
+    pub fn formatPath(component: Component, w: *Writer) Writer.Error!void {
         switch (component) {
             .raw => |raw| try percentEncode(w, raw, isPathChar),
             .percent_encoded => |percent_encoded| try w.writeAll(percent_encoded),
         }
     }
 
-    pub fn formatQuery(component: Component, w: *std.io.Writer) std.io.Writer.Error!void {
+    pub fn formatQuery(component: Component, w: *Writer) Writer.Error!void {
         switch (component) {
             .raw => |raw| try percentEncode(w, raw, isQueryChar),
             .percent_encoded => |percent_encoded| try w.writeAll(percent_encoded),
         }
     }
 
-    pub fn formatFragment(component: Component, w: *std.io.Writer) std.io.Writer.Error!void {
+    pub fn formatFragment(component: Component, w: *Writer) Writer.Error!void {
         switch (component) {
             .raw => |raw| try percentEncode(w, raw, isFragmentChar),
             .percent_encoded => |percent_encoded| try w.writeAll(percent_encoded),
         }
     }
 
-    pub fn percentEncode(w: *std.io.Writer, raw: []const u8, comptime isValidChar: fn (u8) bool) std.io.Writer.Error!void {
+    pub fn percentEncode(w: *Writer, raw: []const u8, comptime isValidChar: fn (u8) bool) Writer.Error!void {
         var start: usize = 0;
         for (raw, 0..) |char, index| {
             if (isValidChar(char)) continue;
@@ -229,7 +163,6 @@
             start = index + 1;
         }
         try w.writeAll(raw[start..]);
->>>>>>> 43fba5ea
     }
 };
 
@@ -346,97 +279,29 @@
     return uri;
 }
 
-<<<<<<< HEAD
-pub const WriteToStreamOptions = struct {
-    /// When true, include the scheme part of the URI.
-    scheme: bool = false,
-    /// When true, include the user and password part of the URI. Ignored if `authority` is false.
-    authentication: bool = false,
-    /// When true, include the authority part of the URI.
-    authority: bool = false,
-    /// When true, include the path part of the URI.
-    path: bool = false,
-    /// When true, include the query part of the URI. Ignored when `path` is false.
-    query: bool = false,
-    /// When true, include the fragment part of the URI. Ignored when `path` is false.
-    fragment: bool = false,
-    /// When true, include the port part of the URI. Ignored when `port` is null.
-    port: bool = true,
-};
-
-pub fn writeToStream(uri: Uri, options: WriteToStreamOptions, bw: *Writer) Writer.Error!void {
-    if (options.scheme) {
-        try bw.print("{s}:", .{uri.scheme});
-        if (options.authority and uri.host != null) {
-            try bw.writeAll("//");
-=======
-pub fn format(uri: *const Uri, writer: *std.io.Writer) std.io.Writer.Error!void {
+pub fn format(uri: *const Uri, writer: *Writer) Writer.Error!void {
     return writeToStream(uri, writer, .all);
 }
 
-pub fn writeToStream(uri: *const Uri, writer: *std.io.Writer, flags: Format.Flags) std.io.Writer.Error!void {
+pub fn writeToStream(uri: *const Uri, writer: *Writer, flags: Format.Flags) Writer.Error!void {
     if (flags.scheme) {
         try writer.print("{s}:", .{uri.scheme});
         if (flags.authority and uri.host != null) {
             try writer.writeAll("//");
->>>>>>> 43fba5ea
         }
     }
     if (flags.authority) {
         if (flags.authentication and uri.host != null) {
             if (uri.user) |user| {
-<<<<<<< HEAD
-                try bw.print("{fuser}", .{user});
-                if (uri.password) |password| {
-                    try bw.print(":{fpassword}", .{password});
-=======
                 try user.formatUser(writer);
                 if (uri.password) |password| {
                     try writer.writeByte(':');
                     try password.formatPassword(writer);
->>>>>>> 43fba5ea
                 }
-                try bw.writeByte('@');
+                try writer.writeByte('@');
             }
         }
         if (uri.host) |host| {
-<<<<<<< HEAD
-            try bw.print("{fhost}", .{host});
-            if (options.port) {
-                if (uri.port) |port| try bw.print(":{d}", .{port});
-            }
-        }
-    }
-    if (options.path) {
-        try bw.print("{fpath}", .{
-            if (uri.path.isEmpty()) Uri.Component{ .percent_encoded = "/" } else uri.path,
-        });
-        if (options.query) {
-            if (uri.query) |query| try bw.print("?{fquery}", .{query});
-        }
-        if (options.fragment) {
-            if (uri.fragment) |fragment| try bw.print("#{ffragment}", .{fragment});
-        }
-    }
-}
-
-pub fn format(uri: Uri, bw: *Writer, comptime fmt: []const u8) Writer.Error!void {
-    const scheme = comptime std.mem.indexOfScalar(u8, fmt, ';') != null or fmt.len == 0;
-    const authentication = comptime std.mem.indexOfScalar(u8, fmt, '@') != null or fmt.len == 0;
-    const authority = comptime std.mem.indexOfScalar(u8, fmt, '+') != null or fmt.len == 0;
-    const path = comptime std.mem.indexOfScalar(u8, fmt, '/') != null or fmt.len == 0;
-    const query = comptime std.mem.indexOfScalar(u8, fmt, '?') != null or fmt.len == 0;
-    const fragment = comptime std.mem.indexOfScalar(u8, fmt, '#') != null or fmt.len == 0;
-
-    return writeToStream(uri, .{
-        .scheme = scheme,
-        .authentication = authentication,
-        .authority = authority,
-        .path = path,
-        .query = query,
-        .fragment = fragment,
-    }, bw);
-=======
             try host.formatHost(writer);
             if (flags.port) {
                 if (uri.port) |port| try writer.print(":{d}", .{port});
@@ -492,14 +357,13 @@
         };
     };
 
-    pub fn default(f: Format, writer: *std.io.Writer) std.io.Writer.Error!void {
+    pub fn default(f: Format, writer: *Writer) Writer.Error!void {
         return writeToStream(f.uri, writer, f.flags);
     }
 };
 
 pub fn fmt(uri: *const Uri, flags: Format.Flags) std.fmt.Formatter(Format, Format.default) {
     return .{ .data = .{ .uri = uri, .flags = flags } };
->>>>>>> 43fba5ea
 }
 
 /// The return value will contain strings pointing into the original `text`.
@@ -628,18 +492,10 @@
 
 /// 5.2.3. Merge Paths
 fn merge_paths(base: Component, new: []u8, aux_buf: *[]u8) error{NoSpaceLeft}!Component {
-<<<<<<< HEAD
     var aux: Writer = .fixed(aux_buf.*);
-    if (!base.isEmpty()) {
-        aux.print("{fpath}", .{base}) catch return error.NoSpaceLeft;
-        aux.end = std.mem.lastIndexOfScalar(u8, aux.buffered(), '/') orelse
-            return remove_dot_segments(new);
-=======
-    var aux: std.io.Writer = .fixed(aux_buf.*);
     if (!base.isEmpty()) {
         base.formatPath(&aux) catch return error.NoSpaceLeft;
         aux.end = std.mem.lastIndexOfScalar(u8, aux.buffered(), '/') orelse return remove_dot_segments(new);
->>>>>>> 43fba5ea
     }
     aux.print("/{s}", .{new}) catch return error.NoSpaceLeft;
     const merged_path = remove_dot_segments(aux.buffered());
@@ -931,14 +787,10 @@
         const expected = "\\ö/ äöß ~~.adas-https://canvas:123/#ads&&sad";
         var input = "%5C%C3%B6%2F%20%C3%A4%C3%B6%C3%9F%20~~.adas-https%3A%2F%2Fcanvas%3A123%2F%23ads%26%26sad".*;
 
-<<<<<<< HEAD
-        try std.testing.expectFmt(expected, "{fraw}", .{Component{ .percent_encoded = &input }});
-=======
         try std.testing.expectFmt(expected, "{f}", .{std.fmt.alt(
             @as(Component, .{ .percent_encoded = &input }),
             .formatRaw,
         )});
->>>>>>> 43fba5ea
 
         var output: [expected.len]u8 = undefined;
         try std.testing.expectEqualStrings(percentDecodeBackwards(&output, &input), expected);
@@ -950,14 +802,10 @@
         const expected = "/abc%";
         var input = expected.*;
 
-<<<<<<< HEAD
-        try std.testing.expectFmt(expected, "{fraw}", .{Component{ .percent_encoded = &input }});
-=======
         try std.testing.expectFmt(expected, "{f}", .{std.fmt.alt(
             @as(Component, .{ .percent_encoded = &input }),
             .formatRaw,
         )});
->>>>>>> 43fba5ea
 
         var output: [expected.len]u8 = undefined;
         try std.testing.expectEqualStrings(percentDecodeBackwards(&output, &input), expected);
