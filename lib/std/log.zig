--- conflicted
+++ resolved
@@ -45,13 +45,8 @@
 //!     const prefix = "[" ++ comptime level.asText() ++ "] " ++ scope_prefix;
 //!
 //!     // Print the message to stderr, silently ignoring any errors
-//!     std.debug.lockStdErr();
-//!     defer std.debug.unlockStdErr();
-<<<<<<< HEAD
-//!     const stderr = std.fs.File.stderr().writer();
-=======
-//!     const stderr = std.fs.File.stderr().deprecatedWriter();
->>>>>>> 43fba5ea
+//!     const stderr = std.debug.lockStderrWriter(&.{});
+//!     defer std.debug.unlockStderrWriter();
 //!     nosuspend stderr.print(prefix ++ format ++ "\n", args) catch return;
 //! }
 //!
@@ -151,23 +146,10 @@
 ) void {
     const level_txt = comptime message_level.asText();
     const prefix2 = if (scope == .default) ": " else "(" ++ @tagName(scope) ++ "): ";
-<<<<<<< HEAD
-    var buffer: [1024]u8 = undefined;
-    const bw = std.debug.lockStderrWriter(&buffer);
+    var buffer: [32]u8 = undefined;
+    const stderr = std.debug.lockStderrWriter(&buffer);
     defer std.debug.unlockStderrWriter();
-    bw.print(level_txt ++ prefix2 ++ format ++ "\n", args) catch return;
-=======
-    const stderr = std.fs.File.stderr().deprecatedWriter();
-    var bw = std.io.bufferedWriter(stderr);
-    const writer = bw.writer();
-
-    std.debug.lockStdErr();
-    defer std.debug.unlockStdErr();
-    nosuspend {
-        writer.print(level_txt ++ prefix2 ++ format ++ "\n", args) catch return;
-        bw.flush() catch return;
-    }
->>>>>>> 43fba5ea
+    nosuspend stderr.print(level_txt ++ prefix2 ++ format ++ "\n", args) catch return;
 }
 
 /// Returns a scoped logging namespace that logs all messages using the scope
