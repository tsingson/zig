//! The simplest way to parse ZON at runtime is to use `fromSlice`. If you need to parse ZON at
//! compile time, you may use `@import`.
//!
//! Parsing from individual Zoir nodes is also available:
//! * `fromZoir`
//! * `fromZoirNode`
//!
//! For lower level control, it is possible to operate on `std.zig.Zoir` directly.

const std = @import("std");
const builtin = @import("builtin");
const Allocator = std.mem.Allocator;
const Ast = std.zig.Ast;
const Zoir = std.zig.Zoir;
const ZonGen = std.zig.ZonGen;
const TokenIndex = std.zig.Ast.TokenIndex;
const Base = std.zig.number_literal.Base;
const StrLitErr = std.zig.string_literal.Error;
const NumberLiteralError = std.zig.number_literal.Error;
const assert = std.debug.assert;
const ArrayListUnmanaged = std.ArrayListUnmanaged;

/// Rename when adding or removing support for a type.
const valid_types = {};

/// Configuration for the runtime parser.
pub const Options = struct {
    /// If true, unknown fields do not error.
    ignore_unknown_fields: bool = false,
    /// If true, the parser cleans up partially parsed values on error. This requires some extra
    /// bookkeeping, so you may want to turn it off if you don't need this feature (e.g. because
    /// you're using arena allocation.)
    free_on_error: bool = true,
};

pub const Error = union(enum) {
    zoir: Zoir.CompileError,
    type_check: Error.TypeCheckFailure,

    pub const Note = union(enum) {
        zoir: Zoir.CompileError.Note,
        type_check: TypeCheckFailure.Note,

        pub const Iterator = struct {
            index: usize = 0,
            err: Error,
            diag: *const Diagnostics,

            pub fn next(self: *@This()) ?Note {
                switch (self.err) {
                    .zoir => |err| {
                        if (self.index >= err.note_count) return null;
                        const note = err.getNotes(self.diag.zoir)[self.index];
                        self.index += 1;
                        return .{ .zoir = note };
                    },
                    .type_check => |err| {
                        if (self.index >= err.getNoteCount()) return null;
                        const note = err.getNote(self.index);
                        self.index += 1;
                        return .{ .type_check = note };
                    },
                }
            }
        };

        fn formatMessage(self: []const u8, w: *std.io.Writer) std.io.Writer.Error!void {
            // Just writes the string for now, but we're keeping this behind a formatter so we have
            // the option to extend it in the future to print more advanced messages (like `Error`
            // does) without breaking the API.
            try w.writeAll(self);
        }

        pub fn fmtMessage(self: Note, diag: *const Diagnostics) std.fmt.Formatter([]const u8, Note.formatMessage) {
            return .{ .data = switch (self) {
                .zoir => |note| note.msg.get(diag.zoir),
                .type_check => |note| note.msg,
            } };
        }

        pub fn getLocation(self: Note, diag: *const Diagnostics) Ast.Location {
            switch (self) {
                .zoir => |note| return zoirErrorLocation(diag.ast, note.token, note.node_or_offset),
                .type_check => |note| return diag.ast.tokenLocation(note.offset, note.token),
            }
        }
    };

    pub const Iterator = struct {
        index: usize = 0,
        diag: *const Diagnostics,

        pub fn next(self: *@This()) ?Error {
            if (self.index < self.diag.zoir.compile_errors.len) {
                const result: Error = .{ .zoir = self.diag.zoir.compile_errors[self.index] };
                self.index += 1;
                return result;
            }

            if (self.diag.type_check) |err| {
                if (self.index == self.diag.zoir.compile_errors.len) {
                    const result: Error = .{ .type_check = err };
                    self.index += 1;
                    return result;
                }
            }

            return null;
        }
    };

    const TypeCheckFailure = struct {
        const Note = struct {
            token: Ast.TokenIndex,
            offset: u32,
            msg: []const u8,
            owned: bool,

            fn deinit(self: @This(), gpa: Allocator) void {
                if (self.owned) gpa.free(self.msg);
            }
        };

        message: []const u8,
        owned: bool,
        token: Ast.TokenIndex,
        offset: u32,
        note: ?@This().Note,

        fn deinit(self: @This(), gpa: Allocator) void {
            if (self.note) |note| note.deinit(gpa);
            if (self.owned) gpa.free(self.message);
        }

        fn getNoteCount(self: @This()) usize {
            return @intFromBool(self.note != null);
        }

        fn getNote(self: @This(), index: usize) @This().Note {
            assert(index == 0);
            return self.note.?;
        }
    };

    const FormatMessage = struct {
        err: Error,
        diag: *const Diagnostics,
    };

    fn formatMessage(self: FormatMessage, w: *std.io.Writer) std.io.Writer.Error!void {
        switch (self.err) {
            .zoir => |err| try w.writeAll(err.msg.get(self.diag.zoir)),
            .type_check => |tc| try w.writeAll(tc.message),
        }
    }

    pub fn fmtMessage(self: @This(), diag: *const Diagnostics) std.fmt.Formatter(FormatMessage, formatMessage) {
        return .{ .data = .{
            .err = self,
            .diag = diag,
        } };
    }

    pub fn getLocation(self: @This(), diag: *const Diagnostics) Ast.Location {
        return switch (self) {
            .zoir => |err| return zoirErrorLocation(
                diag.ast,
                err.token,
                err.node_or_offset,
            ),
            .type_check => |err| return diag.ast.tokenLocation(err.offset, err.token),
        };
    }

    pub fn iterateNotes(self: @This(), diag: *const Diagnostics) Note.Iterator {
        return .{ .err = self, .diag = diag };
    }

    fn zoirErrorLocation(ast: Ast, maybe_token: Ast.OptionalTokenIndex, node_or_offset: u32) Ast.Location {
        if (maybe_token.unwrap()) |token| {
            var location = ast.tokenLocation(0, token);
            location.column += node_or_offset;
            return location;
        } else {
            const ast_node: Ast.Node.Index = @enumFromInt(node_or_offset);
            const token = ast.nodeMainToken(ast_node);
            return ast.tokenLocation(0, token);
        }
    }
};

/// Information about the success or failure of a parse.
pub const Diagnostics = struct {
    ast: Ast = .{
        .source = "",
        .tokens = .empty,
        .nodes = .empty,
        .extra_data = &.{},
        .mode = .zon,
        .errors = &.{},
    },
    zoir: Zoir = .{
        .nodes = .empty,
        .extra = &.{},
        .limbs = &.{},
        .string_bytes = &.{},
        .compile_errors = &.{},
        .error_notes = &.{},
    },
    type_check: ?Error.TypeCheckFailure = null,

    fn assertEmpty(self: Diagnostics) void {
        assert(self.ast.tokens.len == 0);
        assert(self.zoir.nodes.len == 0);
        assert(self.type_check == null);
    }

    pub fn deinit(self: *Diagnostics, gpa: Allocator) void {
        self.ast.deinit(gpa);
        self.zoir.deinit(gpa);
        if (self.type_check) |tc| tc.deinit(gpa);
        self.* = undefined;
    }

    pub fn iterateErrors(self: *const Diagnostics) Error.Iterator {
        return .{ .diag = self };
    }

    pub fn format(self: *const @This(), w: *std.io.Writer) std.io.Writer.Error!void {
        var errors = self.iterateErrors();
        while (errors.next()) |err| {
            const loc = err.getLocation(self);
            const msg = err.fmtMessage(self);
            try w.print("{d}:{d}: error: {f}\n", .{ loc.line + 1, loc.column + 1, msg });

            var notes = err.iterateNotes(self);
            while (notes.next()) |note| {
                const note_loc = note.getLocation(self);
                const note_msg = note.fmtMessage(self);
                try w.print("{d}:{d}: note: {f}\n", .{
                    note_loc.line + 1,
                    note_loc.column + 1,
                    note_msg,
                });
            }
        }
    }
};

/// Parses the given slice as ZON.
///
/// Returns `error.OutOfMemory` on allocation failure, or `error.ParseZon` error if the ZON is
/// invalid or can not be deserialized into type `T`.
///
/// When the parser returns `error.ParseZon`, it will also store a human readable explanation in
/// `diag` if non null. If diag is not null, it must be initialized to `.{}`.
pub fn fromSlice(
    /// The type to deserialize into. May not be or contain any of the following types:
    /// * Any comptime-only type, except in a comptime field
    /// * `type`
    /// * `void`, except as a union payload
    /// * `noreturn`
    /// * An error set/error union
    /// * A many-pointer or C-pointer
    /// * An opaque type, including `anyopaque`
    /// * An async frame type, including `anyframe` and `anyframe->T`
    /// * A function
    ///
    /// All other types are valid. Unsupported types will fail at compile time.
    T: type,
    gpa: Allocator,
    source: [:0]const u8,
    diag: ?*Diagnostics,
    options: Options,
) error{ OutOfMemory, ParseZon }!T {
    if (diag) |s| s.assertEmpty();

    var ast = try std.zig.Ast.parse(gpa, source, .zon);
    defer if (diag == null) ast.deinit(gpa);
    if (diag) |s| s.ast = ast;

    // If there's no diagnostics, Zoir exists for the lifetime of this function. If there is a
    // diagnostics, ownership is transferred to diagnostics.
    var zoir = try ZonGen.generate(gpa, ast, .{ .parse_str_lits = false });
    defer if (diag == null) zoir.deinit(gpa);

    if (diag) |s| s.* = .{};
    return fromZoir(T, gpa, ast, zoir, diag, options);
}

/// Like `fromSlice`, but operates on `Zoir` instead of ZON source.
pub fn fromZoir(
    T: type,
    gpa: Allocator,
    ast: Ast,
    zoir: Zoir,
    diag: ?*Diagnostics,
    options: Options,
) error{ OutOfMemory, ParseZon }!T {
    return fromZoirNode(T, gpa, ast, zoir, .root, diag, options);
}

/// Like `fromZoir`, but the parse starts on `node` instead of root.
pub fn fromZoirNode(
    T: type,
    gpa: Allocator,
    ast: Ast,
    zoir: Zoir,
    node: Zoir.Node.Index,
    diag: ?*Diagnostics,
    options: Options,
) error{ OutOfMemory, ParseZon }!T {
    comptime assert(canParseType(T));

    if (diag) |s| {
        s.assertEmpty();
        s.ast = ast;
        s.zoir = zoir;
    }

    if (zoir.hasCompileErrors()) {
        return error.ParseZon;
    }

    var parser: Parser = .{
        .gpa = gpa,
        .ast = ast,
        .zoir = zoir,
        .options = options,
        .diag = diag,
    };

    return parser.parseExpr(T, node);
}

/// Frees ZON values.
///
/// Provided for convenience, you may also free these values on your own using the same allocator
/// passed into the parser.
///
/// Asserts at comptime that sufficient information is available via the type system to free this
/// value. Untagged unions, for example, will fail this assert.
pub fn free(gpa: Allocator, value: anytype) void {
    const Value = @TypeOf(value);

    _ = valid_types;
    switch (@typeInfo(Value)) {
        .bool, .int, .float, .@"enum" => {},
        .pointer => |pointer| {
            switch (pointer.size) {
                .one => {
                    free(gpa, value.*);
                    gpa.destroy(value);
                },
                .slice => {
                    for (value) |item| {
                        free(gpa, item);
                    }
                    gpa.free(value);
                },
                .many, .c => comptime unreachable,
            }
        },
        .array => for (value) |item| {
            free(gpa, item);
        },
        .@"struct" => |@"struct"| inline for (@"struct".fields) |field| {
            free(gpa, @field(value, field.name));
        },
        .@"union" => |@"union"| if (@"union".tag_type == null) {
            if (comptime requiresAllocator(Value)) unreachable;
        } else switch (value) {
            inline else => |_, tag| {
                free(gpa, @field(value, @tagName(tag)));
            },
        },
        .optional => if (value) |some| {
            free(gpa, some);
        },
        .vector => |vector| for (0..vector.len) |i| free(gpa, value[i]),
        .void => {},
        else => comptime unreachable,
    }
}

fn requiresAllocator(T: type) bool {
    _ = valid_types;
    return switch (@typeInfo(T)) {
        .pointer => true,
        .array => |array| return array.len > 0 and requiresAllocator(array.child),
        .@"struct" => |@"struct"| inline for (@"struct".fields) |field| {
            if (requiresAllocator(field.type)) {
                break true;
            }
        } else false,
        .@"union" => |@"union"| inline for (@"union".fields) |field| {
            if (requiresAllocator(field.type)) {
                break true;
            }
        } else false,
        .optional => |optional| requiresAllocator(optional.child),
        .vector => |vector| return vector.len > 0 and requiresAllocator(vector.child),
        else => false,
    };
}

const Parser = struct {
    gpa: Allocator,
    ast: Ast,
    zoir: Zoir,
    diag: ?*Diagnostics,
    options: Options,

    fn parseExpr(self: *@This(), T: type, node: Zoir.Node.Index) error{ ParseZon, OutOfMemory }!T {
        return self.parseExprInner(T, node) catch |err| switch (err) {
            error.WrongType => return self.failExpectedType(T, node),
            else => |e| return e,
        };
    }

    const InnerError = error{ ParseZon, OutOfMemory, WrongType };

    fn parseExprInner(self: *@This(), T: type, node: Zoir.Node.Index) InnerError!T {
        if (T == Zoir.Node.Index) {
            return node;
        }

        switch (@typeInfo(T)) {
            .optional => |optional| if (node.get(self.zoir) == .null) {
                return null;
            } else {
                return try self.parseExprInner(optional.child, node);
            },
            .bool => return self.parseBool(node),
            .int => return self.parseInt(T, node),
            .float => return self.parseFloat(T, node),
            .@"enum" => return self.parseEnumLiteral(T, node),
            .pointer => |pointer| switch (pointer.size) {
                .one => {
                    const result = try self.gpa.create(pointer.child);
                    errdefer self.gpa.destroy(result);
                    result.* = try self.parseExprInner(pointer.child, node);
                    return result;
                },
                .slice => return self.parseSlicePointer(T, node),
                else => comptime unreachable,
            },
            .array => return self.parseArray(T, node),
            .@"struct" => |@"struct"| if (@"struct".is_tuple)
                return self.parseTuple(T, node)
            else
                return self.parseStruct(T, node),
            .@"union" => return self.parseUnion(T, node),
            .vector => return self.parseVector(T, node),

            else => comptime unreachable,
        }
    }

    /// Prints a message of the form `expected T` where T is first converted to a ZON type. For
    /// example, `**?**u8` becomes `?u8`, and types that involve user specified type names are just
    /// referred to by the type of container.
    fn failExpectedType(
        self: @This(),
        T: type,
        node: Zoir.Node.Index,
    ) error{ ParseZon, OutOfMemory } {
        @branchHint(.cold);
        return self.failExpectedTypeInner(T, false, node);
    }

    fn failExpectedTypeInner(
        self: @This(),
        T: type,
        opt: bool,
        node: Zoir.Node.Index,
    ) error{ ParseZon, OutOfMemory } {
        _ = valid_types;
        switch (@typeInfo(T)) {
            .@"struct" => |@"struct"| if (@"struct".is_tuple) {
                if (opt) {
                    return self.failNode(node, "expected optional tuple");
                } else {
                    return self.failNode(node, "expected tuple");
                }
            } else {
                if (opt) {
                    return self.failNode(node, "expected optional struct");
                } else {
                    return self.failNode(node, "expected struct");
                }
            },
            .@"union" => if (opt) {
                return self.failNode(node, "expected optional union");
            } else {
                return self.failNode(node, "expected union");
            },
            .array => if (opt) {
                return self.failNode(node, "expected optional array");
            } else {
                return self.failNode(node, "expected array");
            },
            .pointer => |pointer| switch (pointer.size) {
                .one => return self.failExpectedTypeInner(pointer.child, opt, node),
                .slice => {
                    if (pointer.child == u8 and
                        pointer.is_const and
                        (pointer.sentinel() == null or pointer.sentinel() == 0) and
                        pointer.alignment == 1)
                    {
                        if (opt) {
                            return self.failNode(node, "expected optional string");
                        } else {
                            return self.failNode(node, "expected string");
                        }
                    } else {
                        if (opt) {
                            return self.failNode(node, "expected optional array");
                        } else {
                            return self.failNode(node, "expected array");
                        }
                    }
                },
                else => comptime unreachable,
            },
            .vector, .bool, .int, .float => if (opt) {
                return self.failNodeFmt(node, "expected type '{s}'", .{@typeName(?T)});
            } else {
                return self.failNodeFmt(node, "expected type '{s}'", .{@typeName(T)});
            },
            .@"enum" => if (opt) {
                return self.failNode(node, "expected optional enum literal");
            } else {
                return self.failNode(node, "expected enum literal");
            },
            .optional => |optional| {
                return self.failExpectedTypeInner(optional.child, true, node);
            },
            else => comptime unreachable,
        }
    }

    fn parseBool(self: @This(), node: Zoir.Node.Index) !bool {
        switch (node.get(self.zoir)) {
            .true => return true,
            .false => return false,
            else => return error.WrongType,
        }
    }

    fn parseInt(self: @This(), T: type, node: Zoir.Node.Index) !T {
        switch (node.get(self.zoir)) {
            .int_literal => |int| switch (int) {
                .small => |val| return std.math.cast(T, val) orelse
                    self.failCannotRepresent(T, node),
                .big => |val| return val.toInt(T) catch
                    self.failCannotRepresent(T, node),
            },
            .float_literal => |val| return intFromFloatExact(T, val) orelse
                self.failCannotRepresent(T, node),

            .char_literal => |val| return std.math.cast(T, val) orelse
                self.failCannotRepresent(T, node),
            else => return error.WrongType,
        }
    }

    fn parseFloat(self: @This(), T: type, node: Zoir.Node.Index) !T {
        switch (node.get(self.zoir)) {
            .int_literal => |int| switch (int) {
                .small => |val| return @floatFromInt(val),
                .big => |val| return val.toFloat(T, .nearest_even)[0],
            },
            .float_literal => |val| return @floatCast(val),
            .pos_inf => return std.math.inf(T),
            .neg_inf => return -std.math.inf(T),
            .nan => return std.math.nan(T),
            .char_literal => |val| return @floatFromInt(val),
            else => return error.WrongType,
        }
    }

    fn parseEnumLiteral(self: @This(), T: type, node: Zoir.Node.Index) !T {
        switch (node.get(self.zoir)) {
            .enum_literal => |field_name| {
                // Create a comptime string map for the enum fields
                const enum_fields = @typeInfo(T).@"enum".fields;
                comptime var kvs_list: [enum_fields.len]struct { []const u8, T } = undefined;
                inline for (enum_fields, 0..) |field, i| {
                    kvs_list[i] = .{ field.name, @enumFromInt(field.value) };
                }
                const enum_tags = std.StaticStringMap(T).initComptime(kvs_list);

                // Get the tag if it exists
                const field_name_str = field_name.get(self.zoir);
                return enum_tags.get(field_name_str) orelse
                    self.failUnexpected(T, "enum literal", node, null, field_name_str);
            },
            else => return error.WrongType,
        }
    }

    fn parseSlicePointer(self: *@This(), T: type, node: Zoir.Node.Index) InnerError!T {
        switch (node.get(self.zoir)) {
            .string_literal => return self.parseString(T, node),
            .array_literal => |nodes| return self.parseSlice(T, nodes),
            .empty_literal => return self.parseSlice(T, .{ .start = node, .len = 0 }),
            else => return error.WrongType,
        }
    }

    fn parseString(self: *@This(), T: type, node: Zoir.Node.Index) InnerError!T {
        const ast_node = node.getAstNode(self.zoir);
        const pointer = @typeInfo(T).pointer;
        var size_hint = ZonGen.strLitSizeHint(self.ast, ast_node);
        if (pointer.sentinel() != null) size_hint += 1;
        const gpa = self.gpa;

        var aw = try std.io.Writer.Allocating.initCapacity(gpa, size_hint);
        defer aw.deinit();
        const parsed = ZonGen.parseStrLit(self.ast, ast_node, &aw.interface) catch |err| switch (err) {
            error.WriteFailed => return error.OutOfMemory,
        };
        switch (parsed) {
            .success => {},
            .failure => |err| {
                const token = self.ast.nodeMainToken(ast_node);
                const raw_string = self.ast.tokenSlice(token);
                return self.failTokenFmt(token, @intCast(err.offset()), "{f}", .{err.fmt(raw_string)});
            },
        }

        if (pointer.child != u8 or
            pointer.size != .slice or
            !pointer.is_const or
            (pointer.sentinel() != null and pointer.sentinel() != 0) or
            pointer.alignment != 1)
        {
            return error.WrongType;
        }

        if (pointer.sentinel() != null) {
            return aw.toOwnedSliceSentinel(0);
        } else {
            return aw.toOwnedSlice();
        }
    }

    fn parseSlice(self: *@This(), T: type, nodes: Zoir.Node.Index.Range) !T {
        const pointer = @typeInfo(T).pointer;

        // Make sure we're working with a slice
        switch (pointer.size) {
            .slice => {},
            .one, .many, .c => comptime unreachable,
        }

        // Allocate the slice
        const slice = try self.gpa.allocWithOptions(
            pointer.child,
            nodes.len,
            .fromByteUnits(pointer.alignment),
            pointer.sentinel(),
        );
        errdefer self.gpa.free(slice);

        // Parse the elements and return the slice
        for (slice, 0..) |*elem, i| {
            errdefer if (self.options.free_on_error) {
                for (slice[0..i]) |item| {
                    free(self.gpa, item);
                }
            };
            elem.* = try self.parseExpr(pointer.child, nodes.at(@intCast(i)));
        }

        return slice;
    }

    fn parseArray(self: *@This(), T: type, node: Zoir.Node.Index) !T {
        const nodes: Zoir.Node.Index.Range = switch (node.get(self.zoir)) {
            .array_literal => |nodes| nodes,
            .empty_literal => .{ .start = node, .len = 0 },
            else => return error.WrongType,
        };

        const array_info = @typeInfo(T).array;

        // Check if the size matches
        if (nodes.len < array_info.len) {
            return self.failNodeFmt(
                node,
                "expected {} array elements; found {}",
                .{ array_info.len, nodes.len },
            );
        } else if (nodes.len > array_info.len) {
            return self.failNodeFmt(
                nodes.at(array_info.len),
                "index {} outside of array of length {}",
                .{ array_info.len, array_info.len },
            );
        }

        // Parse the elements and return the array
        var result: T = undefined;
        for (&result, 0..) |*elem, i| {
            // If we fail to parse this field, free all fields before it
            errdefer if (self.options.free_on_error) {
                for (result[0..i]) |item| {
                    free(self.gpa, item);
                }
            };

            elem.* = try self.parseExpr(array_info.child, nodes.at(@intCast(i)));
        }
        return result;
    }

    fn parseStruct(self: *@This(), T: type, node: Zoir.Node.Index) !T {
        const repr = node.get(self.zoir);
        const fields: @FieldType(Zoir.Node, "struct_literal") = switch (repr) {
            .struct_literal => |nodes| nodes,
            .empty_literal => .{ .names = &.{}, .vals = .{ .start = node, .len = 0 } },
            else => return error.WrongType,
        };

        const field_infos = @typeInfo(T).@"struct".fields;

        // Build a map from field name to index.
        // The special value `comptime_field` indicates that this is actually a comptime field.
        const comptime_field = std.math.maxInt(usize);
        const field_indices: std.StaticStringMap(usize) = comptime b: {
            var kvs_list: [field_infos.len]struct { []const u8, usize } = undefined;
            for (&kvs_list, field_infos, 0..) |*kv, field, i| {
                kv.* = .{ field.name, if (field.is_comptime) comptime_field else i };
            }
            break :b .initComptime(kvs_list);
        };

        // Parse the struct
        var result: T = undefined;
        var field_found: [field_infos.len]bool = @splat(false);

        // If we fail partway through, free all already initialized fields
        var initialized: usize = 0;
        errdefer if (self.options.free_on_error and field_infos.len > 0) {
            for (fields.names[0..initialized]) |name_runtime| {
                switch (field_indices.get(name_runtime.get(self.zoir)) orelse continue) {
                    inline 0...(field_infos.len - 1) => |name_index| {
                        const name = field_infos[name_index].name;
                        free(self.gpa, @field(result, name));
                    },
                    else => unreachable, // Can't be out of bounds
                }
            }
        };

        // Fill in the fields we found
        for (0..fields.names.len) |i| {
            const name = fields.names[i].get(self.zoir);
            const field_index = field_indices.get(name) orelse {
                if (self.options.ignore_unknown_fields) continue;
                return self.failUnexpected(T, "field", node, i, name);
            };
            if (field_index == comptime_field) {
                return self.failComptimeField(node, i);
            }

            // Mark the field as found. Assert that the found array is not zero length to satisfy
            // the type checker (it can't be since we made it into an iteration of this loop.)
            if (field_found.len == 0) unreachable;
            field_found[field_index] = true;

            switch (field_index) {
                inline 0...(field_infos.len - 1) => |j| {
                    if (field_infos[j].is_comptime) unreachable;

                    @field(result, field_infos[j].name) = try self.parseExpr(
                        field_infos[j].type,
                        fields.vals.at(@intCast(i)),
                    );
                },
                else => unreachable, // Can't be out of bounds
            }

            initialized += 1;
        }

        // Fill in any missing default fields
        inline for (field_found, 0..) |found, i| {
            if (!found) {
                const field_info = field_infos[i];
                if (field_info.default_value_ptr) |default| {
                    const typed: *const field_info.type = @ptrCast(@alignCast(default));
                    @field(result, field_info.name) = typed.*;
                } else {
                    return self.failNodeFmt(
                        node,
                        "missing required field {s}",
                        .{field_infos[i].name},
                    );
                }
            }
        }

        return result;
    }

    fn parseTuple(self: *@This(), T: type, node: Zoir.Node.Index) !T {
        const nodes: Zoir.Node.Index.Range = switch (node.get(self.zoir)) {
            .array_literal => |nodes| nodes,
            .empty_literal => .{ .start = node, .len = 0 },
            else => return error.WrongType,
        };

        var result: T = undefined;
        const field_infos = @typeInfo(T).@"struct".fields;

        if (nodes.len > field_infos.len) {
            return self.failNodeFmt(
                nodes.at(field_infos.len),
                "index {} outside of tuple length {}",
                .{ field_infos.len, field_infos.len },
            );
        }

        inline for (0..field_infos.len) |i| {
            // Check if we're out of bounds
            if (i >= nodes.len) {
                if (field_infos[i].default_value_ptr) |default| {
                    const typed: *const field_infos[i].type = @ptrCast(@alignCast(default));
                    @field(result, field_infos[i].name) = typed.*;
                } else {
                    return self.failNodeFmt(node, "missing tuple field with index {}", .{i});
                }
            } else {
                // If we fail to parse this field, free all fields before it
                errdefer if (self.options.free_on_error) {
                    inline for (0..i) |j| {
                        if (j >= i) break;
                        free(self.gpa, result[j]);
                    }
                };

                if (field_infos[i].is_comptime) {
                    return self.failComptimeField(node, i);
                } else {
                    result[i] = try self.parseExpr(field_infos[i].type, nodes.at(i));
                }
            }
        }

        return result;
    }

    fn parseUnion(self: *@This(), T: type, node: Zoir.Node.Index) !T {
        const @"union" = @typeInfo(T).@"union";
        const field_infos = @"union".fields;

        if (field_infos.len == 0) comptime unreachable;

        // Gather info on the fields
        const field_indices = b: {
            comptime var kvs_list: [field_infos.len]struct { []const u8, usize } = undefined;
            inline for (field_infos, 0..) |field, i| {
                kvs_list[i] = .{ field.name, i };
            }
            break :b std.StaticStringMap(usize).initComptime(kvs_list);
        };

        // Parse the union
        switch (node.get(self.zoir)) {
            .enum_literal => |field_name| {
                // The union must be tagged for an enum literal to coerce to it
                if (@"union".tag_type == null) {
                    return error.WrongType;
                }

                // Get the index of the named field. We don't use `parseEnum` here as
                // the order of the enum and the order of the union might not match!
                const field_index = b: {
                    const field_name_str = field_name.get(self.zoir);
                    break :b field_indices.get(field_name_str) orelse
                        return self.failUnexpected(T, "field", node, null, field_name_str);
                };

                // Initialize the union from the given field.
                switch (field_index) {
                    inline 0...field_infos.len - 1 => |i| {
                        // Fail if the field is not void
                        if (field_infos[i].type != void)
                            return self.failNode(node, "expected union");

                        // Instantiate the union
                        return @unionInit(T, field_infos[i].name, {});
                    },
                    else => unreachable, // Can't be out of bounds
                }
            },
            .struct_literal => |struct_fields| {
                if (struct_fields.names.len != 1) {
                    return error.WrongType;
                }

                // Fill in the field we found
                const field_name = struct_fields.names[0];
                const field_name_str = field_name.get(self.zoir);
                const field_val = struct_fields.vals.at(0);
                const field_index = field_indices.get(field_name_str) orelse
                    return self.failUnexpected(T, "field", node, 0, field_name_str);

                switch (field_index) {
                    inline 0...field_infos.len - 1 => |i| {
                        if (field_infos[i].type == void) {
                            return self.failNode(field_val, "expected type 'void'");
                        } else {
                            const value = try self.parseExpr(field_infos[i].type, field_val);
                            return @unionInit(T, field_infos[i].name, value);
                        }
                    },
                    else => unreachable, // Can't be out of bounds
                }
            },
            else => return error.WrongType,
        }
    }

    fn parseVector(
        self: *@This(),
        T: type,
        node: Zoir.Node.Index,
    ) !T {
        const vector_info = @typeInfo(T).vector;

        const nodes: Zoir.Node.Index.Range = switch (node.get(self.zoir)) {
            .array_literal => |nodes| nodes,
            .empty_literal => .{ .start = node, .len = 0 },
            else => return error.WrongType,
        };

        var result: T = undefined;

        if (nodes.len != vector_info.len) {
            return self.failNodeFmt(
                node,
                "expected {} vector elements; found {}",
                .{ vector_info.len, nodes.len },
            );
        }

        for (0..vector_info.len) |i| {
            errdefer for (0..i) |j| free(self.gpa, result[j]);
            result[i] = try self.parseExpr(vector_info.child, nodes.at(@intCast(i)));
        }

        return result;
    }

    fn failTokenFmt(
        self: @This(),
        token: Ast.TokenIndex,
        offset: u32,
        comptime fmt: []const u8,
        args: anytype,
    ) error{ OutOfMemory, ParseZon } {
        @branchHint(.cold);
        return self.failTokenFmtNote(token, offset, fmt, args, null);
    }

    fn failTokenFmtNote(
        self: @This(),
        token: Ast.TokenIndex,
        offset: u32,
        comptime fmt: []const u8,
        args: anytype,
        note: ?Error.TypeCheckFailure.Note,
    ) error{ OutOfMemory, ParseZon } {
        @branchHint(.cold);
        comptime assert(args.len > 0);
        if (self.diag) |s| s.type_check = .{
            .token = token,
            .offset = offset,
            .message = std.fmt.allocPrint(self.gpa, fmt, args) catch |err| {
                if (note) |n| n.deinit(self.gpa);
                return err;
            },
            .owned = true,
            .note = note,
        };
        return error.ParseZon;
    }

    fn failNodeFmt(
        self: @This(),
        node: Zoir.Node.Index,
        comptime fmt: []const u8,
        args: anytype,
    ) error{ OutOfMemory, ParseZon } {
        @branchHint(.cold);
        const token = self.ast.nodeMainToken(node.getAstNode(self.zoir));
        return self.failTokenFmt(token, 0, fmt, args);
    }

    fn failToken(
        self: @This(),
        failure: Error.TypeCheckFailure,
    ) error{ParseZon} {
        @branchHint(.cold);
        if (self.diag) |s| s.type_check = failure;
        return error.ParseZon;
    }

    fn failNode(
        self: @This(),
        node: Zoir.Node.Index,
        message: []const u8,
    ) error{ParseZon} {
        @branchHint(.cold);
        const token = self.ast.nodeMainToken(node.getAstNode(self.zoir));
        return self.failToken(.{
            .token = token,
            .offset = 0,
            .message = message,
            .owned = false,
            .note = null,
        });
    }

    fn failCannotRepresent(
        self: @This(),
        T: type,
        node: Zoir.Node.Index,
    ) error{ OutOfMemory, ParseZon } {
        @branchHint(.cold);
        return self.failNodeFmt(node, "type '{s}' cannot represent value", .{@typeName(T)});
    }

    fn failUnexpected(
        self: @This(),
        T: type,
        item_kind: []const u8,
        node: Zoir.Node.Index,
        field: ?usize,
        name: []const u8,
    ) error{ OutOfMemory, ParseZon } {
        @branchHint(.cold);
        const gpa = self.gpa;
        const token = if (field) |f| b: {
            var buf: [2]Ast.Node.Index = undefined;
            const struct_init = self.ast.fullStructInit(&buf, node.getAstNode(self.zoir)).?;
            const field_node = struct_init.ast.fields[f];
            break :b self.ast.firstToken(field_node) - 2;
        } else self.ast.nodeMainToken(node.getAstNode(self.zoir));
        switch (@typeInfo(T)) {
            inline .@"struct", .@"union", .@"enum" => |info| {
                const note: Error.TypeCheckFailure.Note = if (info.fields.len == 0) b: {
                    break :b .{
                        .token = token,
                        .offset = 0,
                        .msg = "none expected",
                        .owned = false,
                    };
                } else b: {
                    const msg = "supported: ";
                    var buf: std.ArrayListUnmanaged(u8) = try .initCapacity(gpa, 64);
                    defer buf.deinit(gpa);
                    try buf.appendSlice(gpa, msg);
                    inline for (info.fields, 0..) |field_info, i| {
<<<<<<< HEAD
                        if (i != 0) try buf.appendSlice(gpa, ", ");
                        try buf.print(gpa, "'{p_}'", .{std.zig.fmtId(field_info.name)});
=======
                        if (i != 0) try writer.writeAll(", ");
                        try writer.print("'{f}'", .{std.zig.fmtIdFlags(field_info.name, .{
                            .allow_primitive = true,
                            .allow_underscore = true,
                        })});
>>>>>>> 43fba5ea
                    }
                    break :b .{
                        .token = token,
                        .offset = 0,
                        .msg = try buf.toOwnedSlice(gpa),
                        .owned = true,
                    };
                };
                return self.failTokenFmtNote(
                    token,
                    0,
                    "unexpected {s} '{s}'",
                    .{ item_kind, name },
                    note,
                );
            },
            else => comptime unreachable,
        }
    }

    // Technically we could do this if we were willing to do a deep equal to verify
    // the value matched, but doing so doesn't seem to support any real use cases
    // so isn't worth the complexity at the moment.
    fn failComptimeField(
        self: @This(),
        node: Zoir.Node.Index,
        field: usize,
    ) error{ OutOfMemory, ParseZon } {
        @branchHint(.cold);
        const ast_node = node.getAstNode(self.zoir);
        var buf: [2]Ast.Node.Index = undefined;
        const token = if (self.ast.fullStructInit(&buf, ast_node)) |struct_init| b: {
            const field_node = struct_init.ast.fields[field];
            break :b self.ast.firstToken(field_node);
        } else b: {
            const array_init = self.ast.fullArrayInit(&buf, ast_node).?;
            const value_node = array_init.ast.elements[field];
            break :b self.ast.firstToken(value_node);
        };
        return self.failToken(.{
            .token = token,
            .offset = 0,
            .message = "cannot initialize comptime field",
            .owned = false,
            .note = null,
        });
    }
};

fn intFromFloatExact(T: type, value: anytype) ?T {
    if (value > std.math.maxInt(T) or value < std.math.minInt(T)) {
        return null;
    }

    if (std.math.isNan(value) or std.math.trunc(value) != value) {
        return null;
    }

    return @intFromFloat(value);
}

fn canParseType(T: type) bool {
    comptime return canParseTypeInner(T, &.{}, false);
}

fn canParseTypeInner(
    T: type,
    /// Visited structs and unions, to avoid infinite recursion.
    /// Tracking more types is unnecessary, and a little complex due to optional nesting.
    visited: []const type,
    parent_is_optional: bool,
) bool {
    return switch (@typeInfo(T)) {
        .bool,
        .int,
        .float,
        .null,
        .@"enum",
        => true,

        .noreturn,
        .void,
        .type,
        .undefined,
        .error_union,
        .error_set,
        .@"fn",
        .frame,
        .@"anyframe",
        .@"opaque",
        .comptime_int,
        .comptime_float,
        .enum_literal,
        => false,

        .pointer => |pointer| switch (pointer.size) {
            .one => canParseTypeInner(pointer.child, visited, parent_is_optional),
            .slice => canParseTypeInner(pointer.child, visited, false),
            .many, .c => false,
        },

        .optional => |optional| if (parent_is_optional)
            false
        else
            canParseTypeInner(optional.child, visited, true),

        .array => |array| canParseTypeInner(array.child, visited, false),
        .vector => |vector| canParseTypeInner(vector.child, visited, false),

        .@"struct" => |@"struct"| {
            for (visited) |V| if (T == V) return true;
            const new_visited = visited ++ .{T};
            for (@"struct".fields) |field| {
                if (!field.is_comptime and !canParseTypeInner(field.type, new_visited, false)) {
                    return false;
                }
            }
            return true;
        },
        .@"union" => |@"union"| {
            for (visited) |V| if (T == V) return true;
            const new_visited = visited ++ .{T};
            for (@"union".fields) |field| {
                if (field.type != void and !canParseTypeInner(field.type, new_visited, false)) {
                    return false;
                }
            }
            return true;
        },
    };
}

test "std.zon parse canParseType" {
    try std.testing.expect(!comptime canParseType(void));
    try std.testing.expect(!comptime canParseType(struct { f: [*]u8 }));
    try std.testing.expect(!comptime canParseType(struct { error{foo} }));
    try std.testing.expect(!comptime canParseType(union(enum) { a: void, b: [*c]u8 }));
    try std.testing.expect(!comptime canParseType(@Vector(0, [*c]u8)));
    try std.testing.expect(!comptime canParseType(*?[*c]u8));
    try std.testing.expect(comptime canParseType(enum(u8) { _ }));
    try std.testing.expect(comptime canParseType(union { foo: void }));
    try std.testing.expect(comptime canParseType(union(enum) { foo: void }));
    try std.testing.expect(!comptime canParseType(comptime_float));
    try std.testing.expect(!comptime canParseType(comptime_int));
    try std.testing.expect(comptime canParseType(struct { comptime foo: ??u8 = null }));
    try std.testing.expect(!comptime canParseType(@TypeOf(.foo)));
    try std.testing.expect(comptime canParseType(?u8));
    try std.testing.expect(comptime canParseType(*?*u8));
    try std.testing.expect(comptime canParseType(?struct {
        foo: ?struct {
            ?union(enum) {
                a: ?@Vector(0, ?*u8),
            },
            ?struct {
                f: ?[]?u8,
            },
        },
    }));
    try std.testing.expect(!comptime canParseType(??u8));
    try std.testing.expect(!comptime canParseType(?*?u8));
    try std.testing.expect(!comptime canParseType(*?*?*u8));
    try std.testing.expect(!comptime canParseType(struct { x: comptime_int = 2 }));
    try std.testing.expect(!comptime canParseType(struct { x: comptime_float = 2 }));
    try std.testing.expect(comptime canParseType(struct { comptime x: @TypeOf(.foo) = .foo }));
    try std.testing.expect(!comptime canParseType(struct { comptime_int }));
    const Recursive = struct { foo: ?*@This() };
    try std.testing.expect(comptime canParseType(Recursive));

    // Make sure we validate nested optional before we early out due to already having seen
    // a type recursion!
    try std.testing.expect(!comptime canParseType(struct {
        add_to_visited: ?u8,
        retrieve_from_visited: ??u8,
    }));
}

test "std.zon requiresAllocator" {
    try std.testing.expect(!requiresAllocator(u8));
    try std.testing.expect(!requiresAllocator(f32));
    try std.testing.expect(!requiresAllocator(enum { foo }));
    try std.testing.expect(!requiresAllocator(struct { f32 }));
    try std.testing.expect(!requiresAllocator(struct { x: f32 }));
    try std.testing.expect(!requiresAllocator([0][]const u8));
    try std.testing.expect(!requiresAllocator([2]u8));
    try std.testing.expect(!requiresAllocator(union { x: f32, y: f32 }));
    try std.testing.expect(!requiresAllocator(union(enum) { x: f32, y: f32 }));
    try std.testing.expect(!requiresAllocator(?f32));
    try std.testing.expect(!requiresAllocator(void));
    try std.testing.expect(!requiresAllocator(@TypeOf(null)));
    try std.testing.expect(!requiresAllocator(@Vector(3, u8)));
    try std.testing.expect(!requiresAllocator(@Vector(0, *const u8)));

    try std.testing.expect(requiresAllocator([]u8));
    try std.testing.expect(requiresAllocator(*struct { u8, u8 }));
    try std.testing.expect(requiresAllocator([1][]const u8));
    try std.testing.expect(requiresAllocator(struct { x: i32, y: []u8 }));
    try std.testing.expect(requiresAllocator(union { x: i32, y: []u8 }));
    try std.testing.expect(requiresAllocator(union(enum) { x: i32, y: []u8 }));
    try std.testing.expect(requiresAllocator(?[]u8));
    try std.testing.expect(requiresAllocator(@Vector(3, *const u8)));
}

test "std.zon ast errors" {
    const gpa = std.testing.allocator;
    var diag: Diagnostics = .{};
    defer diag.deinit(gpa);
    try std.testing.expectError(
        error.ParseZon,
        fromSlice(struct {}, gpa, ".{.x = 1 .y = 2}", &diag, .{}),
    );
    try std.testing.expectFmt("1:13: error: expected ',' after initializer\n", "{f}", .{diag});
}

test "std.zon comments" {
    const gpa = std.testing.allocator;

    try std.testing.expectEqual(@as(u8, 10), fromSlice(u8, gpa,
        \\// comment
        \\10 // comment
        \\// comment
    , null, .{}));

    {
        var diag: Diagnostics = .{};
        defer diag.deinit(gpa);
        try std.testing.expectError(error.ParseZon, fromSlice(u8, gpa,
            \\//! comment
            \\10 // comment
            \\// comment
        , &diag, .{}));
        try std.testing.expectFmt(
            "1:1: error: expected expression, found 'a document comment'\n",
            "{f}",
            .{diag},
        );
    }
}

test "std.zon failure/oom formatting" {
    const gpa = std.testing.allocator;
    var failing_allocator = std.testing.FailingAllocator.init(gpa, .{
        .fail_index = 0,
        .resize_fail_index = 0,
    });
    var diag: Diagnostics = .{};
    defer diag.deinit(gpa);
    try std.testing.expectError(error.OutOfMemory, fromSlice(
        []const u8,
        failing_allocator.allocator(),
        "\"foo\"",
        &diag,
        .{},
    ));
    try std.testing.expectFmt("", "{f}", .{diag});
}

test "std.zon fromSlice syntax error" {
    try std.testing.expectError(
        error.ParseZon,
        fromSlice(u8, std.testing.allocator, ".{", null, .{}),
    );
}

test "std.zon optional" {
    const gpa = std.testing.allocator;

    // Basic usage
    {
        const none = try fromSlice(?u32, gpa, "null", null, .{});
        try std.testing.expect(none == null);
        const some = try fromSlice(?u32, gpa, "1", null, .{});
        try std.testing.expect(some.? == 1);
    }

    // Deep free
    {
        const none = try fromSlice(?[]const u8, gpa, "null", null, .{});
        try std.testing.expect(none == null);
        const some = try fromSlice(?[]const u8, gpa, "\"foo\"", null, .{});
        defer free(gpa, some);
        try std.testing.expectEqualStrings("foo", some.?);
    }
}

test "std.zon unions" {
    const gpa = std.testing.allocator;

    // Unions
    {
        const Tagged = union(enum) { x: f32, @"y y": bool, z, @"z z" };
        const Untagged = union { x: f32, @"y y": bool, z: void, @"z z": void };

        const tagged_x = try fromSlice(Tagged, gpa, ".{.x = 1.5}", null, .{});
        try std.testing.expectEqual(Tagged{ .x = 1.5 }, tagged_x);
        const tagged_y = try fromSlice(Tagged, gpa, ".{.@\"y y\" = true}", null, .{});
        try std.testing.expectEqual(Tagged{ .@"y y" = true }, tagged_y);
        const tagged_z_shorthand = try fromSlice(Tagged, gpa, ".z", null, .{});
        try std.testing.expectEqual(@as(Tagged, .z), tagged_z_shorthand);
        const tagged_zz_shorthand = try fromSlice(Tagged, gpa, ".@\"z z\"", null, .{});
        try std.testing.expectEqual(@as(Tagged, .@"z z"), tagged_zz_shorthand);

        const untagged_x = try fromSlice(Untagged, gpa, ".{.x = 1.5}", null, .{});
        try std.testing.expect(untagged_x.x == 1.5);
        const untagged_y = try fromSlice(Untagged, gpa, ".{.@\"y y\" = true}", null, .{});
        try std.testing.expect(untagged_y.@"y y");
    }

    // Deep free
    {
        const Union = union(enum) { bar: []const u8, baz: bool };

        const noalloc = try fromSlice(Union, gpa, ".{.baz = false}", null, .{});
        try std.testing.expectEqual(Union{ .baz = false }, noalloc);

        const alloc = try fromSlice(Union, gpa, ".{.bar = \"qux\"}", null, .{});
        defer free(gpa, alloc);
        try std.testing.expectEqualDeep(Union{ .bar = "qux" }, alloc);
    }

    // Unknown field
    {
        const Union = union { x: f32, y: f32 };
        var diag: Diagnostics = .{};
        defer diag.deinit(gpa);
        try std.testing.expectError(
            error.ParseZon,
            fromSlice(Union, gpa, ".{.z=2.5}", &diag, .{}),
        );
        try std.testing.expectFmt(
            \\1:4: error: unexpected field 'z'
            \\1:4: note: supported: 'x', 'y'
            \\
        ,
            "{f}",
            .{diag},
        );
    }

    // Explicit void field
    {
        const Union = union(enum) { x: void };
        var diag: Diagnostics = .{};
        defer diag.deinit(gpa);
        try std.testing.expectError(
            error.ParseZon,
            fromSlice(Union, gpa, ".{.x=1}", &diag, .{}),
        );
        try std.testing.expectFmt("1:6: error: expected type 'void'\n", "{f}", .{diag});
    }

    // Extra field
    {
        const Union = union { x: f32, y: bool };
        var diag: Diagnostics = .{};
        defer diag.deinit(gpa);
        try std.testing.expectError(
            error.ParseZon,
            fromSlice(Union, gpa, ".{.x = 1.5, .y = true}", &diag, .{}),
        );
        try std.testing.expectFmt("1:2: error: expected union\n", "{f}", .{diag});
    }

    // No fields
    {
        const Union = union { x: f32, y: bool };
        var diag: Diagnostics = .{};
        defer diag.deinit(gpa);
        try std.testing.expectError(
            error.ParseZon,
            fromSlice(Union, gpa, ".{}", &diag, .{}),
        );
        try std.testing.expectFmt("1:2: error: expected union\n", "{f}", .{diag});
    }

    // Enum literals cannot coerce into untagged unions
    {
        const Union = union { x: void };
        var diag: Diagnostics = .{};
        defer diag.deinit(gpa);
        try std.testing.expectError(error.ParseZon, fromSlice(Union, gpa, ".x", &diag, .{}));
        try std.testing.expectFmt("1:2: error: expected union\n", "{f}", .{diag});
    }

    // Unknown field for enum literal coercion
    {
        const Union = union(enum) { x: void };
        var diag: Diagnostics = .{};
        defer diag.deinit(gpa);
        try std.testing.expectError(error.ParseZon, fromSlice(Union, gpa, ".y", &diag, .{}));
        try std.testing.expectFmt(
            \\1:2: error: unexpected field 'y'
            \\1:2: note: supported: 'x'
            \\
        ,
            "{f}",
            .{diag},
        );
    }

    // Non void field for enum literal coercion
    {
        const Union = union(enum) { x: f32 };
        var diag: Diagnostics = .{};
        defer diag.deinit(gpa);
        try std.testing.expectError(error.ParseZon, fromSlice(Union, gpa, ".x", &diag, .{}));
        try std.testing.expectFmt("1:2: error: expected union\n", "{f}", .{diag});
    }
}

test "std.zon structs" {
    const gpa = std.testing.allocator;

    // Structs (various sizes tested since they're parsed differently)
    {
        const Vec0 = struct {};
        const Vec1 = struct { x: f32 };
        const Vec2 = struct { x: f32, y: f32 };
        const Vec3 = struct { x: f32, y: f32, z: f32 };

        const zero = try fromSlice(Vec0, gpa, ".{}", null, .{});
        try std.testing.expectEqual(Vec0{}, zero);

        const one = try fromSlice(Vec1, gpa, ".{.x = 1.2}", null, .{});
        try std.testing.expectEqual(Vec1{ .x = 1.2 }, one);

        const two = try fromSlice(Vec2, gpa, ".{.x = 1.2, .y = 3.4}", null, .{});
        try std.testing.expectEqual(Vec2{ .x = 1.2, .y = 3.4 }, two);

        const three = try fromSlice(Vec3, gpa, ".{.x = 1.2, .y = 3.4, .z = 5.6}", null, .{});
        try std.testing.expectEqual(Vec3{ .x = 1.2, .y = 3.4, .z = 5.6 }, three);
    }

    // Deep free (structs and arrays)
    {
        const Foo = struct { bar: []const u8, baz: []const []const u8 };

        const parsed = try fromSlice(
            Foo,
            gpa,
            ".{.bar = \"qux\", .baz = .{\"a\", \"b\"}}",
            null,
            .{},
        );
        defer free(gpa, parsed);
        try std.testing.expectEqualDeep(Foo{ .bar = "qux", .baz = &.{ "a", "b" } }, parsed);
    }

    // Unknown field
    {
        const Vec2 = struct { x: f32, y: f32 };
        var diag: Diagnostics = .{};
        defer diag.deinit(gpa);
        try std.testing.expectError(
            error.ParseZon,
            fromSlice(Vec2, gpa, ".{.x=1.5, .z=2.5}", &diag, .{}),
        );
        try std.testing.expectFmt(
            \\1:12: error: unexpected field 'z'
            \\1:12: note: supported: 'x', 'y'
            \\
        ,
            "{f}",
            .{diag},
        );
    }

    // Duplicate field
    {
        const Vec2 = struct { x: f32, y: f32 };
        var diag: Diagnostics = .{};
        defer diag.deinit(gpa);
        try std.testing.expectError(
            error.ParseZon,
            fromSlice(Vec2, gpa, ".{.x=1.5, .x=2.5, .x=3.5}", &diag, .{}),
        );
        try std.testing.expectFmt(
            \\1:4: error: duplicate struct field name
            \\1:12: note: duplicate name here
            \\
        , "{f}", .{diag});
    }

    // Ignore unknown fields
    {
        const Vec2 = struct { x: f32, y: f32 = 2.0 };
        const parsed = try fromSlice(Vec2, gpa, ".{ .x = 1.0, .z = 3.0 }", null, .{
            .ignore_unknown_fields = true,
        });
        try std.testing.expectEqual(Vec2{ .x = 1.0, .y = 2.0 }, parsed);
    }

    // Unknown field when struct has no fields (regression test)
    {
        const Vec2 = struct {};
        var diag: Diagnostics = .{};
        defer diag.deinit(gpa);
        try std.testing.expectError(
            error.ParseZon,
            fromSlice(Vec2, gpa, ".{.x=1.5, .z=2.5}", &diag, .{}),
        );
        try std.testing.expectFmt(
            \\1:4: error: unexpected field 'x'
            \\1:4: note: none expected
            \\
        , "{f}", .{diag});
    }

    // Missing field
    {
        const Vec2 = struct { x: f32, y: f32 };
        var diag: Diagnostics = .{};
        defer diag.deinit(gpa);
        try std.testing.expectError(
            error.ParseZon,
            fromSlice(Vec2, gpa, ".{.x=1.5}", &diag, .{}),
        );
        try std.testing.expectFmt("1:2: error: missing required field y\n", "{f}", .{diag});
    }

    // Default field
    {
        const Vec2 = struct { x: f32, y: f32 = 1.5 };
        const parsed = try fromSlice(Vec2, gpa, ".{.x = 1.2}", null, .{});
        try std.testing.expectEqual(Vec2{ .x = 1.2, .y = 1.5 }, parsed);
    }

    // Comptime field
    {
        const Vec2 = struct { x: f32, comptime y: f32 = 1.5 };
        const parsed = try fromSlice(Vec2, gpa, ".{.x = 1.2}", null, .{});
        try std.testing.expectEqual(Vec2{ .x = 1.2, .y = 1.5 }, parsed);
    }

    // Comptime field assignment
    {
        const Vec2 = struct { x: f32, comptime y: f32 = 1.5 };
        var diag: Diagnostics = .{};
        defer diag.deinit(gpa);
        const parsed = fromSlice(Vec2, gpa, ".{.x = 1.2, .y = 1.5}", &diag, .{});
        try std.testing.expectError(error.ParseZon, parsed);
        try std.testing.expectFmt(
            \\1:18: error: cannot initialize comptime field
            \\
        , "{f}", .{diag});
    }

    // Enum field (regression test, we were previously getting the field name in an
    // incorrect way that broke for enum values)
    {
        const Vec0 = struct { x: enum { x } };
        const parsed = try fromSlice(Vec0, gpa, ".{ .x = .x }", null, .{});
        try std.testing.expectEqual(Vec0{ .x = .x }, parsed);
    }

    // Enum field and struct field with @
    {
        const Vec0 = struct { @"x x": enum { @"x x" } };
        const parsed = try fromSlice(Vec0, gpa, ".{ .@\"x x\" = .@\"x x\" }", null, .{});
        try std.testing.expectEqual(Vec0{ .@"x x" = .@"x x" }, parsed);
    }

    // Type expressions are not allowed
    {
        // Structs
        {
            var diag: Diagnostics = .{};
            defer diag.deinit(gpa);
            const parsed = fromSlice(struct {}, gpa, "Empty{}", &diag, .{});
            try std.testing.expectError(error.ParseZon, parsed);
            try std.testing.expectFmt(
                \\1:1: error: types are not available in ZON
                \\1:1: note: replace the type with '.'
                \\
            , "{f}", .{diag});
        }

        // Arrays
        {
            var diag: Diagnostics = .{};
            defer diag.deinit(gpa);
            const parsed = fromSlice([3]u8, gpa, "[3]u8{1, 2, 3}", &diag, .{});
            try std.testing.expectError(error.ParseZon, parsed);
            try std.testing.expectFmt(
                \\1:1: error: types are not available in ZON
                \\1:1: note: replace the type with '.'
                \\
            , "{f}", .{diag});
        }

        // Slices
        {
            var diag: Diagnostics = .{};
            defer diag.deinit(gpa);
            const parsed = fromSlice([]u8, gpa, "[]u8{1, 2, 3}", &diag, .{});
            try std.testing.expectError(error.ParseZon, parsed);
            try std.testing.expectFmt(
                \\1:1: error: types are not available in ZON
                \\1:1: note: replace the type with '.'
                \\
            , "{f}", .{diag});
        }

        // Tuples
        {
            var diag: Diagnostics = .{};
            defer diag.deinit(gpa);
            const parsed = fromSlice(
                struct { u8, u8, u8 },
                gpa,
                "Tuple{1, 2, 3}",
                &diag,
                .{},
            );
            try std.testing.expectError(error.ParseZon, parsed);
            try std.testing.expectFmt(
                \\1:1: error: types are not available in ZON
                \\1:1: note: replace the type with '.'
                \\
            , "{f}", .{diag});
        }

        // Nested
        {
            var diag: Diagnostics = .{};
            defer diag.deinit(gpa);
            const parsed = fromSlice(struct {}, gpa, ".{ .x = Tuple{1, 2, 3} }", &diag, .{});
            try std.testing.expectError(error.ParseZon, parsed);
            try std.testing.expectFmt(
                \\1:9: error: types are not available in ZON
                \\1:9: note: replace the type with '.'
                \\
            , "{f}", .{diag});
        }
    }
}

test "std.zon tuples" {
    const gpa = std.testing.allocator;

    // Structs (various sizes tested since they're parsed differently)
    {
        const Tuple0 = struct {};
        const Tuple1 = struct { f32 };
        const Tuple2 = struct { f32, bool };
        const Tuple3 = struct { f32, bool, u8 };

        const zero = try fromSlice(Tuple0, gpa, ".{}", null, .{});
        try std.testing.expectEqual(Tuple0{}, zero);

        const one = try fromSlice(Tuple1, gpa, ".{1.2}", null, .{});
        try std.testing.expectEqual(Tuple1{1.2}, one);

        const two = try fromSlice(Tuple2, gpa, ".{1.2, true}", null, .{});
        try std.testing.expectEqual(Tuple2{ 1.2, true }, two);

        const three = try fromSlice(Tuple3, gpa, ".{1.2, false, 3}", null, .{});
        try std.testing.expectEqual(Tuple3{ 1.2, false, 3 }, three);
    }

    // Deep free
    {
        const Tuple = struct { []const u8, []const u8 };
        const parsed = try fromSlice(Tuple, gpa, ".{\"hello\", \"world\"}", null, .{});
        defer free(gpa, parsed);
        try std.testing.expectEqualDeep(Tuple{ "hello", "world" }, parsed);
    }

    // Extra field
    {
        const Tuple = struct { f32, bool };
        var diag: Diagnostics = .{};
        defer diag.deinit(gpa);
        try std.testing.expectError(
            error.ParseZon,
            fromSlice(Tuple, gpa, ".{0.5, true, 123}", &diag, .{}),
        );
        try std.testing.expectFmt("1:14: error: index 2 outside of tuple length 2\n", "{f}", .{diag});
    }

    // Extra field
    {
        const Tuple = struct { f32, bool };
        var diag: Diagnostics = .{};
        defer diag.deinit(gpa);
        try std.testing.expectError(
            error.ParseZon,
            fromSlice(Tuple, gpa, ".{0.5}", &diag, .{}),
        );
        try std.testing.expectFmt(
            "1:2: error: missing tuple field with index 1\n",
            "{f}",
            .{diag},
        );
    }

    // Tuple with unexpected field names
    {
        const Tuple = struct { f32 };
        var diag: Diagnostics = .{};
        defer diag.deinit(gpa);
        try std.testing.expectError(
            error.ParseZon,
            fromSlice(Tuple, gpa, ".{.foo = 10.0}", &diag, .{}),
        );
        try std.testing.expectFmt("1:2: error: expected tuple\n", "{f}", .{diag});
    }

    // Struct with missing field names
    {
        const Struct = struct { foo: f32 };
        var diag: Diagnostics = .{};
        defer diag.deinit(gpa);
        try std.testing.expectError(
            error.ParseZon,
            fromSlice(Struct, gpa, ".{10.0}", &diag, .{}),
        );
        try std.testing.expectFmt("1:2: error: expected struct\n", "{f}", .{diag});
    }

    // Comptime field
    {
        const Vec2 = struct { f32, comptime f32 = 1.5 };
        const parsed = try fromSlice(Vec2, gpa, ".{ 1.2 }", null, .{});
        try std.testing.expectEqual(Vec2{ 1.2, 1.5 }, parsed);
    }

    // Comptime field assignment
    {
        const Vec2 = struct { f32, comptime f32 = 1.5 };
        var diag: Diagnostics = .{};
        defer diag.deinit(gpa);
        const parsed = fromSlice(Vec2, gpa, ".{ 1.2, 1.5}", &diag, .{});
        try std.testing.expectError(error.ParseZon, parsed);
        try std.testing.expectFmt(
            \\1:9: error: cannot initialize comptime field
            \\
        , "{f}", .{diag});
    }
}

// Test sizes 0 to 3 since small sizes get parsed differently
test "std.zon arrays and slices" {
    if (builtin.zig_backend == .stage2_c) return error.SkipZigTest; // https://github.com/ziglang/zig/issues/20881

    const gpa = std.testing.allocator;

    // Literals
    {
        // Arrays
        {
            const zero = try fromSlice([0]u8, gpa, ".{}", null, .{});
            try std.testing.expectEqualSlices(u8, &@as([0]u8, .{}), &zero);

            const one = try fromSlice([1]u8, gpa, ".{'a'}", null, .{});
            try std.testing.expectEqualSlices(u8, &@as([1]u8, .{'a'}), &one);

            const two = try fromSlice([2]u8, gpa, ".{'a', 'b'}", null, .{});
            try std.testing.expectEqualSlices(u8, &@as([2]u8, .{ 'a', 'b' }), &two);

            const two_comma = try fromSlice([2]u8, gpa, ".{'a', 'b',}", null, .{});
            try std.testing.expectEqualSlices(u8, &@as([2]u8, .{ 'a', 'b' }), &two_comma);

            const three = try fromSlice([3]u8, gpa, ".{'a', 'b', 'c'}", null, .{});
            try std.testing.expectEqualSlices(u8, &.{ 'a', 'b', 'c' }, &three);

            const sentinel = try fromSlice([3:'z']u8, gpa, ".{'a', 'b', 'c'}", null, .{});
            const expected_sentinel: [3:'z']u8 = .{ 'a', 'b', 'c' };
            try std.testing.expectEqualSlices(u8, &expected_sentinel, &sentinel);
        }

        // Slice literals
        {
            const zero = try fromSlice([]const u8, gpa, ".{}", null, .{});
            defer free(gpa, zero);
            try std.testing.expectEqualSlices(u8, @as([]const u8, &.{}), zero);

            const one = try fromSlice([]u8, gpa, ".{'a'}", null, .{});
            defer free(gpa, one);
            try std.testing.expectEqualSlices(u8, &.{'a'}, one);

            const two = try fromSlice([]const u8, gpa, ".{'a', 'b'}", null, .{});
            defer free(gpa, two);
            try std.testing.expectEqualSlices(u8, &.{ 'a', 'b' }, two);

            const two_comma = try fromSlice([]const u8, gpa, ".{'a', 'b',}", null, .{});
            defer free(gpa, two_comma);
            try std.testing.expectEqualSlices(u8, &.{ 'a', 'b' }, two_comma);

            const three = try fromSlice([]u8, gpa, ".{'a', 'b', 'c'}", null, .{});
            defer free(gpa, three);
            try std.testing.expectEqualSlices(u8, &.{ 'a', 'b', 'c' }, three);

            const sentinel = try fromSlice([:'z']const u8, gpa, ".{'a', 'b', 'c'}", null, .{});
            defer free(gpa, sentinel);
            const expected_sentinel: [:'z']const u8 = &.{ 'a', 'b', 'c' };
            try std.testing.expectEqualSlices(u8, expected_sentinel, sentinel);
        }
    }

    // Deep free
    {
        // Arrays
        {
            const parsed = try fromSlice([1][]const u8, gpa, ".{\"abc\"}", null, .{});
            defer free(gpa, parsed);
            const expected: [1][]const u8 = .{"abc"};
            try std.testing.expectEqualDeep(expected, parsed);
        }

        // Slice literals
        {
            const parsed = try fromSlice([]const []const u8, gpa, ".{\"abc\"}", null, .{});
            defer free(gpa, parsed);
            const expected: []const []const u8 = &.{"abc"};
            try std.testing.expectEqualDeep(expected, parsed);
        }
    }

    // Sentinels and alignment
    {
        // Arrays
        {
            const sentinel = try fromSlice([1:2]u8, gpa, ".{1}", null, .{});
            try std.testing.expectEqual(@as(usize, 1), sentinel.len);
            try std.testing.expectEqual(@as(u8, 1), sentinel[0]);
            try std.testing.expectEqual(@as(u8, 2), sentinel[1]);
        }

        // Slice literals
        {
            const sentinel = try fromSlice([:2]align(4) u8, gpa, ".{1}", null, .{});
            defer free(gpa, sentinel);
            try std.testing.expectEqual(@as(usize, 1), sentinel.len);
            try std.testing.expectEqual(@as(u8, 1), sentinel[0]);
            try std.testing.expectEqual(@as(u8, 2), sentinel[1]);
        }
    }

    // Expect 0 find 3
    {
        var diag: Diagnostics = .{};
        defer diag.deinit(gpa);
        try std.testing.expectError(
            error.ParseZon,
            fromSlice([0]u8, gpa, ".{'a', 'b', 'c'}", &diag, .{}),
        );
        try std.testing.expectFmt(
            "1:3: error: index 0 outside of array of length 0\n",
            "{f}",
            .{diag},
        );
    }

    // Expect 1 find 2
    {
        var diag: Diagnostics = .{};
        defer diag.deinit(gpa);
        try std.testing.expectError(
            error.ParseZon,
            fromSlice([1]u8, gpa, ".{'a', 'b'}", &diag, .{}),
        );
        try std.testing.expectFmt(
            "1:8: error: index 1 outside of array of length 1\n",
            "{f}",
            .{diag},
        );
    }

    // Expect 2 find 1
    {
        var diag: Diagnostics = .{};
        defer diag.deinit(gpa);
        try std.testing.expectError(
            error.ParseZon,
            fromSlice([2]u8, gpa, ".{'a'}", &diag, .{}),
        );
        try std.testing.expectFmt(
            "1:2: error: expected 2 array elements; found 1\n",
            "{f}",
            .{diag},
        );
    }

    // Expect 3 find 0
    {
        var diag: Diagnostics = .{};
        defer diag.deinit(gpa);
        try std.testing.expectError(
            error.ParseZon,
            fromSlice([3]u8, gpa, ".{}", &diag, .{}),
        );
        try std.testing.expectFmt(
            "1:2: error: expected 3 array elements; found 0\n",
            "{f}",
            .{diag},
        );
    }

    // Wrong inner type
    {
        // Array
        {
            var diag: Diagnostics = .{};
            defer diag.deinit(gpa);
            try std.testing.expectError(
                error.ParseZon,
                fromSlice([3]bool, gpa, ".{'a', 'b', 'c'}", &diag, .{}),
            );
            try std.testing.expectFmt("1:3: error: expected type 'bool'\n", "{f}", .{diag});
        }

        // Slice
        {
            var diag: Diagnostics = .{};
            defer diag.deinit(gpa);
            try std.testing.expectError(
                error.ParseZon,
                fromSlice([]bool, gpa, ".{'a', 'b', 'c'}", &diag, .{}),
            );
            try std.testing.expectFmt("1:3: error: expected type 'bool'\n", "{f}", .{diag});
        }
    }

    // Complete wrong type
    {
        // Array
        {
            var diag: Diagnostics = .{};
            defer diag.deinit(gpa);
            try std.testing.expectError(
                error.ParseZon,
                fromSlice([3]u8, gpa, "'a'", &diag, .{}),
            );
            try std.testing.expectFmt("1:1: error: expected array\n", "{f}", .{diag});
        }

        // Slice
        {
            var diag: Diagnostics = .{};
            defer diag.deinit(gpa);
            try std.testing.expectError(
                error.ParseZon,
                fromSlice([]u8, gpa, "'a'", &diag, .{}),
            );
            try std.testing.expectFmt("1:1: error: expected array\n", "{f}", .{diag});
        }
    }

    // Address of is not allowed (indirection for slices in ZON is implicit)
    {
        var diag: Diagnostics = .{};
        defer diag.deinit(gpa);
        try std.testing.expectError(
            error.ParseZon,
            fromSlice([]u8, gpa, "  &.{'a', 'b', 'c'}", &diag, .{}),
        );
        try std.testing.expectFmt(
            "1:3: error: pointers are not available in ZON\n",
            "{f}",
            .{diag},
        );
    }
}

test "std.zon string literal" {
    const gpa = std.testing.allocator;

    // Basic string literal
    {
        const parsed = try fromSlice([]const u8, gpa, "\"abc\"", null, .{});
        defer free(gpa, parsed);
        try std.testing.expectEqualStrings(@as([]const u8, "abc"), parsed);
    }

    // String literal with escape characters
    {
        const parsed = try fromSlice([]const u8, gpa, "\"ab\\nc\"", null, .{});
        defer free(gpa, parsed);
        try std.testing.expectEqualStrings(@as([]const u8, "ab\nc"), parsed);
    }

    // String literal with embedded null
    {
        const parsed = try fromSlice([]const u8, gpa, "\"ab\\x00c\"", null, .{});
        defer free(gpa, parsed);
        try std.testing.expectEqualStrings(@as([]const u8, "ab\x00c"), parsed);
    }

    // Passing string literal to a mutable slice
    {
        {
            var diag: Diagnostics = .{};
            defer diag.deinit(gpa);
            try std.testing.expectError(
                error.ParseZon,
                fromSlice([]u8, gpa, "\"abcd\"", &diag, .{}),
            );
            try std.testing.expectFmt("1:1: error: expected array\n", "{f}", .{diag});
        }

        {
            var diag: Diagnostics = .{};
            defer diag.deinit(gpa);
            try std.testing.expectError(
                error.ParseZon,
                fromSlice([]u8, gpa, "\\\\abcd", &diag, .{}),
            );
            try std.testing.expectFmt("1:1: error: expected array\n", "{f}", .{diag});
        }
    }

    // Passing string literal to a array
    {
        {
            var ast = try std.zig.Ast.parse(gpa, "\"abcd\"", .zon);
            defer ast.deinit(gpa);
            var zoir = try ZonGen.generate(gpa, ast, .{ .parse_str_lits = false });
            defer zoir.deinit(gpa);
            var diag: Diagnostics = .{};
            defer diag.deinit(gpa);
            try std.testing.expectError(
                error.ParseZon,
                fromSlice([4:0]u8, gpa, "\"abcd\"", &diag, .{}),
            );
            try std.testing.expectFmt("1:1: error: expected array\n", "{f}", .{diag});
        }

        {
            var diag: Diagnostics = .{};
            defer diag.deinit(gpa);
            try std.testing.expectError(
                error.ParseZon,
                fromSlice([4:0]u8, gpa, "\\\\abcd", &diag, .{}),
            );
            try std.testing.expectFmt("1:1: error: expected array\n", "{f}", .{diag});
        }
    }

    // Zero terminated slices
    {
        {
            const parsed: [:0]const u8 = try fromSlice(
                [:0]const u8,
                gpa,
                "\"abc\"",
                null,
                .{},
            );
            defer free(gpa, parsed);
            try std.testing.expectEqualStrings("abc", parsed);
            try std.testing.expectEqual(@as(u8, 0), parsed[3]);
        }

        {
            const parsed: [:0]const u8 = try fromSlice(
                [:0]const u8,
                gpa,
                "\\\\abc",
                null,
                .{},
            );
            defer free(gpa, parsed);
            try std.testing.expectEqualStrings("abc", parsed);
            try std.testing.expectEqual(@as(u8, 0), parsed[3]);
        }
    }

    // Other value terminated slices
    {
        {
            var diag: Diagnostics = .{};
            defer diag.deinit(gpa);
            try std.testing.expectError(
                error.ParseZon,
                fromSlice([:1]const u8, gpa, "\"foo\"", &diag, .{}),
            );
            try std.testing.expectFmt("1:1: error: expected array\n", "{f}", .{diag});
        }

        {
            var diag: Diagnostics = .{};
            defer diag.deinit(gpa);
            try std.testing.expectError(
                error.ParseZon,
                fromSlice([:1]const u8, gpa, "\\\\foo", &diag, .{}),
            );
            try std.testing.expectFmt("1:1: error: expected array\n", "{f}", .{diag});
        }
    }

    // Expecting string literal, getting something else
    {
        var diag: Diagnostics = .{};
        defer diag.deinit(gpa);
        try std.testing.expectError(
            error.ParseZon,
            fromSlice([]const u8, gpa, "true", &diag, .{}),
        );
        try std.testing.expectFmt("1:1: error: expected string\n", "{f}", .{diag});
    }

    // Expecting string literal, getting an incompatible tuple
    {
        var diag: Diagnostics = .{};
        defer diag.deinit(gpa);
        try std.testing.expectError(
            error.ParseZon,
            fromSlice([]const u8, gpa, ".{false}", &diag, .{}),
        );
        try std.testing.expectFmt("1:3: error: expected type 'u8'\n", "{f}", .{diag});
    }

    // Invalid string literal
    {
        var diag: Diagnostics = .{};
        defer diag.deinit(gpa);
        try std.testing.expectError(
            error.ParseZon,
            fromSlice([]const i8, gpa, "\"\\a\"", &diag, .{}),
        );
        try std.testing.expectFmt("1:3: error: invalid escape character: 'a'\n", "{f}", .{diag});
    }

    // Slice wrong child type
    {
        {
            var diag: Diagnostics = .{};
            defer diag.deinit(gpa);
            try std.testing.expectError(
                error.ParseZon,
                fromSlice([]const i8, gpa, "\"a\"", &diag, .{}),
            );
            try std.testing.expectFmt("1:1: error: expected array\n", "{f}", .{diag});
        }

        {
            var diag: Diagnostics = .{};
            defer diag.deinit(gpa);
            try std.testing.expectError(
                error.ParseZon,
                fromSlice([]const i8, gpa, "\\\\a", &diag, .{}),
            );
            try std.testing.expectFmt("1:1: error: expected array\n", "{f}", .{diag});
        }
    }

    // Bad alignment
    {
        {
            var diag: Diagnostics = .{};
            defer diag.deinit(gpa);
            try std.testing.expectError(
                error.ParseZon,
                fromSlice([]align(2) const u8, gpa, "\"abc\"", &diag, .{}),
            );
            try std.testing.expectFmt("1:1: error: expected array\n", "{f}", .{diag});
        }

        {
            var diag: Diagnostics = .{};
            defer diag.deinit(gpa);
            try std.testing.expectError(
                error.ParseZon,
                fromSlice([]align(2) const u8, gpa, "\\\\abc", &diag, .{}),
            );
            try std.testing.expectFmt("1:1: error: expected array\n", "{f}", .{diag});
        }
    }

    // Multi line strings
    inline for (.{ []const u8, [:0]const u8 }) |String| {
        // Nested
        {
            const S = struct {
                message: String,
                message2: String,
                message3: String,
            };
            const parsed = try fromSlice(S, gpa,
                \\.{
                \\    .message =
                \\        \\hello, world!
                \\
                \\        \\this is a multiline string!
                \\        \\
                \\        \\...
                \\
                \\    ,
                \\    .message2 =
                \\        \\this too...sort of.
                \\    ,
                \\    .message3 =
                \\        \\
                \\        \\and this.
                \\}
            , null, .{});
            defer free(gpa, parsed);
            try std.testing.expectEqualStrings(
                "hello, world!\nthis is a multiline string!\n\n...",
                parsed.message,
            );
            try std.testing.expectEqualStrings("this too...sort of.", parsed.message2);
            try std.testing.expectEqualStrings("\nand this.", parsed.message3);
        }
    }
}

test "std.zon enum literals" {
    const gpa = std.testing.allocator;

    const Enum = enum {
        foo,
        bar,
        baz,
        @"ab\nc",
    };

    // Tags that exist
    try std.testing.expectEqual(Enum.foo, try fromSlice(Enum, gpa, ".foo", null, .{}));
    try std.testing.expectEqual(Enum.bar, try fromSlice(Enum, gpa, ".bar", null, .{}));
    try std.testing.expectEqual(Enum.baz, try fromSlice(Enum, gpa, ".baz", null, .{}));
    try std.testing.expectEqual(
        Enum.@"ab\nc",
        try fromSlice(Enum, gpa, ".@\"ab\\nc\"", null, .{}),
    );

    // Bad tag
    {
        var diag: Diagnostics = .{};
        defer diag.deinit(gpa);
        try std.testing.expectError(
            error.ParseZon,
            fromSlice(Enum, gpa, ".qux", &diag, .{}),
        );
        try std.testing.expectFmt(
            \\1:2: error: unexpected enum literal 'qux'
            \\1:2: note: supported: 'foo', 'bar', 'baz', '@"ab\nc"'
            \\
        ,
            "{f}",
            .{diag},
        );
    }

    // Bad tag that's too long for parser
    {
        var diag: Diagnostics = .{};
        defer diag.deinit(gpa);
        try std.testing.expectError(
            error.ParseZon,
            fromSlice(Enum, gpa, ".@\"foobarbaz\"", &diag, .{}),
        );
        try std.testing.expectFmt(
            \\1:2: error: unexpected enum literal 'foobarbaz'
            \\1:2: note: supported: 'foo', 'bar', 'baz', '@"ab\nc"'
            \\
        ,
            "{f}",
            .{diag},
        );
    }

    // Bad type
    {
        var diag: Diagnostics = .{};
        defer diag.deinit(gpa);
        try std.testing.expectError(
            error.ParseZon,
            fromSlice(Enum, gpa, "true", &diag, .{}),
        );
        try std.testing.expectFmt("1:1: error: expected enum literal\n", "{f}", .{diag});
    }

    // Test embedded nulls in an identifier
    {
        var diag: Diagnostics = .{};
        defer diag.deinit(gpa);
        try std.testing.expectError(
            error.ParseZon,
            fromSlice(Enum, gpa, ".@\"\\x00\"", &diag, .{}),
        );
        try std.testing.expectFmt(
            "1:2: error: identifier cannot contain null bytes\n",
            "{f}",
            .{diag},
        );
    }
}

test "std.zon parse bool" {
    const gpa = std.testing.allocator;

    // Correct bools
    try std.testing.expectEqual(true, try fromSlice(bool, gpa, "true", null, .{}));
    try std.testing.expectEqual(false, try fromSlice(bool, gpa, "false", null, .{}));

    // Errors
    {
        var diag: Diagnostics = .{};
        defer diag.deinit(gpa);
        try std.testing.expectError(
            error.ParseZon,
            fromSlice(bool, gpa, " foo", &diag, .{}),
        );
        try std.testing.expectFmt(
            \\1:2: error: invalid expression
            \\1:2: note: ZON allows identifiers 'true', 'false', 'null', 'inf', and 'nan'
            \\1:2: note: precede identifier with '.' for an enum literal
            \\
        , "{f}", .{diag});
    }
    {
        var diag: Diagnostics = .{};
        defer diag.deinit(gpa);
        try std.testing.expectError(error.ParseZon, fromSlice(bool, gpa, "123", &diag, .{}));
        try std.testing.expectFmt("1:1: error: expected type 'bool'\n", "{f}", .{diag});
    }
}

test "std.zon intFromFloatExact" {
    // Valid conversions
    try std.testing.expectEqual(@as(u8, 10), intFromFloatExact(u8, @as(f32, 10.0)).?);
    try std.testing.expectEqual(@as(i8, -123), intFromFloatExact(i8, @as(f64, @as(f64, -123.0))).?);
    try std.testing.expectEqual(@as(i16, 45), intFromFloatExact(i16, @as(f128, @as(f128, 45.0))).?);

    // Out of range
    try std.testing.expectEqual(@as(?u4, null), intFromFloatExact(u4, @as(f32, 16.0)));
    try std.testing.expectEqual(@as(?i4, null), intFromFloatExact(i4, @as(f64, -17.0)));
    try std.testing.expectEqual(@as(?u8, null), intFromFloatExact(u8, @as(f128, -2.0)));

    // Not a whole number
    try std.testing.expectEqual(@as(?u8, null), intFromFloatExact(u8, @as(f32, 0.5)));
    try std.testing.expectEqual(@as(?i8, null), intFromFloatExact(i8, @as(f64, 0.01)));

    // Infinity and NaN
    try std.testing.expectEqual(@as(?u8, null), intFromFloatExact(u8, std.math.inf(f32)));
    try std.testing.expectEqual(@as(?u8, null), intFromFloatExact(u8, -std.math.inf(f32)));
    try std.testing.expectEqual(@as(?u8, null), intFromFloatExact(u8, std.math.nan(f32)));
}

test "std.zon parse int" {
    const gpa = std.testing.allocator;

    // Test various numbers and types
    try std.testing.expectEqual(@as(u8, 10), try fromSlice(u8, gpa, "10", null, .{}));
    try std.testing.expectEqual(@as(i16, 24), try fromSlice(i16, gpa, "24", null, .{}));
    try std.testing.expectEqual(@as(i14, -4), try fromSlice(i14, gpa, "-4", null, .{}));
    try std.testing.expectEqual(@as(i32, -123), try fromSlice(i32, gpa, "-123", null, .{}));

    // Test limits
    try std.testing.expectEqual(@as(i8, 127), try fromSlice(i8, gpa, "127", null, .{}));
    try std.testing.expectEqual(@as(i8, -128), try fromSlice(i8, gpa, "-128", null, .{}));

    // Test characters
    try std.testing.expectEqual(@as(u8, 'a'), try fromSlice(u8, gpa, "'a'", null, .{}));
    try std.testing.expectEqual(@as(u8, 'z'), try fromSlice(u8, gpa, "'z'", null, .{}));

    // Test big integers
    try std.testing.expectEqual(
        @as(u65, 36893488147419103231),
        try fromSlice(u65, gpa, "36893488147419103231", null, .{}),
    );
    try std.testing.expectEqual(
        @as(u65, 36893488147419103231),
        try fromSlice(u65, gpa, "368934_881_474191032_31", null, .{}),
    );

    // Test big integer limits
    try std.testing.expectEqual(
        @as(i66, 36893488147419103231),
        try fromSlice(i66, gpa, "36893488147419103231", null, .{}),
    );
    try std.testing.expectEqual(
        @as(i66, -36893488147419103232),
        try fromSlice(i66, gpa, "-36893488147419103232", null, .{}),
    );
    {
        var diag: Diagnostics = .{};
        defer diag.deinit(gpa);
        try std.testing.expectError(error.ParseZon, fromSlice(
            i66,
            gpa,
            "36893488147419103232",
            &diag,
            .{},
        ));
        try std.testing.expectFmt(
            "1:1: error: type 'i66' cannot represent value\n",
            "{f}",
            .{diag},
        );
    }
    {
        var diag: Diagnostics = .{};
        defer diag.deinit(gpa);
        try std.testing.expectError(error.ParseZon, fromSlice(
            i66,
            gpa,
            "-36893488147419103233",
            &diag,
            .{},
        ));
        try std.testing.expectFmt(
            "1:1: error: type 'i66' cannot represent value\n",
            "{f}",
            .{diag},
        );
    }

    // Test parsing whole number floats as integers
    try std.testing.expectEqual(@as(i8, -1), try fromSlice(i8, gpa, "-1.0", null, .{}));
    try std.testing.expectEqual(@as(i8, 123), try fromSlice(i8, gpa, "123.0", null, .{}));

    // Test non-decimal integers
    try std.testing.expectEqual(@as(i16, 0xff), try fromSlice(i16, gpa, "0xff", null, .{}));
    try std.testing.expectEqual(@as(i16, -0xff), try fromSlice(i16, gpa, "-0xff", null, .{}));
    try std.testing.expectEqual(@as(i16, 0o77), try fromSlice(i16, gpa, "0o77", null, .{}));
    try std.testing.expectEqual(@as(i16, -0o77), try fromSlice(i16, gpa, "-0o77", null, .{}));
    try std.testing.expectEqual(@as(i16, 0b11), try fromSlice(i16, gpa, "0b11", null, .{}));
    try std.testing.expectEqual(@as(i16, -0b11), try fromSlice(i16, gpa, "-0b11", null, .{}));

    // Test non-decimal big integers
    try std.testing.expectEqual(@as(u65, 0x1ffffffffffffffff), try fromSlice(
        u65,
        gpa,
        "0x1ffffffffffffffff",
        null,
        .{},
    ));
    try std.testing.expectEqual(@as(i66, 0x1ffffffffffffffff), try fromSlice(
        i66,
        gpa,
        "0x1ffffffffffffffff",
        null,
        .{},
    ));
    try std.testing.expectEqual(@as(i66, -0x1ffffffffffffffff), try fromSlice(
        i66,
        gpa,
        "-0x1ffffffffffffffff",
        null,
        .{},
    ));
    try std.testing.expectEqual(@as(u65, 0x1ffffffffffffffff), try fromSlice(
        u65,
        gpa,
        "0o3777777777777777777777",
        null,
        .{},
    ));
    try std.testing.expectEqual(@as(i66, 0x1ffffffffffffffff), try fromSlice(
        i66,
        gpa,
        "0o3777777777777777777777",
        null,
        .{},
    ));
    try std.testing.expectEqual(@as(i66, -0x1ffffffffffffffff), try fromSlice(
        i66,
        gpa,
        "-0o3777777777777777777777",
        null,
        .{},
    ));
    try std.testing.expectEqual(@as(u65, 0x1ffffffffffffffff), try fromSlice(
        u65,
        gpa,
        "0b11111111111111111111111111111111111111111111111111111111111111111",
        null,
        .{},
    ));
    try std.testing.expectEqual(@as(i66, 0x1ffffffffffffffff), try fromSlice(
        i66,
        gpa,
        "0b11111111111111111111111111111111111111111111111111111111111111111",
        null,
        .{},
    ));
    try std.testing.expectEqual(@as(i66, -0x1ffffffffffffffff), try fromSlice(
        i66,
        gpa,
        "-0b11111111111111111111111111111111111111111111111111111111111111111",
        null,
        .{},
    ));

    // Number with invalid character in the middle
    {
        var diag: Diagnostics = .{};
        defer diag.deinit(gpa);
        try std.testing.expectError(error.ParseZon, fromSlice(u8, gpa, "32a32", &diag, .{}));
        try std.testing.expectFmt(
            "1:3: error: invalid digit 'a' for decimal base\n",
            "{f}",
            .{diag},
        );
    }

    // Failing to parse as int
    {
        var diag: Diagnostics = .{};
        defer diag.deinit(gpa);
        try std.testing.expectError(error.ParseZon, fromSlice(u8, gpa, "true", &diag, .{}));
        try std.testing.expectFmt("1:1: error: expected type 'u8'\n", "{f}", .{diag});
    }

    // Failing because an int is out of range
    {
        var diag: Diagnostics = .{};
        defer diag.deinit(gpa);
        try std.testing.expectError(error.ParseZon, fromSlice(u8, gpa, "256", &diag, .{}));
        try std.testing.expectFmt(
            "1:1: error: type 'u8' cannot represent value\n",
            "{f}",
            .{diag},
        );
    }

    // Failing because a negative int is out of range
    {
        var diag: Diagnostics = .{};
        defer diag.deinit(gpa);
        try std.testing.expectError(error.ParseZon, fromSlice(i8, gpa, "-129", &diag, .{}));
        try std.testing.expectFmt(
            "1:1: error: type 'i8' cannot represent value\n",
            "{f}",
            .{diag},
        );
    }

    // Failing because an unsigned int is negative
    {
        var diag: Diagnostics = .{};
        defer diag.deinit(gpa);
        try std.testing.expectError(error.ParseZon, fromSlice(u8, gpa, "-1", &diag, .{}));
        try std.testing.expectFmt(
            "1:1: error: type 'u8' cannot represent value\n",
            "{f}",
            .{diag},
        );
    }

    // Failing because a float is non-whole
    {
        var diag: Diagnostics = .{};
        defer diag.deinit(gpa);
        try std.testing.expectError(error.ParseZon, fromSlice(u8, gpa, "1.5", &diag, .{}));
        try std.testing.expectFmt(
            "1:1: error: type 'u8' cannot represent value\n",
            "{f}",
            .{diag},
        );
    }

    // Failing because a float is negative
    {
        var diag: Diagnostics = .{};
        defer diag.deinit(gpa);
        try std.testing.expectError(error.ParseZon, fromSlice(u8, gpa, "-1.0", &diag, .{}));
        try std.testing.expectFmt(
            "1:1: error: type 'u8' cannot represent value\n",
            "{f}",
            .{diag},
        );
    }

    // Negative integer zero
    {
        var diag: Diagnostics = .{};
        defer diag.deinit(gpa);
        try std.testing.expectError(error.ParseZon, fromSlice(i8, gpa, "-0", &diag, .{}));
        try std.testing.expectFmt(
            \\1:2: error: integer literal '-0' is ambiguous
            \\1:2: note: use '0' for an integer zero
            \\1:2: note: use '-0.0' for a floating-point signed zero
            \\
        , "{f}", .{diag});
    }

    // Negative integer zero casted to float
    {
        var diag: Diagnostics = .{};
        defer diag.deinit(gpa);
        try std.testing.expectError(error.ParseZon, fromSlice(f32, gpa, "-0", &diag, .{}));
        try std.testing.expectFmt(
            \\1:2: error: integer literal '-0' is ambiguous
            \\1:2: note: use '0' for an integer zero
            \\1:2: note: use '-0.0' for a floating-point signed zero
            \\
        , "{f}", .{diag});
    }

    // Negative float 0 is allowed
    try std.testing.expect(
        std.math.isNegativeZero(try fromSlice(f32, gpa, "-0.0", null, .{})),
    );
    try std.testing.expect(std.math.isPositiveZero(try fromSlice(f32, gpa, "0.0", null, .{})));

    // Double negation is not allowed
    {
        var diag: Diagnostics = .{};
        defer diag.deinit(gpa);
        try std.testing.expectError(error.ParseZon, fromSlice(i8, gpa, "--2", &diag, .{}));
        try std.testing.expectFmt(
            "1:1: error: expected number or 'inf' after '-'\n",
            "{f}",
            .{diag},
        );
    }

    {
        var diag: Diagnostics = .{};
        defer diag.deinit(gpa);
        try std.testing.expectError(
            error.ParseZon,
            fromSlice(f32, gpa, "--2.0", &diag, .{}),
        );
        try std.testing.expectFmt(
            "1:1: error: expected number or 'inf' after '-'\n",
            "{f}",
            .{diag},
        );
    }

    // Invalid int literal
    {
        var diag: Diagnostics = .{};
        defer diag.deinit(gpa);
        try std.testing.expectError(error.ParseZon, fromSlice(u8, gpa, "0xg", &diag, .{}));
        try std.testing.expectFmt("1:3: error: invalid digit 'g' for hex base\n", "{f}", .{diag});
    }

    // Notes on invalid int literal
    {
        var diag: Diagnostics = .{};
        defer diag.deinit(gpa);
        try std.testing.expectError(error.ParseZon, fromSlice(u8, gpa, "0123", &diag, .{}));
        try std.testing.expectFmt(
            \\1:1: error: number '0123' has leading zero
            \\1:1: note: use '0o' prefix for octal literals
            \\
        , "{f}", .{diag});
    }
}

test "std.zon negative char" {
    const gpa = std.testing.allocator;

    {
        var diag: Diagnostics = .{};
        defer diag.deinit(gpa);
        try std.testing.expectError(error.ParseZon, fromSlice(f32, gpa, "-'a'", &diag, .{}));
        try std.testing.expectFmt(
            "1:1: error: expected number or 'inf' after '-'\n",
            "{f}",
            .{diag},
        );
    }
    {
        var diag: Diagnostics = .{};
        defer diag.deinit(gpa);
        try std.testing.expectError(error.ParseZon, fromSlice(i16, gpa, "-'a'", &diag, .{}));
        try std.testing.expectFmt(
            "1:1: error: expected number or 'inf' after '-'\n",
            "{f}",
            .{diag},
        );
    }
}

test "std.zon parse float" {
    if (builtin.cpu.arch == .x86 and builtin.abi == .musl and builtin.link_mode == .dynamic) return error.SkipZigTest;

    const gpa = std.testing.allocator;

    // Test decimals
    try std.testing.expectEqual(@as(f16, 0.5), try fromSlice(f16, gpa, "0.5", null, .{}));
    try std.testing.expectEqual(
        @as(f32, 123.456),
        try fromSlice(f32, gpa, "123.456", null, .{}),
    );
    try std.testing.expectEqual(
        @as(f64, -123.456),
        try fromSlice(f64, gpa, "-123.456", null, .{}),
    );
    try std.testing.expectEqual(@as(f128, 42.5), try fromSlice(f128, gpa, "42.5", null, .{}));

    // Test whole numbers with and without decimals
    try std.testing.expectEqual(@as(f16, 5.0), try fromSlice(f16, gpa, "5.0", null, .{}));
    try std.testing.expectEqual(@as(f16, 5.0), try fromSlice(f16, gpa, "5", null, .{}));
    try std.testing.expectEqual(@as(f32, -102), try fromSlice(f32, gpa, "-102.0", null, .{}));
    try std.testing.expectEqual(@as(f32, -102), try fromSlice(f32, gpa, "-102", null, .{}));

    // Test characters and negated characters
    try std.testing.expectEqual(@as(f32, 'a'), try fromSlice(f32, gpa, "'a'", null, .{}));
    try std.testing.expectEqual(@as(f32, 'z'), try fromSlice(f32, gpa, "'z'", null, .{}));

    // Test big integers
    try std.testing.expectEqual(
        @as(f32, 36893488147419103231),
        try fromSlice(f32, gpa, "36893488147419103231", null, .{}),
    );
    try std.testing.expectEqual(
        @as(f32, -36893488147419103231),
        try fromSlice(f32, gpa, "-36893488147419103231", null, .{}),
    );
    try std.testing.expectEqual(@as(f128, 0x1ffffffffffffffff), try fromSlice(
        f128,
        gpa,
        "0x1ffffffffffffffff",
        null,
        .{},
    ));
    try std.testing.expectEqual(@as(f32, 0x1ffffffffffffffff), try fromSlice(
        f32,
        gpa,
        "0x1ffffffffffffffff",
        null,
        .{},
    ));

    // Exponents, underscores
    try std.testing.expectEqual(
        @as(f32, 123.0E+77),
        try fromSlice(f32, gpa, "12_3.0E+77", null, .{}),
    );

    // Hexadecimal
    try std.testing.expectEqual(
        @as(f32, 0x103.70p-5),
        try fromSlice(f32, gpa, "0x103.70p-5", null, .{}),
    );
    try std.testing.expectEqual(
        @as(f32, -0x103.70),
        try fromSlice(f32, gpa, "-0x103.70", null, .{}),
    );
    try std.testing.expectEqual(
        @as(f32, 0x1234_5678.9ABC_CDEFp-10),
        try fromSlice(f32, gpa, "0x1234_5678.9ABC_CDEFp-10", null, .{}),
    );

    // inf, nan
    try std.testing.expect(std.math.isPositiveInf(try fromSlice(f32, gpa, "inf", null, .{})));
    try std.testing.expect(std.math.isNegativeInf(try fromSlice(f32, gpa, "-inf", null, .{})));
    try std.testing.expect(std.math.isNan(try fromSlice(f32, gpa, "nan", null, .{})));

    // Negative nan not allowed
    {
        var diag: Diagnostics = .{};
        defer diag.deinit(gpa);
        try std.testing.expectError(error.ParseZon, fromSlice(f32, gpa, "-nan", &diag, .{}));
        try std.testing.expectFmt(
            "1:1: error: expected number or 'inf' after '-'\n",
            "{f}",
            .{diag},
        );
    }

    // nan as int not allowed
    {
        var diag: Diagnostics = .{};
        defer diag.deinit(gpa);
        try std.testing.expectError(error.ParseZon, fromSlice(i8, gpa, "nan", &diag, .{}));
        try std.testing.expectFmt("1:1: error: expected type 'i8'\n", "{f}", .{diag});
    }

    // nan as int not allowed
    {
        var diag: Diagnostics = .{};
        defer diag.deinit(gpa);
        try std.testing.expectError(error.ParseZon, fromSlice(i8, gpa, "nan", &diag, .{}));
        try std.testing.expectFmt("1:1: error: expected type 'i8'\n", "{f}", .{diag});
    }

    // inf as int not allowed
    {
        var diag: Diagnostics = .{};
        defer diag.deinit(gpa);
        try std.testing.expectError(error.ParseZon, fromSlice(i8, gpa, "inf", &diag, .{}));
        try std.testing.expectFmt("1:1: error: expected type 'i8'\n", "{f}", .{diag});
    }

    // -inf as int not allowed
    {
        var diag: Diagnostics = .{};
        defer diag.deinit(gpa);
        try std.testing.expectError(error.ParseZon, fromSlice(i8, gpa, "-inf", &diag, .{}));
        try std.testing.expectFmt("1:1: error: expected type 'i8'\n", "{f}", .{diag});
    }

    // Bad identifier as float
    {
        var diag: Diagnostics = .{};
        defer diag.deinit(gpa);
        try std.testing.expectError(error.ParseZon, fromSlice(f32, gpa, "foo", &diag, .{}));
        try std.testing.expectFmt(
            \\1:1: error: invalid expression
            \\1:1: note: ZON allows identifiers 'true', 'false', 'null', 'inf', and 'nan'
            \\1:1: note: precede identifier with '.' for an enum literal
            \\
        , "{f}", .{diag});
    }

    {
        var diag: Diagnostics = .{};
        defer diag.deinit(gpa);
        try std.testing.expectError(error.ParseZon, fromSlice(f32, gpa, "-foo", &diag, .{}));
        try std.testing.expectFmt(
            "1:1: error: expected number or 'inf' after '-'\n",
            "{f}",
            .{diag},
        );
    }

    // Non float as float
    {
        var diag: Diagnostics = .{};
        defer diag.deinit(gpa);
        try std.testing.expectError(
            error.ParseZon,
            fromSlice(f32, gpa, "\"foo\"", &diag, .{}),
        );
        try std.testing.expectFmt("1:1: error: expected type 'f32'\n", "{f}", .{diag});
    }
}

test "std.zon free on error" {
    // Test freeing partially allocated structs
    {
        const Struct = struct {
            x: []const u8,
            y: []const u8,
            z: bool,
        };
        try std.testing.expectError(error.ParseZon, fromSlice(Struct, std.testing.allocator,
            \\.{
            \\    .x = "hello",
            \\    .y = "world",
            \\    .z = "fail",
            \\}
        , null, .{}));
    }

    // Test freeing partially allocated tuples
    {
        const Struct = struct {
            []const u8,
            []const u8,
            bool,
        };
        try std.testing.expectError(error.ParseZon, fromSlice(Struct, std.testing.allocator,
            \\.{
            \\    "hello",
            \\    "world",
            \\    "fail",
            \\}
        , null, .{}));
    }

    // Test freeing structs with missing fields
    {
        const Struct = struct {
            x: []const u8,
            y: bool,
        };
        try std.testing.expectError(error.ParseZon, fromSlice(Struct, std.testing.allocator,
            \\.{
            \\    .x = "hello",
            \\}
        , null, .{}));
    }

    // Test freeing partially allocated arrays
    {
        try std.testing.expectError(error.ParseZon, fromSlice(
            [3][]const u8,
            std.testing.allocator,
            \\.{
            \\    "hello",
            \\    false,
            \\    false,
            \\}
        ,
            null,
            .{},
        ));
    }

    // Test freeing partially allocated slices
    {
        try std.testing.expectError(error.ParseZon, fromSlice(
            [][]const u8,
            std.testing.allocator,
            \\.{
            \\    "hello",
            \\    "world",
            \\    false,
            \\}
        ,
            null,
            .{},
        ));
    }

    // We can parse types that can't be freed, as long as they contain no allocations, e.g. untagged
    // unions.
    try std.testing.expectEqual(
        @as(f32, 1.5),
        (try fromSlice(union { x: f32 }, std.testing.allocator, ".{ .x = 1.5 }", null, .{})).x,
    );

    // We can also parse types that can't be freed if it's impossible for an error to occur after
    // the allocation, as is the case here.
    {
        const result = try fromSlice(
            union { x: []const u8 },
            std.testing.allocator,
            ".{ .x = \"foo\" }",
            null,
            .{},
        );
        defer free(std.testing.allocator, result.x);
        try std.testing.expectEqualStrings("foo", result.x);
    }

    // However, if it's possible we could get an error requiring we free the value, but the value
    // cannot be freed (e.g. untagged unions) then we need to turn off `free_on_error` for it to
    // compile.
    {
        const S = struct {
            union { x: []const u8 },
            bool,
        };
        const result = try fromSlice(
            S,
            std.testing.allocator,
            ".{ .{ .x = \"foo\" }, true }",
            null,
            .{ .free_on_error = false },
        );
        defer free(std.testing.allocator, result[0].x);
        try std.testing.expectEqualStrings("foo", result[0].x);
        try std.testing.expect(result[1]);
    }

    // Again but for structs.
    {
        const S = struct {
            a: union { x: []const u8 },
            b: bool,
        };
        const result = try fromSlice(
            S,
            std.testing.allocator,
            ".{ .a = .{ .x = \"foo\" }, .b = true }",
            null,
            .{
                .free_on_error = false,
            },
        );
        defer free(std.testing.allocator, result.a.x);
        try std.testing.expectEqualStrings("foo", result.a.x);
        try std.testing.expect(result.b);
    }

    // Again but for arrays.
    {
        const S = [2]union { x: []const u8 };
        const result = try fromSlice(
            S,
            std.testing.allocator,
            ".{ .{ .x = \"foo\" }, .{ .x = \"bar\" } }",
            null,
            .{
                .free_on_error = false,
            },
        );
        defer free(std.testing.allocator, result[0].x);
        defer free(std.testing.allocator, result[1].x);
        try std.testing.expectEqualStrings("foo", result[0].x);
        try std.testing.expectEqualStrings("bar", result[1].x);
    }

    // Again but for slices.
    {
        const S = []union { x: []const u8 };
        const result = try fromSlice(
            S,
            std.testing.allocator,
            ".{ .{ .x = \"foo\" }, .{ .x = \"bar\" } }",
            null,
            .{
                .free_on_error = false,
            },
        );
        defer std.testing.allocator.free(result);
        defer free(std.testing.allocator, result[0].x);
        defer free(std.testing.allocator, result[1].x);
        try std.testing.expectEqualStrings("foo", result[0].x);
        try std.testing.expectEqualStrings("bar", result[1].x);
    }
}

test "std.zon vector" {
    if (builtin.zig_backend == .stage2_c) return error.SkipZigTest; // https://github.com/ziglang/zig/issues/15330

    const gpa = std.testing.allocator;

    // Passing cases
    try std.testing.expectEqual(
        @Vector(0, bool){},
        try fromSlice(@Vector(0, bool), gpa, ".{}", null, .{}),
    );
    try std.testing.expectEqual(
        @Vector(3, bool){ true, false, true },
        try fromSlice(@Vector(3, bool), gpa, ".{true, false, true}", null, .{}),
    );

    try std.testing.expectEqual(
        @Vector(0, f32){},
        try fromSlice(@Vector(0, f32), gpa, ".{}", null, .{}),
    );
    try std.testing.expectEqual(
        @Vector(3, f32){ 1.5, 2.5, 3.5 },
        try fromSlice(@Vector(3, f32), gpa, ".{1.5, 2.5, 3.5}", null, .{}),
    );

    try std.testing.expectEqual(
        @Vector(0, u8){},
        try fromSlice(@Vector(0, u8), gpa, ".{}", null, .{}),
    );
    try std.testing.expectEqual(
        @Vector(3, u8){ 2, 4, 6 },
        try fromSlice(@Vector(3, u8), gpa, ".{2, 4, 6}", null, .{}),
    );

    {
        try std.testing.expectEqual(
            @Vector(0, *const u8){},
            try fromSlice(@Vector(0, *const u8), gpa, ".{}", null, .{}),
        );
        const pointers = try fromSlice(@Vector(3, *const u8), gpa, ".{2, 4, 6}", null, .{});
        defer free(gpa, pointers);
        try std.testing.expectEqualDeep(@Vector(3, *const u8){ &2, &4, &6 }, pointers);
    }

    {
        try std.testing.expectEqual(
            @Vector(0, ?*const u8){},
            try fromSlice(@Vector(0, ?*const u8), gpa, ".{}", null, .{}),
        );
        const pointers = try fromSlice(@Vector(3, ?*const u8), gpa, ".{2, null, 6}", null, .{});
        defer free(gpa, pointers);
        try std.testing.expectEqualDeep(@Vector(3, ?*const u8){ &2, null, &6 }, pointers);
    }

    // Too few fields
    {
        var diag: Diagnostics = .{};
        defer diag.deinit(gpa);
        try std.testing.expectError(
            error.ParseZon,
            fromSlice(@Vector(2, f32), gpa, ".{0.5}", &diag, .{}),
        );
        try std.testing.expectFmt(
            "1:2: error: expected 2 vector elements; found 1\n",
            "{f}",
            .{diag},
        );
    }

    // Too many fields
    {
        var diag: Diagnostics = .{};
        defer diag.deinit(gpa);
        try std.testing.expectError(
            error.ParseZon,
            fromSlice(@Vector(2, f32), gpa, ".{0.5, 1.5, 2.5}", &diag, .{}),
        );
        try std.testing.expectFmt(
            "1:2: error: expected 2 vector elements; found 3\n",
            "{f}",
            .{diag},
        );
    }

    // Wrong type fields
    {
        var diag: Diagnostics = .{};
        defer diag.deinit(gpa);
        try std.testing.expectError(
            error.ParseZon,
            fromSlice(@Vector(3, f32), gpa, ".{0.5, true, 2.5}", &diag, .{}),
        );
        try std.testing.expectFmt(
            "1:8: error: expected type 'f32'\n",
            "{f}",
            .{diag},
        );
    }

    // Wrong type
    {
        var diag: Diagnostics = .{};
        defer diag.deinit(gpa);
        try std.testing.expectError(
            error.ParseZon,
            fromSlice(@Vector(3, u8), gpa, "true", &diag, .{}),
        );
        try std.testing.expectFmt("1:1: error: expected type '@Vector(3, u8)'\n", "{f}", .{diag});
    }

    // Elements should get freed on error
    {
        var diag: Diagnostics = .{};
        defer diag.deinit(gpa);
        try std.testing.expectError(
            error.ParseZon,
            fromSlice(@Vector(3, *u8), gpa, ".{1, true, 3}", &diag, .{}),
        );
        try std.testing.expectFmt("1:6: error: expected type 'u8'\n", "{f}", .{diag});
    }
}

test "std.zon add pointers" {
    const gpa = std.testing.allocator;

    // Primitive with varying levels of pointers
    {
        const result = try fromSlice(*u32, gpa, "10", null, .{});
        defer free(gpa, result);
        try std.testing.expectEqual(@as(u32, 10), result.*);
    }

    {
        const result = try fromSlice(**u32, gpa, "10", null, .{});
        defer free(gpa, result);
        try std.testing.expectEqual(@as(u32, 10), result.*.*);
    }

    {
        const result = try fromSlice(***u32, gpa, "10", null, .{});
        defer free(gpa, result);
        try std.testing.expectEqual(@as(u32, 10), result.*.*.*);
    }

    // Primitive optional with varying levels of pointers
    {
        const some = try fromSlice(?*u32, gpa, "10", null, .{});
        defer free(gpa, some);
        try std.testing.expectEqual(@as(u32, 10), some.?.*);

        const none = try fromSlice(?*u32, gpa, "null", null, .{});
        defer free(gpa, none);
        try std.testing.expectEqual(null, none);
    }

    {
        const some = try fromSlice(*?u32, gpa, "10", null, .{});
        defer free(gpa, some);
        try std.testing.expectEqual(@as(u32, 10), some.*.?);

        const none = try fromSlice(*?u32, gpa, "null", null, .{});
        defer free(gpa, none);
        try std.testing.expectEqual(null, none.*);
    }

    {
        const some = try fromSlice(?**u32, gpa, "10", null, .{});
        defer free(gpa, some);
        try std.testing.expectEqual(@as(u32, 10), some.?.*.*);

        const none = try fromSlice(?**u32, gpa, "null", null, .{});
        defer free(gpa, none);
        try std.testing.expectEqual(null, none);
    }

    {
        const some = try fromSlice(*?*u32, gpa, "10", null, .{});
        defer free(gpa, some);
        try std.testing.expectEqual(@as(u32, 10), some.*.?.*);

        const none = try fromSlice(*?*u32, gpa, "null", null, .{});
        defer free(gpa, none);
        try std.testing.expectEqual(null, none.*);
    }

    {
        const some = try fromSlice(**?u32, gpa, "10", null, .{});
        defer free(gpa, some);
        try std.testing.expectEqual(@as(u32, 10), some.*.*.?);

        const none = try fromSlice(**?u32, gpa, "null", null, .{});
        defer free(gpa, none);
        try std.testing.expectEqual(null, none.*.*);
    }

    // Pointer to an array
    {
        const result = try fromSlice(*[3]u8, gpa, ".{ 1, 2, 3 }", null, .{});
        defer free(gpa, result);
        try std.testing.expectEqual([3]u8{ 1, 2, 3 }, result.*);
    }

    // A complicated type with nested internal pointers and string allocations
    {
        const Inner = struct {
            f1: *const ?*const []const u8,
            f2: *const ?*const []const u8,
        };
        const Outer = struct {
            f1: *const ?*const Inner,
            f2: *const ?*const Inner,
        };
        const expected: Outer = .{
            .f1 = &&.{
                .f1 = &null,
                .f2 = &&"foo",
            },
            .f2 = &null,
        };

        const found = try fromSlice(?*Outer, gpa,
            \\.{
            \\    .f1 = .{
            \\        .f1 = null,
            \\        .f2 = "foo",
            \\    },
            \\    .f2 = null,
            \\}
        , null, .{});
        defer free(gpa, found);

        try std.testing.expectEqualDeep(expected, found.?.*);
    }

    // Test that optional types are flattened correctly in errors
    {
        var diag: Diagnostics = .{};
        defer diag.deinit(gpa);
        try std.testing.expectError(
            error.ParseZon,
            fromSlice(*const ?*const u8, gpa, "true", &diag, .{}),
        );
        try std.testing.expectFmt("1:1: error: expected type '?u8'\n", "{f}", .{diag});
    }

    {
        var diag: Diagnostics = .{};
        defer diag.deinit(gpa);
        try std.testing.expectError(
            error.ParseZon,
            fromSlice(*const ?*const f32, gpa, "true", &diag, .{}),
        );
        try std.testing.expectFmt("1:1: error: expected type '?f32'\n", "{f}", .{diag});
    }

    {
        var diag: Diagnostics = .{};
        defer diag.deinit(gpa);
        try std.testing.expectError(
            error.ParseZon,
            fromSlice(*const ?*const @Vector(3, u8), gpa, "true", &diag, .{}),
        );
        try std.testing.expectFmt("1:1: error: expected type '?@Vector(3, u8)'\n", "{f}", .{diag});
    }

    {
        var diag: Diagnostics = .{};
        defer diag.deinit(gpa);
        try std.testing.expectError(
            error.ParseZon,
            fromSlice(*const ?*const bool, gpa, "10", &diag, .{}),
        );
        try std.testing.expectFmt("1:1: error: expected type '?bool'\n", "{f}", .{diag});
    }

    {
        var diag: Diagnostics = .{};
        defer diag.deinit(gpa);
        try std.testing.expectError(
            error.ParseZon,
            fromSlice(*const ?*const struct { a: i32 }, gpa, "true", &diag, .{}),
        );
        try std.testing.expectFmt("1:1: error: expected optional struct\n", "{f}", .{diag});
    }

    {
        var diag: Diagnostics = .{};
        defer diag.deinit(gpa);
        try std.testing.expectError(
            error.ParseZon,
            fromSlice(*const ?*const struct { i32 }, gpa, "true", &diag, .{}),
        );
        try std.testing.expectFmt("1:1: error: expected optional tuple\n", "{f}", .{diag});
    }

    {
        var diag: Diagnostics = .{};
        defer diag.deinit(gpa);
        try std.testing.expectError(
            error.ParseZon,
            fromSlice(*const ?*const union { x: void }, gpa, "true", &diag, .{}),
        );
        try std.testing.expectFmt("1:1: error: expected optional union\n", "{f}", .{diag});
    }

    {
        var diag: Diagnostics = .{};
        defer diag.deinit(gpa);
        try std.testing.expectError(
            error.ParseZon,
            fromSlice(*const ?*const [3]u8, gpa, "true", &diag, .{}),
        );
        try std.testing.expectFmt("1:1: error: expected optional array\n", "{f}", .{diag});
    }

    {
        var diag: Diagnostics = .{};
        defer diag.deinit(gpa);
        try std.testing.expectError(
            error.ParseZon,
            fromSlice(?[3]u8, gpa, "true", &diag, .{}),
        );
        try std.testing.expectFmt("1:1: error: expected optional array\n", "{f}", .{diag});
    }

    {
        var diag: Diagnostics = .{};
        defer diag.deinit(gpa);
        try std.testing.expectError(
            error.ParseZon,
            fromSlice(*const ?*const []u8, gpa, "true", &diag, .{}),
        );
        try std.testing.expectFmt("1:1: error: expected optional array\n", "{f}", .{diag});
    }

    {
        var diag: Diagnostics = .{};
        defer diag.deinit(gpa);
        try std.testing.expectError(
            error.ParseZon,
            fromSlice(?[]u8, gpa, "true", &diag, .{}),
        );
        try std.testing.expectFmt("1:1: error: expected optional array\n", "{f}", .{diag});
    }

    {
        var diag: Diagnostics = .{};
        defer diag.deinit(gpa);
        try std.testing.expectError(
            error.ParseZon,
            fromSlice(*const ?*const []const u8, gpa, "true", &diag, .{}),
        );
        try std.testing.expectFmt("1:1: error: expected optional string\n", "{f}", .{diag});
    }

    {
        var diag: Diagnostics = .{};
        defer diag.deinit(gpa);
        try std.testing.expectError(
            error.ParseZon,
            fromSlice(*const ?*const enum { foo }, gpa, "true", &diag, .{}),
        );
        try std.testing.expectFmt("1:1: error: expected optional enum literal\n", "{f}", .{diag});
    }
}

test "std.zon stop on node" {
    const gpa = std.testing.allocator;

    {
        const Vec2 = struct {
            x: Zoir.Node.Index,
            y: f32,
        };

        var diag: Diagnostics = .{};
        defer diag.deinit(gpa);
        const result = try fromSlice(Vec2, gpa, ".{ .x = 1.5, .y = 2.5 }", &diag, .{});
        try std.testing.expectEqual(result.y, 2.5);
        try std.testing.expectEqual(Zoir.Node{ .float_literal = 1.5 }, result.x.get(diag.zoir));
    }

    {
        var diag: Diagnostics = .{};
        defer diag.deinit(gpa);
        const result = try fromSlice(Zoir.Node.Index, gpa, "1.23", &diag, .{});
        try std.testing.expectEqual(Zoir.Node{ .float_literal = 1.23 }, result.get(diag.zoir));
    }
}<|MERGE_RESOLUTION|>--- conflicted
+++ resolved
@@ -1066,16 +1066,11 @@
                     defer buf.deinit(gpa);
                     try buf.appendSlice(gpa, msg);
                     inline for (info.fields, 0..) |field_info, i| {
-<<<<<<< HEAD
                         if (i != 0) try buf.appendSlice(gpa, ", ");
-                        try buf.print(gpa, "'{p_}'", .{std.zig.fmtId(field_info.name)});
-=======
-                        if (i != 0) try writer.writeAll(", ");
-                        try writer.print("'{f}'", .{std.zig.fmtIdFlags(field_info.name, .{
+                        try buf.print(gpa, "'{f}'", .{std.zig.fmtIdFlags(field_info.name, .{
                             .allow_primitive = true,
                             .allow_underscore = true,
                         })});
->>>>>>> 43fba5ea
                     }
                     break :b .{
                         .token = token,
