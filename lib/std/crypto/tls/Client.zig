const builtin = @import("builtin");
const native_endian = builtin.cpu.arch.endian();

const std = @import("../../std.zig");
const tls = std.crypto.tls;
const Client = @This();
const mem = std.mem;
const crypto = std.crypto;
const assert = std.debug.assert;
const Certificate = std.crypto.Certificate;
<<<<<<< HEAD
const Reader = std.io.Reader;
const Writer = std.io.Writer;
=======
const Reader = std.Io.Reader;
const Writer = std.Io.Writer;
>>>>>>> aac26f3b

const max_ciphertext_len = tls.max_ciphertext_len;
const hmacExpandLabel = tls.hmacExpandLabel;
const hkdfExpandLabel = tls.hkdfExpandLabel;
const int = tls.int;
const array = tls.array;

/// The encrypted stream from the server to the client. Bytes are pulled from
/// here via `reader`.
///
/// The buffer is asserted to have capacity at least `min_buffer_len`.
input: *Reader,
/// Decrypted stream from the server to the client.
reader: Reader,

/// The encrypted stream from the client to the server. Bytes are pushed here
/// via `writer`.
<<<<<<< HEAD
=======
///
/// The buffer is asserted to have capacity at least `min_buffer_len`.
>>>>>>> aac26f3b
output: *Writer,
/// The plaintext stream from the client to the server.
writer: Writer,

/// Populated when `error.TlsAlert` is returned.
alert: ?tls.Alert = null,
read_err: ?ReadError = null,
tls_version: tls.ProtocolVersion,
read_seq: u64,
write_seq: u64,
/// When this is true, the stream may still not be at the end because there
/// may be data in the input buffer.
received_close_notify: bool,
allow_truncation_attacks: bool,
application_cipher: tls.ApplicationCipher,

/// If non-null, ssl secrets are logged to a stream. Creating such a log file
/// allows other programs with access to that file to decrypt all traffic over
/// this connection.
ssl_key_log: ?*SslKeyLog,

pub const ReadError = error{
    /// The alert description will be stored in `alert`.
    TlsAlert,
    TlsBadLength,
    TlsBadRecordMac,
    TlsConnectionTruncated,
    TlsDecodeError,
    TlsRecordOverflow,
    TlsUnexpectedMessage,
    TlsIllegalParameter,
    TlsSequenceOverflow,
    /// The buffer provided to the read function was not at least
    /// `min_buffer_len`.
    OutputBufferUndersize,
};

pub const SslKeyLog = struct {
    client_key_seq: u64,
    server_key_seq: u64,
    client_random: [32]u8,
    writer: *Writer,

    fn clientCounter(key_log: *@This()) u64 {
        defer key_log.client_key_seq += 1;
        return key_log.client_key_seq;
    }

    fn serverCounter(key_log: *@This()) u64 {
        defer key_log.server_key_seq += 1;
        return key_log.server_key_seq;
    }
};

/// The `Reader` supplied to `init` requires a buffer capacity
/// at least this amount.
pub const min_buffer_len = tls.max_ciphertext_record_len;

pub const Options = struct {
    /// How to perform host verification of server certificates.
    host: union(enum) {
        /// No host verification is performed, which prevents a trusted connection from
        /// being established.
        no_verification,
        /// Verify that the server certificate was issued for a given host.
        explicit: []const u8,
    },
    /// How to verify the authenticity of server certificates.
    ca: union(enum) {
        /// No ca verification is performed, which prevents a trusted connection from
        /// being established.
        no_verification,
        /// Verify that the server certificate is a valid self-signed certificate.
        /// This provides no authorization guarantees, as anyone can create a
        /// self-signed certificate.
        self_signed,
        /// Verify that the server certificate is authorized by a given ca bundle.
        bundle: Certificate.Bundle,
    },
    /// If non-null, ssl secrets are logged to this stream. Creating such a log file allows
    /// other programs with access to that file to decrypt all traffic over this connection.
    ///
    /// Only the `writer` field is observed during the handshake (`init`).
    /// After that, the other fields are populated.
    ssl_key_log: ?*SslKeyLog = null,
    /// By default, reaching the end-of-stream when reading from the server will
    /// cause `error.TlsConnectionTruncated` to be returned, unless a close_notify
    /// message has been received. By setting this flag to `true`, instead, the
    /// end-of-stream will be forwarded to the application layer above TLS.
    ///
    /// This makes the application vulnerable to truncation attacks unless the
    /// application layer itself verifies that the amount of data received equals
    /// the amount of data expected, such as HTTP with the Content-Length header.
    allow_truncation_attacks: bool = false,
    write_buffer: []u8,
<<<<<<< HEAD
    /// Asserted to have capacity at least `min_buffer_len`.
=======
>>>>>>> aac26f3b
    read_buffer: []u8,
    /// Populated when `error.TlsAlert` is returned from `init`.
    alert: ?*tls.Alert = null,
};

const InitError = error{
    WriteFailed,
    ReadFailed,
    InsufficientEntropy,
    DiskQuota,
    LockViolation,
    NotOpenForWriting,
    /// The alert description will be stored in `alert`.
    TlsAlert,
    TlsUnexpectedMessage,
    TlsIllegalParameter,
    TlsDecryptFailure,
    TlsRecordOverflow,
    TlsBadRecordMac,
    CertificateFieldHasInvalidLength,
    CertificateHostMismatch,
    CertificatePublicKeyInvalid,
    CertificateExpired,
    CertificateFieldHasWrongDataType,
    CertificateIssuerMismatch,
    CertificateNotYetValid,
    CertificateSignatureAlgorithmMismatch,
    CertificateSignatureAlgorithmUnsupported,
    CertificateSignatureInvalid,
    CertificateSignatureInvalidLength,
    CertificateSignatureNamedCurveUnsupported,
    CertificateSignatureUnsupportedBitCount,
    TlsCertificateNotVerified,
    TlsBadSignatureScheme,
    TlsBadRsaSignatureBitCount,
    InvalidEncoding,
    IdentityElement,
    SignatureVerificationFailed,
    TlsDecryptError,
    TlsConnectionTruncated,
    TlsDecodeError,
    UnsupportedCertificateVersion,
    CertificateTimeInvalid,
    CertificateHasUnrecognizedObjectId,
    CertificateHasInvalidBitString,
    MessageTooLong,
    NegativeIntoUnsigned,
    TargetTooSmall,
    BufferTooSmall,
    InvalidSignature,
    NotSquare,
    NonCanonical,
    WeakPublicKey,
};

/// Initiates a TLS handshake and establishes a TLSv1.2 or TLSv1.3 session.
///
/// `host` is only borrowed during this function call.
///
/// `input` is asserted to have buffer capacity at least `min_buffer_len`.
pub fn init(input: *Reader, output: *Writer, options: Options) InitError!Client {
    assert(input.buffer.len >= min_buffer_len);
<<<<<<< HEAD
=======
    assert(output.buffer.len >= min_buffer_len);
>>>>>>> aac26f3b
    const host = switch (options.host) {
        .no_verification => "",
        .explicit => |host| host,
    };
    const host_len: u16 = @intCast(host.len);

    var random_buffer: [176]u8 = undefined;
    crypto.random.bytes(&random_buffer);
    const client_hello_rand = random_buffer[0..32].*;
    var key_seq: u64 = 0;
    var server_hello_rand: [32]u8 = undefined;
    const legacy_session_id = random_buffer[32..64].*;

    var key_share = KeyShare.init(random_buffer[64..176].*) catch |err| switch (err) {
        // Only possible to happen if the seed is all zeroes.
        error.IdentityElement => return error.InsufficientEntropy,
    };

    const extensions_payload = tls.extension(.supported_versions, array(u8, tls.ProtocolVersion, .{
        .tls_1_3,
        .tls_1_2,
    })) ++ tls.extension(.signature_algorithms, array(u16, tls.SignatureScheme, .{
        .ecdsa_secp256r1_sha256,
        .ecdsa_secp384r1_sha384,
        .rsa_pkcs1_sha256,
        .rsa_pkcs1_sha384,
        .rsa_pkcs1_sha512,
        .rsa_pss_rsae_sha256,
        .rsa_pss_rsae_sha384,
        .rsa_pss_rsae_sha512,
        .rsa_pss_pss_sha256,
        .rsa_pss_pss_sha384,
        .rsa_pss_pss_sha512,
        .rsa_pkcs1_sha1,
        .ed25519,
    })) ++ tls.extension(.supported_groups, array(u16, tls.NamedGroup, .{
        .x25519_ml_kem768,
        .secp256r1,
        .secp384r1,
        .x25519,
    })) ++ tls.extension(.psk_key_exchange_modes, array(u8, tls.PskKeyExchangeMode, .{
        .psk_dhe_ke,
    })) ++ tls.extension(.key_share, array(
        u16,
        u8,
        int(u16, @intFromEnum(tls.NamedGroup.x25519_ml_kem768)) ++
            array(u16, u8, key_share.ml_kem768_kp.public_key.toBytes() ++ key_share.x25519_kp.public_key) ++
            int(u16, @intFromEnum(tls.NamedGroup.secp256r1)) ++
            array(u16, u8, key_share.secp256r1_kp.public_key.toUncompressedSec1()) ++
            int(u16, @intFromEnum(tls.NamedGroup.secp384r1)) ++
            array(u16, u8, key_share.secp384r1_kp.public_key.toUncompressedSec1()) ++
            int(u16, @intFromEnum(tls.NamedGroup.x25519)) ++
            array(u16, u8, key_share.x25519_kp.public_key),
    ));
    const server_name_extension = int(u16, @intFromEnum(tls.ExtensionType.server_name)) ++
        int(u16, 2 + 1 + 2 + host_len) ++ // byte length of this extension payload
        int(u16, 1 + 2 + host_len) ++ // server_name_list byte count
        .{0x00} ++ // name_type
        int(u16, host_len);
    const server_name_extension_len = switch (options.host) {
        .no_verification => 0,
        .explicit => server_name_extension.len + host_len,
    };

    const extensions_header =
        int(u16, @intCast(extensions_payload.len + server_name_extension_len)) ++
        extensions_payload ++
        server_name_extension;

    const client_hello =
        int(u16, @intFromEnum(tls.ProtocolVersion.tls_1_2)) ++
        client_hello_rand ++
        [1]u8{32} ++ legacy_session_id ++
        cipher_suites ++
        array(u8, tls.CompressionMethod, .{.null}) ++
        extensions_header;

    const out_handshake = .{@intFromEnum(tls.HandshakeType.client_hello)} ++
        int(u24, @intCast(client_hello.len - server_name_extension.len + server_name_extension_len)) ++
        client_hello;

    const cleartext_header_buf = .{@intFromEnum(tls.ContentType.handshake)} ++
        int(u16, @intFromEnum(tls.ProtocolVersion.tls_1_0)) ++
        int(u16, @intCast(out_handshake.len - server_name_extension.len + server_name_extension_len)) ++
        out_handshake;
    const cleartext_header = switch (options.host) {
        .no_verification => cleartext_header_buf[0 .. cleartext_header_buf.len - server_name_extension.len],
        .explicit => &cleartext_header_buf,
    };

    {
        var iovecs: [2][]const u8 = .{ cleartext_header, host };
        try output.writeVecAll(iovecs[0..if (host.len == 0) 1 else 2]);
<<<<<<< HEAD
=======
        try output.flush();
>>>>>>> aac26f3b
    }

    var tls_version: tls.ProtocolVersion = undefined;
    // These are used for two purposes:
    // * Detect whether a certificate is the first one presented, in which case
    //   we need to verify the host name.
    var cert_index: usize = 0;
    // * Flip back and forth between the two cleartext buffers in order to keep
    //   the previous certificate in memory so that it can be verified by the
    //   next one.
    var cert_buf_index: usize = 0;
    var write_seq: u64 = 0;
    var read_seq: u64 = 0;
    var prev_cert: Certificate.Parsed = undefined;
    const CipherState = enum {
        /// No cipher is in use
        cleartext,
        /// Handshake cipher is in use
        handshake,
        /// Application cipher is in use
        application,
    };
    var pending_cipher_state: CipherState = .cleartext;
    var cipher_state = pending_cipher_state;
    const HandshakeState = enum {
        /// In this state we expect only a server hello message.
        hello,
        /// In this state we expect only an encrypted_extensions message.
        encrypted_extensions,
        /// In this state we expect certificate handshake messages.
        certificate,
        /// In this state we expect certificate or certificate_verify messages.
        /// certificate messages are ignored since the trust chain is already
        /// established.
        trust_chain_established,
        /// In this state, we expect only the server_hello_done handshake message.
        server_hello_done,
        /// In this state, we expect only the finished handshake message.
        finished,
    };
    var handshake_state: HandshakeState = .hello;
    var handshake_cipher: tls.HandshakeCipher = undefined;
    var main_cert_pub_key: CertificatePublicKey = undefined;
    const now_sec = std.time.timestamp();

    var cleartext_fragment_start: usize = 0;
    var cleartext_fragment_end: usize = 0;
    var cleartext_bufs: [2][tls.max_ciphertext_inner_record_len]u8 = undefined;
    fragment: while (true) {
        // Ensure the input buffer pointer is stable in this scope.
<<<<<<< HEAD
        input.rebaseCapacity(tls.max_ciphertext_record_len);
=======
        input.rebase(tls.max_ciphertext_record_len) catch |err| switch (err) {
            error.EndOfStream => {}, // We have assurance the remainder of stream can be buffered.
        };
>>>>>>> aac26f3b
        const record_header = input.peek(tls.record_header_len) catch |err| switch (err) {
            error.EndOfStream => return error.TlsConnectionTruncated,
            error.ReadFailed => return error.ReadFailed,
        };
        const record_ct = input.takeEnumNonexhaustive(tls.ContentType, .big) catch unreachable; // already peeked
        input.toss(2); // legacy_version
        const record_len = input.takeInt(u16, .big) catch unreachable; // already peeked
        if (record_len > tls.max_ciphertext_len) return error.TlsRecordOverflow;
        const record_buffer = input.take(record_len) catch |err| switch (err) {
            error.EndOfStream => return error.TlsConnectionTruncated,
            error.ReadFailed => return error.ReadFailed,
        };
        var record_decoder: tls.Decoder = .fromTheirSlice(record_buffer);
        var ctd, const ct = content: switch (cipher_state) {
            .cleartext => .{ record_decoder, record_ct },
            .handshake => {
                assert(tls_version == .tls_1_3);
                if (record_ct != .application_data) return error.TlsUnexpectedMessage;
                try record_decoder.ensure(record_len);
                const cleartext_buf = &cleartext_bufs[cert_buf_index % 2];
                switch (handshake_cipher) {
                    inline else => |*p| {
                        const pv = &p.version.tls_1_3;
                        const P = @TypeOf(p.*).A;
                        if (record_len < P.AEAD.tag_length) return error.TlsRecordOverflow;
                        const ciphertext = record_decoder.slice(record_len - P.AEAD.tag_length);
                        const cleartext_fragment_buf = cleartext_buf[cleartext_fragment_end..];
                        if (ciphertext.len > cleartext_fragment_buf.len) return error.TlsRecordOverflow;
                        const cleartext = cleartext_fragment_buf[0..ciphertext.len];
                        const auth_tag = record_decoder.array(P.AEAD.tag_length).*;
                        const nonce = nonce: {
                            const V = @Vector(P.AEAD.nonce_length, u8);
                            const pad = [1]u8{0} ** (P.AEAD.nonce_length - 8);
                            const operand: V = pad ++ @as([8]u8, @bitCast(big(read_seq)));
                            break :nonce @as(V, pv.server_handshake_iv) ^ operand;
                        };
                        P.AEAD.decrypt(cleartext, ciphertext, auth_tag, record_header, nonce, pv.server_handshake_key) catch
                            return error.TlsBadRecordMac;
                        cleartext_fragment_end += std.mem.trimEnd(u8, cleartext, "\x00").len;
                    },
                }
                read_seq += 1;
                cleartext_fragment_end -= 1;
                const ct: tls.ContentType = @enumFromInt(cleartext_buf[cleartext_fragment_end]);
                if (ct != .handshake) return error.TlsUnexpectedMessage;
                break :content .{ tls.Decoder.fromTheirSlice(@constCast(cleartext_buf[cleartext_fragment_start..cleartext_fragment_end])), ct };
            },
            .application => {
                assert(tls_version == .tls_1_2);
                if (record_ct != .handshake) return error.TlsUnexpectedMessage;
                try record_decoder.ensure(record_len);
                const cleartext_buf = &cleartext_bufs[cert_buf_index % 2];
                switch (handshake_cipher) {
                    inline else => |*p| {
                        const pv = &p.version.tls_1_2;
                        const P = @TypeOf(p.*).A;
                        if (record_len < P.record_iv_length + P.mac_length) return error.TlsRecordOverflow;
                        const message_len: u16 = record_len - P.record_iv_length - P.mac_length;
                        const cleartext_fragment_buf = cleartext_buf[cleartext_fragment_end..];
                        if (message_len > cleartext_fragment_buf.len) return error.TlsRecordOverflow;
                        const cleartext = cleartext_fragment_buf[0..message_len];
                        const ad = std.mem.toBytes(big(read_seq)) ++
                            record_header[0 .. 1 + 2] ++
                            std.mem.toBytes(big(message_len));
                        const record_iv = record_decoder.array(P.record_iv_length).*;
                        const masked_read_seq = read_seq &
                            comptime std.math.shl(u64, std.math.maxInt(u64), 8 * P.record_iv_length);
                        const nonce: [P.AEAD.nonce_length]u8 = nonce: {
                            const V = @Vector(P.AEAD.nonce_length, u8);
                            const pad = [1]u8{0} ** (P.AEAD.nonce_length - 8);
                            const operand: V = pad ++ @as([8]u8, @bitCast(big(masked_read_seq)));
                            break :nonce @as(V, pv.app_cipher.server_write_IV ++ record_iv) ^ operand;
                        };
                        const ciphertext = record_decoder.slice(message_len);
                        const auth_tag = record_decoder.array(P.mac_length);
                        P.AEAD.decrypt(cleartext, ciphertext, auth_tag.*, ad, nonce, pv.app_cipher.server_write_key) catch return error.TlsBadRecordMac;
                        cleartext_fragment_end += message_len;
                    },
                }
                read_seq += 1;
                break :content .{ tls.Decoder.fromTheirSlice(cleartext_buf[cleartext_fragment_start..cleartext_fragment_end]), record_ct };
            },
        };
        switch (ct) {
            .alert => {
                ctd.ensure(2) catch continue :fragment;
                if (options.alert) |a| a.* = .{
                    .level = ctd.decode(tls.Alert.Level),
                    .description = ctd.decode(tls.Alert.Description),
                };
                return error.TlsAlert;
            },
            .change_cipher_spec => {
                ctd.ensure(1) catch continue :fragment;
                if (ctd.decode(tls.ChangeCipherSpecType) != .change_cipher_spec) return error.TlsIllegalParameter;
                cipher_state = pending_cipher_state;
            },
            .handshake => while (true) {
                ctd.ensure(4) catch continue :fragment;
                const handshake_type = ctd.decode(tls.HandshakeType);
                const handshake_len = ctd.decode(u24);
                var hsd = ctd.sub(handshake_len) catch continue :fragment;
                const wrapped_handshake = ctd.buf[ctd.idx - handshake_len - 4 .. ctd.idx];
                switch (handshake_type) {
                    .server_hello => {
                        if (cipher_state != .cleartext) return error.TlsUnexpectedMessage;
                        if (handshake_state != .hello) return error.TlsUnexpectedMessage;
                        try hsd.ensure(2 + 32 + 1);
                        const legacy_version = hsd.decode(u16);
                        @memcpy(&server_hello_rand, hsd.array(32));
                        if (mem.eql(u8, &server_hello_rand, &tls.hello_retry_request_sequence)) {
                            // This is a HelloRetryRequest message. This client implementation
                            // does not expect to get one.
                            return error.TlsUnexpectedMessage;
                        }
                        const legacy_session_id_echo_len = hsd.decode(u8);
                        try hsd.ensure(legacy_session_id_echo_len + 2 + 1);
                        const legacy_session_id_echo = hsd.slice(legacy_session_id_echo_len);
                        const cipher_suite_tag = hsd.decode(tls.CipherSuite);
                        hsd.skip(1); // legacy_compression_method
                        var supported_version: ?u16 = null;
                        if (!hsd.eof()) {
                            try hsd.ensure(2);
                            const extensions_size = hsd.decode(u16);
                            var all_extd = try hsd.sub(extensions_size);
                            while (!all_extd.eof()) {
                                try all_extd.ensure(2 + 2);
                                const et = all_extd.decode(tls.ExtensionType);
                                const ext_size = all_extd.decode(u16);
                                var extd = try all_extd.sub(ext_size);
                                switch (et) {
                                    .supported_versions => {
                                        if (supported_version) |_| return error.TlsIllegalParameter;
                                        try extd.ensure(2);
                                        supported_version = extd.decode(u16);
                                    },
                                    .key_share => {
                                        if (key_share.getSharedSecret()) |_| return error.TlsIllegalParameter;
                                        try extd.ensure(4);
                                        const named_group = extd.decode(tls.NamedGroup);
                                        const key_size = extd.decode(u16);
                                        try extd.ensure(key_size);
                                        try key_share.exchange(named_group, extd.slice(key_size));
                                    },
                                    else => {},
                                }
                            }
                        }

                        tls_version = @enumFromInt(supported_version orelse legacy_version);
                        switch (tls_version) {
                            .tls_1_3 => if (!mem.eql(u8, legacy_session_id_echo, &legacy_session_id)) return error.TlsIllegalParameter,
                            .tls_1_2 => if (mem.eql(u8, server_hello_rand[24..31], "DOWNGRD") and
                                server_hello_rand[31] >> 1 == 0x00) return error.TlsIllegalParameter,
                            else => return error.TlsIllegalParameter,
                        }

                        switch (cipher_suite_tag) {
                            inline .AES_128_GCM_SHA256,
                            .AES_256_GCM_SHA384,
                            .CHACHA20_POLY1305_SHA256,
                            .AEGIS_256_SHA512,
                            .AEGIS_128L_SHA256,

                            .ECDHE_RSA_WITH_AES_128_GCM_SHA256,
                            .ECDHE_RSA_WITH_AES_256_GCM_SHA384,
                            .ECDHE_RSA_WITH_CHACHA20_POLY1305_SHA256,
                            => |tag| {
                                handshake_cipher = @unionInit(tls.HandshakeCipher, @tagName(tag.with()), .{
                                    .transcript_hash = .init(.{}),
                                    .version = undefined,
                                });
                                const p = &@field(handshake_cipher, @tagName(tag.with()));
                                p.transcript_hash.update(cleartext_header[tls.record_header_len..]); // Client Hello part 1
                                p.transcript_hash.update(host); // Client Hello part 2
                                p.transcript_hash.update(wrapped_handshake);
                            },

                            else => return error.TlsIllegalParameter,
                        }
                        switch (tls_version) {
                            .tls_1_3 => {
                                switch (cipher_suite_tag) {
                                    inline .AES_128_GCM_SHA256,
                                    .AES_256_GCM_SHA384,
                                    .CHACHA20_POLY1305_SHA256,
                                    .AEGIS_256_SHA512,
                                    .AEGIS_128L_SHA256,
                                    => |tag| {
                                        const sk = key_share.getSharedSecret() orelse return error.TlsIllegalParameter;
                                        const p = &@field(handshake_cipher, @tagName(tag.with()));
                                        const P = @TypeOf(p.*).A;
                                        const hello_hash = p.transcript_hash.peek();
                                        const zeroes = [1]u8{0} ** P.Hash.digest_length;
                                        const early_secret = P.Hkdf.extract(&[1]u8{0}, &zeroes);
                                        const empty_hash = tls.emptyHash(P.Hash);
                                        p.version = .{ .tls_1_3 = undefined };
                                        const pv = &p.version.tls_1_3;
                                        const hs_derived_secret = hkdfExpandLabel(P.Hkdf, early_secret, "derived", &empty_hash, P.Hash.digest_length);
                                        pv.handshake_secret = P.Hkdf.extract(&hs_derived_secret, sk);
                                        const ap_derived_secret = hkdfExpandLabel(P.Hkdf, pv.handshake_secret, "derived", &empty_hash, P.Hash.digest_length);
                                        pv.master_secret = P.Hkdf.extract(&ap_derived_secret, &zeroes);
                                        const client_secret = hkdfExpandLabel(P.Hkdf, pv.handshake_secret, "c hs traffic", &hello_hash, P.Hash.digest_length);
                                        const server_secret = hkdfExpandLabel(P.Hkdf, pv.handshake_secret, "s hs traffic", &hello_hash, P.Hash.digest_length);
                                        if (options.ssl_key_log) |key_log| logSecrets(key_log.writer, .{
                                            .client_random = &client_hello_rand,
                                        }, .{
                                            .SERVER_HANDSHAKE_TRAFFIC_SECRET = &server_secret,
                                            .CLIENT_HANDSHAKE_TRAFFIC_SECRET = &client_secret,
                                        });
                                        pv.client_finished_key = hkdfExpandLabel(P.Hkdf, client_secret, "finished", "", P.Hmac.key_length);
                                        pv.server_finished_key = hkdfExpandLabel(P.Hkdf, server_secret, "finished", "", P.Hmac.key_length);
                                        pv.client_handshake_key = hkdfExpandLabel(P.Hkdf, client_secret, "key", "", P.AEAD.key_length);
                                        pv.server_handshake_key = hkdfExpandLabel(P.Hkdf, server_secret, "key", "", P.AEAD.key_length);
                                        pv.client_handshake_iv = hkdfExpandLabel(P.Hkdf, client_secret, "iv", "", P.AEAD.nonce_length);
                                        pv.server_handshake_iv = hkdfExpandLabel(P.Hkdf, server_secret, "iv", "", P.AEAD.nonce_length);
                                    },
                                    else => return error.TlsIllegalParameter,
                                }
                                pending_cipher_state = .handshake;
                                handshake_state = .encrypted_extensions;
                            },
                            .tls_1_2 => switch (cipher_suite_tag) {
                                .ECDHE_RSA_WITH_AES_128_GCM_SHA256,
                                .ECDHE_RSA_WITH_AES_256_GCM_SHA384,
                                .ECDHE_RSA_WITH_CHACHA20_POLY1305_SHA256,
                                => handshake_state = .certificate,
                                else => return error.TlsIllegalParameter,
                            },
                            else => return error.TlsIllegalParameter,
                        }
                    },
                    .encrypted_extensions => {
                        if (tls_version != .tls_1_3) return error.TlsUnexpectedMessage;
                        if (cipher_state != .handshake) return error.TlsUnexpectedMessage;
                        if (handshake_state != .encrypted_extensions) return error.TlsUnexpectedMessage;
                        switch (handshake_cipher) {
                            inline else => |*p| p.transcript_hash.update(wrapped_handshake),
                        }
                        try hsd.ensure(2);
                        const total_ext_size = hsd.decode(u16);
                        var all_extd = try hsd.sub(total_ext_size);
                        while (!all_extd.eof()) {
                            try all_extd.ensure(4);
                            const et = all_extd.decode(tls.ExtensionType);
                            const ext_size = all_extd.decode(u16);
                            const extd = try all_extd.sub(ext_size);
                            _ = extd;
                            switch (et) {
                                .server_name => {},
                                else => {},
                            }
                        }
                        handshake_state = .certificate;
                    },
                    .certificate => cert: {
                        if (cipher_state == .application) return error.TlsUnexpectedMessage;
                        switch (handshake_state) {
                            .certificate => {},
                            .trust_chain_established => break :cert,
                            else => return error.TlsUnexpectedMessage,
                        }
                        switch (handshake_cipher) {
                            inline else => |*p| p.transcript_hash.update(wrapped_handshake),
                        }

                        switch (tls_version) {
                            .tls_1_3 => {
                                try hsd.ensure(1 + 3);
                                const cert_req_ctx_len = hsd.decode(u8);
                                if (cert_req_ctx_len != 0) return error.TlsIllegalParameter;
                            },
                            .tls_1_2 => try hsd.ensure(3),
                            else => unreachable,
                        }
                        const certs_size = hsd.decode(u24);
                        var certs_decoder = try hsd.sub(certs_size);
                        while (!certs_decoder.eof()) {
                            try certs_decoder.ensure(3);
                            const cert_size = certs_decoder.decode(u24);
                            const certd = try certs_decoder.sub(cert_size);

                            if (tls_version == .tls_1_3) {
                                try certs_decoder.ensure(2);
                                const total_ext_size = certs_decoder.decode(u16);
                                const all_extd = try certs_decoder.sub(total_ext_size);
                                _ = all_extd;
                            }

                            const subject_cert: Certificate = .{
                                .buffer = certd.buf,
                                .index = @intCast(certd.idx),
                            };
                            const subject = try subject_cert.parse();
                            if (cert_index == 0) {
                                // Verify the host on the first certificate.
                                switch (options.host) {
                                    .no_verification => {},
                                    .explicit => try subject.verifyHostName(host),
                                }

                                // Keep track of the public key for the
                                // certificate_verify message later.
                                try main_cert_pub_key.init(subject.pub_key_algo, subject.pubKey());
                            } else {
                                try prev_cert.verify(subject, now_sec);
                            }

                            switch (options.ca) {
                                .no_verification => {
                                    handshake_state = .trust_chain_established;
                                    break :cert;
                                },
                                .self_signed => {
                                    try subject.verify(subject, now_sec);
                                    handshake_state = .trust_chain_established;
                                    break :cert;
                                },
                                .bundle => |ca_bundle| if (ca_bundle.verify(subject, now_sec)) |_| {
                                    handshake_state = .trust_chain_established;
                                    break :cert;
                                } else |err| switch (err) {
                                    error.CertificateIssuerNotFound => {},
                                    else => |e| return e,
                                },
                            }

                            prev_cert = subject;
                            cert_index += 1;
                        }
                        cert_buf_index += 1;
                    },
                    .server_key_exchange => {
                        if (tls_version != .tls_1_2) return error.TlsUnexpectedMessage;
                        if (cipher_state != .cleartext) return error.TlsUnexpectedMessage;
                        switch (handshake_state) {
                            .trust_chain_established => {},
                            .certificate => return error.TlsCertificateNotVerified,
                            else => return error.TlsUnexpectedMessage,
                        }

                        switch (handshake_cipher) {
                            inline else => |*p| p.transcript_hash.update(wrapped_handshake),
                        }
                        try hsd.ensure(1 + 2 + 1);
                        const curve_type = hsd.decode(u8);
                        if (curve_type != 0x03) return error.TlsIllegalParameter; // named_curve
                        const named_group = hsd.decode(tls.NamedGroup);
                        const key_size = hsd.decode(u8);
                        try hsd.ensure(key_size);
                        const server_pub_key = hsd.slice(key_size);
                        try main_cert_pub_key.verifySignature(&hsd, &.{ &client_hello_rand, &server_hello_rand, hsd.buf[0..hsd.idx] });
                        try key_share.exchange(named_group, server_pub_key);
                        handshake_state = .server_hello_done;
                    },
                    .server_hello_done => {
                        if (tls_version != .tls_1_2) return error.TlsUnexpectedMessage;
                        if (cipher_state != .cleartext) return error.TlsUnexpectedMessage;
                        if (handshake_state != .server_hello_done) return error.TlsUnexpectedMessage;

                        const client_key_exchange_msg = .{@intFromEnum(tls.ContentType.handshake)} ++
                            int(u16, @intFromEnum(tls.ProtocolVersion.tls_1_2)) ++
                            array(u16, u8, .{@intFromEnum(tls.HandshakeType.client_key_exchange)} ++
                                array(u24, u8, array(u8, u8, key_share.secp256r1_kp.public_key.toUncompressedSec1())));
                        const client_change_cipher_spec_msg = .{@intFromEnum(tls.ContentType.change_cipher_spec)} ++
                            int(u16, @intFromEnum(tls.ProtocolVersion.tls_1_2)) ++
                            array(u16, tls.ChangeCipherSpecType, .{.change_cipher_spec});
                        const pre_master_secret = key_share.getSharedSecret().?;
                        switch (handshake_cipher) {
                            inline else => |*p| {
                                const P = @TypeOf(p.*).A;
                                p.transcript_hash.update(wrapped_handshake);
                                p.transcript_hash.update(client_key_exchange_msg[tls.record_header_len..]);
                                const master_secret = hmacExpandLabel(P.Hmac, pre_master_secret, &.{
                                    "master secret",
                                    &client_hello_rand,
                                    &server_hello_rand,
                                }, 48);
                                if (options.ssl_key_log) |key_log| logSecrets(key_log.writer, .{
                                    .client_random = &client_hello_rand,
                                }, .{
                                    .CLIENT_RANDOM = &master_secret,
                                });
                                const key_block = hmacExpandLabel(
                                    P.Hmac,
                                    &master_secret,
                                    &.{ "key expansion", &server_hello_rand, &client_hello_rand },
                                    @sizeOf(P.Tls_1_2),
                                );
                                const client_verify_cleartext = .{@intFromEnum(tls.HandshakeType.finished)} ++
                                    array(u24, u8, hmacExpandLabel(
                                        P.Hmac,
                                        &master_secret,
                                        &.{ "client finished", &p.transcript_hash.peek() },
                                        P.verify_data_length,
                                    ));
                                p.transcript_hash.update(&client_verify_cleartext);
                                p.version = .{ .tls_1_2 = .{
                                    .expected_server_verify_data = hmacExpandLabel(
                                        P.Hmac,
                                        &master_secret,
                                        &.{ "server finished", &p.transcript_hash.finalResult() },
                                        P.verify_data_length,
                                    ),
                                    .app_cipher = std.mem.bytesToValue(P.Tls_1_2, &key_block),
                                } };
                                const pv = &p.version.tls_1_2;
                                const nonce: [P.AEAD.nonce_length]u8 = nonce: {
                                    const V = @Vector(P.AEAD.nonce_length, u8);
                                    const pad = [1]u8{0} ** (P.AEAD.nonce_length - 8);
                                    const operand: V = pad ++ @as([8]u8, @bitCast(big(write_seq)));
                                    break :nonce @as(V, pv.app_cipher.client_write_IV ++ pv.app_cipher.client_salt) ^ operand;
                                };
                                var client_verify_msg = .{@intFromEnum(tls.ContentType.handshake)} ++
                                    int(u16, @intFromEnum(tls.ProtocolVersion.tls_1_2)) ++
                                    array(u16, u8, nonce[P.fixed_iv_length..].* ++
                                        @as([client_verify_cleartext.len + P.mac_length]u8, undefined));
                                P.AEAD.encrypt(
                                    client_verify_msg[client_verify_msg.len - P.mac_length -
                                        client_verify_cleartext.len ..][0..client_verify_cleartext.len],
                                    client_verify_msg[client_verify_msg.len - P.mac_length ..][0..P.mac_length],
                                    &client_verify_cleartext,
                                    std.mem.toBytes(big(write_seq)) ++ client_verify_msg[0 .. 1 + 2] ++ int(u16, client_verify_cleartext.len),
                                    nonce,
                                    pv.app_cipher.client_write_key,
                                );
                                var all_msgs_vec: [3][]const u8 = .{
                                    &client_key_exchange_msg,
                                    &client_change_cipher_spec_msg,
                                    &client_verify_msg,
                                };
                                try output.writeVecAll(&all_msgs_vec);
<<<<<<< HEAD
=======
                                try output.flush();
>>>>>>> aac26f3b
                            },
                        }
                        write_seq += 1;
                        pending_cipher_state = .application;
                        handshake_state = .finished;
                    },
                    .certificate_verify => {
                        if (tls_version != .tls_1_3) return error.TlsUnexpectedMessage;
                        if (cipher_state != .handshake) return error.TlsUnexpectedMessage;
                        switch (handshake_state) {
                            .trust_chain_established => {},
                            .certificate => return error.TlsCertificateNotVerified,
                            else => return error.TlsUnexpectedMessage,
                        }
                        switch (handshake_cipher) {
                            inline else => |*p| {
                                try main_cert_pub_key.verifySignature(&hsd, &.{
                                    " " ** 64 ++ "TLS 1.3, server CertificateVerify\x00",
                                    &p.transcript_hash.peek(),
                                });
                                p.transcript_hash.update(wrapped_handshake);
                            },
                        }
                        handshake_state = .finished;
                    },
                    .finished => {
                        if (cipher_state == .cleartext) return error.TlsUnexpectedMessage;
                        if (handshake_state != .finished) return error.TlsUnexpectedMessage;
                        // This message is to trick buggy proxies into behaving correctly.
                        const client_change_cipher_spec_msg = .{@intFromEnum(tls.ContentType.change_cipher_spec)} ++
                            int(u16, @intFromEnum(tls.ProtocolVersion.tls_1_2)) ++
                            array(u16, tls.ChangeCipherSpecType, .{.change_cipher_spec});
                        const app_cipher = app_cipher: switch (handshake_cipher) {
                            inline else => |*p, tag| switch (tls_version) {
                                .tls_1_3 => {
                                    const pv = &p.version.tls_1_3;
                                    const P = @TypeOf(p.*).A;
                                    try hsd.ensure(P.Hmac.mac_length);
                                    const finished_digest = p.transcript_hash.peek();
                                    p.transcript_hash.update(wrapped_handshake);
                                    const expected_server_verify_data = tls.hmac(P.Hmac, &finished_digest, pv.server_finished_key);
                                    if (!std.crypto.timing_safe.eql([P.Hmac.mac_length]u8, expected_server_verify_data, hsd.array(P.Hmac.mac_length).*)) return error.TlsDecryptError;
                                    const handshake_hash = p.transcript_hash.finalResult();
                                    const verify_data = tls.hmac(P.Hmac, &handshake_hash, pv.client_finished_key);
                                    const out_cleartext = .{@intFromEnum(tls.HandshakeType.finished)} ++
                                        array(u24, u8, verify_data) ++
                                        .{@intFromEnum(tls.ContentType.handshake)};

                                    const wrapped_len = out_cleartext.len + P.AEAD.tag_length;

                                    var finished_msg = .{@intFromEnum(tls.ContentType.application_data)} ++
                                        int(u16, @intFromEnum(tls.ProtocolVersion.tls_1_2)) ++
                                        array(u16, u8, @as([wrapped_len]u8, undefined));

                                    const ad = finished_msg[0..tls.record_header_len];
                                    const ciphertext = finished_msg[tls.record_header_len..][0..out_cleartext.len];
                                    const auth_tag = finished_msg[finished_msg.len - P.AEAD.tag_length ..];
                                    const nonce = pv.client_handshake_iv;
                                    P.AEAD.encrypt(ciphertext, auth_tag, &out_cleartext, ad, nonce, pv.client_handshake_key);

                                    var all_msgs_vec: [2][]const u8 = .{
                                        &client_change_cipher_spec_msg,
                                        &finished_msg,
                                    };
                                    try output.writeVecAll(&all_msgs_vec);
<<<<<<< HEAD
=======
                                    try output.flush();
>>>>>>> aac26f3b

                                    const client_secret = hkdfExpandLabel(P.Hkdf, pv.master_secret, "c ap traffic", &handshake_hash, P.Hash.digest_length);
                                    const server_secret = hkdfExpandLabel(P.Hkdf, pv.master_secret, "s ap traffic", &handshake_hash, P.Hash.digest_length);
                                    if (options.ssl_key_log) |key_log| logSecrets(key_log.writer, .{
                                        .counter = key_seq,
                                        .client_random = &client_hello_rand,
                                    }, .{
                                        .SERVER_TRAFFIC_SECRET = &server_secret,
                                        .CLIENT_TRAFFIC_SECRET = &client_secret,
                                    });
                                    key_seq += 1;
                                    break :app_cipher @unionInit(tls.ApplicationCipher, @tagName(tag), .{ .tls_1_3 = .{
                                        .client_secret = client_secret,
                                        .server_secret = server_secret,
                                        .client_key = hkdfExpandLabel(P.Hkdf, client_secret, "key", "", P.AEAD.key_length),
                                        .server_key = hkdfExpandLabel(P.Hkdf, server_secret, "key", "", P.AEAD.key_length),
                                        .client_iv = hkdfExpandLabel(P.Hkdf, client_secret, "iv", "", P.AEAD.nonce_length),
                                        .server_iv = hkdfExpandLabel(P.Hkdf, server_secret, "iv", "", P.AEAD.nonce_length),
                                    } });
                                },
                                .tls_1_2 => {
                                    const pv = &p.version.tls_1_2;
                                    const P = @TypeOf(p.*).A;
                                    try hsd.ensure(P.verify_data_length);
                                    if (!std.crypto.timing_safe.eql([P.verify_data_length]u8, pv.expected_server_verify_data, hsd.array(P.verify_data_length).*)) return error.TlsDecryptError;
                                    break :app_cipher @unionInit(tls.ApplicationCipher, @tagName(tag), .{ .tls_1_2 = pv.app_cipher });
                                },
                                else => unreachable,
                            },
                        };
                        if (options.ssl_key_log) |ssl_key_log| ssl_key_log.* = .{
                            .client_key_seq = key_seq,
                            .server_key_seq = key_seq,
                            .client_random = client_hello_rand,
                            .writer = ssl_key_log.writer,
                        };
                        return .{
                            .input = input,
                            .reader = .{
                                .buffer = options.read_buffer,
                                .vtable = &.{ .stream = stream },
                                .seek = 0,
                                .end = 0,
                            },
                            .output = output,
                            .writer = .{
                                .buffer = options.write_buffer,
                                .vtable = &.{
                                    .drain = drain,
<<<<<<< HEAD
                                    .sendFile = Writer.unimplementedSendFile,
=======
                                    .flush = flush,
>>>>>>> aac26f3b
                                },
                            },
                            .tls_version = tls_version,
                            .read_seq = switch (tls_version) {
                                .tls_1_3 => 0,
                                .tls_1_2 => read_seq,
                                else => unreachable,
                            },
                            .write_seq = switch (tls_version) {
                                .tls_1_3 => 0,
                                .tls_1_2 => write_seq,
                                else => unreachable,
                            },
                            .received_close_notify = false,
                            .allow_truncation_attacks = options.allow_truncation_attacks,
                            .application_cipher = app_cipher,
                            .ssl_key_log = options.ssl_key_log,
                        };
                    },
                    else => return error.TlsUnexpectedMessage,
                }
                if (ctd.eof()) break;
                cleartext_fragment_start = ctd.idx;
            },
            else => return error.TlsUnexpectedMessage,
        }
        cleartext_fragment_start = 0;
        cleartext_fragment_end = 0;
    }
}

fn drain(w: *Writer, data: []const []const u8, splat: usize) Writer.Error!usize {
<<<<<<< HEAD
    const c: *Client = @fieldParentPtr("writer", w);
    if (true) @panic("update to use the buffer and flush");
    const sliced_data = if (splat == 0) data[0..data.len -| 1] else data;
    const output = c.output;
    const ciphertext_buf = try output.writableSliceGreedy(min_buffer_len);
    var total_clear: usize = 0;
    var ciphertext_end: usize = 0;
    for (sliced_data) |buf| {
        const prepared = prepareCiphertextRecord(c, ciphertext_buf[ciphertext_end..], buf, .application_data);
        total_clear += prepared.cleartext_len;
        ciphertext_end += prepared.ciphertext_end;
        if (total_clear < buf.len) break;
    }
    output.advance(ciphertext_end);
    return total_clear;
=======
    const c: *Client = @alignCast(@fieldParentPtr("writer", w));
    const output = c.output;
    const ciphertext_buf = try output.writableSliceGreedy(min_buffer_len);
    var ciphertext_end: usize = 0;
    var total_clear: usize = 0;
    done: {
        {
            const buf = w.buffered();
            const prepared = prepareCiphertextRecord(c, ciphertext_buf[ciphertext_end..], buf, .application_data);
            total_clear += prepared.cleartext_len;
            ciphertext_end += prepared.ciphertext_end;
            if (prepared.cleartext_len < buf.len) break :done;
        }
        for (data[0 .. data.len - 1]) |buf| {
            if (buf.len < min_buffer_len) break :done;
            const prepared = prepareCiphertextRecord(c, ciphertext_buf[ciphertext_end..], buf, .application_data);
            total_clear += prepared.cleartext_len;
            ciphertext_end += prepared.ciphertext_end;
            if (prepared.cleartext_len < buf.len) break :done;
        }
        const buf = data[data.len - 1];
        for (0..splat) |_| {
            if (buf.len < min_buffer_len) break :done;
            const prepared = prepareCiphertextRecord(c, ciphertext_buf[ciphertext_end..], buf, .application_data);
            total_clear += prepared.cleartext_len;
            ciphertext_end += prepared.ciphertext_end;
            if (prepared.cleartext_len < buf.len) break :done;
        }
    }
    output.advance(ciphertext_end);
    return w.consume(total_clear);
}

fn flush(w: *Writer) Writer.Error!void {
    const c: *Client = @alignCast(@fieldParentPtr("writer", w));
    const output = c.output;
    const ciphertext_buf = try output.writableSliceGreedy(min_buffer_len);
    const prepared = prepareCiphertextRecord(c, ciphertext_buf, w.buffered(), .application_data);
    output.advance(prepared.ciphertext_end);
    w.end = 0;
>>>>>>> aac26f3b
}

/// Sends a `close_notify` alert, which is necessary for the server to
/// distinguish between a properly finished TLS session, or a truncation
/// attack.
pub fn end(c: *Client) Writer.Error!void {
<<<<<<< HEAD
    const output = c.output;
    const ciphertext_buf = try output.writableSliceGreedy(min_buffer_len);
    const prepared = prepareCiphertextRecord(c, ciphertext_buf, &tls.close_notify_alert, .alert);
    output.advance(prepared.cleartext_len);
    return prepared.ciphertext_end;
=======
    try flush(&c.writer);
    const output = c.output;
    const ciphertext_buf = try output.writableSliceGreedy(min_buffer_len);
    const prepared = prepareCiphertextRecord(c, ciphertext_buf, &tls.close_notify_alert, .alert);
    output.advance(prepared.ciphertext_end);
>>>>>>> aac26f3b
}

fn prepareCiphertextRecord(
    c: *Client,
    ciphertext_buf: []u8,
    bytes: []const u8,
    inner_content_type: tls.ContentType,
) struct {
    ciphertext_end: usize,
    cleartext_len: usize,
} {
    // Due to the trailing inner content type byte in the ciphertext, we need
    // an additional buffer for storing the cleartext into before encrypting.
    var cleartext_buf: [max_ciphertext_len]u8 = undefined;
    var ciphertext_end: usize = 0;
    var bytes_i: usize = 0;
    switch (c.application_cipher) {
        inline else => |*p| switch (c.tls_version) {
            .tls_1_3 => {
                const pv = &p.tls_1_3;
                const P = @TypeOf(p.*);
                const overhead_len = tls.record_header_len + P.AEAD.tag_length + 1;
                while (true) {
                    const encrypted_content_len: u16 = @min(
                        bytes.len - bytes_i,
                        tls.max_ciphertext_inner_record_len,
                        ciphertext_buf.len -| (overhead_len + ciphertext_end),
                    );
                    if (encrypted_content_len == 0) return .{
                        .ciphertext_end = ciphertext_end,
                        .cleartext_len = bytes_i,
                    };

                    @memcpy(cleartext_buf[0..encrypted_content_len], bytes[bytes_i..][0..encrypted_content_len]);
                    cleartext_buf[encrypted_content_len] = @intFromEnum(inner_content_type);
                    bytes_i += encrypted_content_len;
                    const ciphertext_len = encrypted_content_len + 1;
                    const cleartext = cleartext_buf[0..ciphertext_len];

                    const ad = ciphertext_buf[ciphertext_end..][0..tls.record_header_len];
                    ad.* = .{@intFromEnum(tls.ContentType.application_data)} ++
                        int(u16, @intFromEnum(tls.ProtocolVersion.tls_1_2)) ++
                        int(u16, ciphertext_len + P.AEAD.tag_length);
                    ciphertext_end += ad.len;
                    const ciphertext = ciphertext_buf[ciphertext_end..][0..ciphertext_len];
                    ciphertext_end += ciphertext_len;
                    const auth_tag = ciphertext_buf[ciphertext_end..][0..P.AEAD.tag_length];
                    ciphertext_end += auth_tag.len;
                    const nonce = nonce: {
                        const V = @Vector(P.AEAD.nonce_length, u8);
                        const pad = [1]u8{0} ** (P.AEAD.nonce_length - 8);
                        const operand: V = pad ++ std.mem.toBytes(big(c.write_seq));
                        break :nonce @as(V, pv.client_iv) ^ operand;
                    };
                    P.AEAD.encrypt(ciphertext, auth_tag, cleartext, ad, nonce, pv.client_key);
                    c.write_seq += 1; // TODO send key_update on overflow
                }
            },
            .tls_1_2 => {
                const pv = &p.tls_1_2;
                const P = @TypeOf(p.*);
                const overhead_len = tls.record_header_len + P.record_iv_length + P.mac_length;
                while (true) {
                    const message_len: u16 = @min(
                        bytes.len - bytes_i,
                        tls.max_ciphertext_inner_record_len,
                        ciphertext_buf.len -| (overhead_len + ciphertext_end),
                    );
                    if (message_len == 0) return .{
                        .ciphertext_end = ciphertext_end,
                        .cleartext_len = bytes_i,
                    };

                    @memcpy(cleartext_buf[0..message_len], bytes[bytes_i..][0..message_len]);
                    bytes_i += message_len;
                    const cleartext = cleartext_buf[0..message_len];

                    const record_header = ciphertext_buf[ciphertext_end..][0..tls.record_header_len];
                    ciphertext_end += tls.record_header_len;
                    record_header.* = .{@intFromEnum(inner_content_type)} ++
                        int(u16, @intFromEnum(tls.ProtocolVersion.tls_1_2)) ++
                        int(u16, P.record_iv_length + message_len + P.mac_length);
                    const ad = std.mem.toBytes(big(c.write_seq)) ++ record_header[0 .. 1 + 2] ++ int(u16, message_len);
                    const record_iv = ciphertext_buf[ciphertext_end..][0..P.record_iv_length];
                    ciphertext_end += P.record_iv_length;
                    const nonce: [P.AEAD.nonce_length]u8 = nonce: {
                        const V = @Vector(P.AEAD.nonce_length, u8);
                        const pad = [1]u8{0} ** (P.AEAD.nonce_length - 8);
                        const operand: V = pad ++ @as([8]u8, @bitCast(big(c.write_seq)));
                        break :nonce @as(V, pv.client_write_IV ++ pv.client_salt) ^ operand;
                    };
                    record_iv.* = nonce[P.fixed_iv_length..].*;
                    const ciphertext = ciphertext_buf[ciphertext_end..][0..message_len];
                    ciphertext_end += message_len;
                    const auth_tag = ciphertext_buf[ciphertext_end..][0..P.mac_length];
                    ciphertext_end += P.mac_length;
                    P.AEAD.encrypt(ciphertext, auth_tag, cleartext, ad, nonce, pv.client_write_key);
                    c.write_seq += 1; // TODO send key_update on overflow
                }
            },
            else => unreachable,
        },
    }
}

pub fn eof(c: Client) bool {
    return c.received_close_notify;
}

<<<<<<< HEAD
fn stream(r: *Reader, w: *Writer, limit: std.io.Limit) Reader.StreamError!usize {
    const c: *Client = @fieldParentPtr("reader", r);
=======
fn stream(r: *Reader, w: *Writer, limit: std.Io.Limit) Reader.StreamError!usize {
    const c: *Client = @alignCast(@fieldParentPtr("reader", r));
>>>>>>> aac26f3b
    if (c.eof()) return error.EndOfStream;
    const input = c.input;
    // If at least one full encrypted record is not buffered, read once.
    const record_header = input.peek(tls.record_header_len) catch |err| switch (err) {
        error.EndOfStream => {
            // This is either a truncation attack, a bug in the server, or an
            // intentional omission of the close_notify message due to truncation
            // detection handled above the TLS layer.
            if (c.allow_truncation_attacks) {
                c.received_close_notify = true;
                return error.EndOfStream;
            } else {
                return failRead(c, error.TlsConnectionTruncated);
            }
        },
        error.ReadFailed => return error.ReadFailed,
    };
    const ct: tls.ContentType = @enumFromInt(record_header[0]);
    const legacy_version = mem.readInt(u16, record_header[1..][0..2], .big);
    _ = legacy_version;
    const record_len = mem.readInt(u16, record_header[3..][0..2], .big);
    if (record_len > max_ciphertext_len) return failRead(c, error.TlsRecordOverflow);
    const record_end = 5 + record_len;
    if (record_end > input.buffered().len) {
        input.fillMore() catch |err| switch (err) {
            error.EndOfStream => return failRead(c, error.TlsConnectionTruncated),
            error.ReadFailed => return error.ReadFailed,
        };
        if (record_end > input.buffered().len) return 0;
    }

    var cleartext_stack_buffer: [max_ciphertext_len]u8 = undefined;
    const cleartext, const inner_ct: tls.ContentType = cleartext: switch (c.application_cipher) {
        inline else => |*p| switch (c.tls_version) {
            .tls_1_3 => {
                const pv = &p.tls_1_3;
                const P = @TypeOf(p.*);
                const ad = input.take(tls.record_header_len) catch unreachable; // already peeked
                const ciphertext_len = record_len - P.AEAD.tag_length;
                const ciphertext = input.take(ciphertext_len) catch unreachable; // already peeked
                const auth_tag = (input.takeArray(P.AEAD.tag_length) catch unreachable).*; // already peeked
                const nonce = nonce: {
                    const V = @Vector(P.AEAD.nonce_length, u8);
                    const pad = [1]u8{0} ** (P.AEAD.nonce_length - 8);
                    const operand: V = pad ++ std.mem.toBytes(big(c.read_seq));
                    break :nonce @as(V, pv.server_iv) ^ operand;
                };
                const cleartext = cleartext_stack_buffer[0..ciphertext.len];
                P.AEAD.decrypt(cleartext, ciphertext, auth_tag, ad, nonce, pv.server_key) catch
                    return failRead(c, error.TlsBadRecordMac);
                const msg = mem.trimRight(u8, cleartext, "\x00");
                break :cleartext .{ msg[0 .. msg.len - 1], @enumFromInt(msg[msg.len - 1]) };
            },
            .tls_1_2 => {
                const pv = &p.tls_1_2;
                const P = @TypeOf(p.*);
                const message_len: u16 = record_len - P.record_iv_length - P.mac_length;
                const ad_header = input.take(tls.record_header_len) catch unreachable; // already peeked
                const ad = std.mem.toBytes(big(c.read_seq)) ++
                    ad_header[0 .. 1 + 2] ++
                    std.mem.toBytes(big(message_len));
                const record_iv = (input.takeArray(P.record_iv_length) catch unreachable).*; // already peeked
                const masked_read_seq = c.read_seq &
                    comptime std.math.shl(u64, std.math.maxInt(u64), 8 * P.record_iv_length);
                const nonce: [P.AEAD.nonce_length]u8 = nonce: {
                    const V = @Vector(P.AEAD.nonce_length, u8);
                    const pad = [1]u8{0} ** (P.AEAD.nonce_length - 8);
                    const operand: V = pad ++ @as([8]u8, @bitCast(big(masked_read_seq)));
                    break :nonce @as(V, pv.server_write_IV ++ record_iv) ^ operand;
                };
                const ciphertext = input.take(message_len) catch unreachable; // already peeked
                const auth_tag = (input.takeArray(P.mac_length) catch unreachable).*; // already peeked
                const cleartext = cleartext_stack_buffer[0..ciphertext.len];
                P.AEAD.decrypt(cleartext, ciphertext, auth_tag, ad, nonce, pv.server_write_key) catch
                    return failRead(c, error.TlsBadRecordMac);
                break :cleartext .{ cleartext, ct };
            },
            else => unreachable,
        },
    };
    c.read_seq = std.math.add(u64, c.read_seq, 1) catch return failRead(c, error.TlsSequenceOverflow);
    switch (inner_ct) {
        .alert => {
            if (cleartext.len != 2) return failRead(c, error.TlsDecodeError);
            const alert: tls.Alert = .{
                .level = @enumFromInt(cleartext[0]),
                .description = @enumFromInt(cleartext[1]),
            };
            switch (alert.description) {
                .close_notify => {
                    c.received_close_notify = true;
                    return 0;
                },
                .user_canceled => {
                    // TODO: handle server-side closures
                    return failRead(c, error.TlsUnexpectedMessage);
                },
                else => {
                    c.alert = alert;
                    return failRead(c, error.TlsAlert);
                },
            }
        },
        .handshake => {
            var ct_i: usize = 0;
            while (true) {
                const handshake_type: tls.HandshakeType = @enumFromInt(cleartext[ct_i]);
                ct_i += 1;
                const handshake_len = mem.readInt(u24, cleartext[ct_i..][0..3], .big);
                ct_i += 3;
                const next_handshake_i = ct_i + handshake_len;
                if (next_handshake_i > cleartext.len) return failRead(c, error.TlsBadLength);
                const handshake = cleartext[ct_i..next_handshake_i];
                switch (handshake_type) {
                    .new_session_ticket => {
                        // This client implementation ignores new session tickets.
                    },
                    .key_update => {
                        switch (c.application_cipher) {
                            inline else => |*p| {
                                const pv = &p.tls_1_3;
                                const P = @TypeOf(p.*);
                                const server_secret = hkdfExpandLabel(P.Hkdf, pv.server_secret, "traffic upd", "", P.Hash.digest_length);
                                if (c.ssl_key_log) |key_log| logSecrets(key_log.writer, .{
                                    .counter = key_log.serverCounter(),
                                    .client_random = &key_log.client_random,
                                }, .{
                                    .SERVER_TRAFFIC_SECRET = &server_secret,
                                });
                                pv.server_secret = server_secret;
                                pv.server_key = hkdfExpandLabel(P.Hkdf, server_secret, "key", "", P.AEAD.key_length);
                                pv.server_iv = hkdfExpandLabel(P.Hkdf, server_secret, "iv", "", P.AEAD.nonce_length);
                            },
<<<<<<< HEAD
                        }
                        c.read_seq = 0;

                        switch (@as(tls.KeyUpdateRequest, @enumFromInt(handshake[0]))) {
                            .update_requested => {
                                switch (c.application_cipher) {
                                    inline else => |*p| {
                                        const pv = &p.tls_1_3;
                                        const P = @TypeOf(p.*);
                                        const client_secret = hkdfExpandLabel(P.Hkdf, pv.client_secret, "traffic upd", "", P.Hash.digest_length);
                                        if (c.ssl_key_log) |key_log| logSecrets(key_log.writer, .{
                                            .counter = key_log.clientCounter(),
                                            .client_random = &key_log.client_random,
                                        }, .{
                                            .CLIENT_TRAFFIC_SECRET = &client_secret,
                                        });
                                        pv.client_secret = client_secret;
                                        pv.client_key = hkdfExpandLabel(P.Hkdf, client_secret, "key", "", P.AEAD.key_length);
                                        pv.client_iv = hkdfExpandLabel(P.Hkdf, client_secret, "iv", "", P.AEAD.nonce_length);
                                    },
                                }
                                c.write_seq = 0;
                            },
                            .update_not_requested => {},
                            _ => return failRead(c, error.TlsIllegalParameter),
                        }
=======
                        }
                        c.read_seq = 0;

                        switch (@as(tls.KeyUpdateRequest, @enumFromInt(handshake[0]))) {
                            .update_requested => {
                                switch (c.application_cipher) {
                                    inline else => |*p| {
                                        const pv = &p.tls_1_3;
                                        const P = @TypeOf(p.*);
                                        const client_secret = hkdfExpandLabel(P.Hkdf, pv.client_secret, "traffic upd", "", P.Hash.digest_length);
                                        if (c.ssl_key_log) |key_log| logSecrets(key_log.writer, .{
                                            .counter = key_log.clientCounter(),
                                            .client_random = &key_log.client_random,
                                        }, .{
                                            .CLIENT_TRAFFIC_SECRET = &client_secret,
                                        });
                                        pv.client_secret = client_secret;
                                        pv.client_key = hkdfExpandLabel(P.Hkdf, client_secret, "key", "", P.AEAD.key_length);
                                        pv.client_iv = hkdfExpandLabel(P.Hkdf, client_secret, "iv", "", P.AEAD.nonce_length);
                                    },
                                }
                                c.write_seq = 0;
                            },
                            .update_not_requested => {},
                            _ => return failRead(c, error.TlsIllegalParameter),
                        }
>>>>>>> aac26f3b
                    },
                    else => return failRead(c, error.TlsUnexpectedMessage),
                }
                ct_i = next_handshake_i;
                if (ct_i >= cleartext.len) break;
            }
            return 0;
        },
        .application_data => {
            if (@intFromEnum(limit) < cleartext.len) return failRead(c, error.OutputBufferUndersize);
            try w.writeAll(cleartext);
            return cleartext.len;
        },
        else => return failRead(c, error.TlsUnexpectedMessage),
    }
}

fn failRead(c: *Client, err: ReadError) error{ReadFailed} {
    c.read_err = err;
    return error.ReadFailed;
}

fn logSecrets(w: *Writer, context: anytype, secrets: anytype) void {
    inline for (@typeInfo(@TypeOf(secrets)).@"struct".fields) |field| w.print("{s}" ++
        (if (@hasField(@TypeOf(context), "counter")) "_{d}" else "") ++ " {x} {x}\n", .{field.name} ++
        (if (@hasField(@TypeOf(context), "counter")) .{context.counter} else .{}) ++ .{
        context.client_random,
        @field(secrets, field.name),
    }) catch {};
}

fn big(x: anytype) @TypeOf(x) {
    return switch (native_endian) {
        .big => x,
        .little => @byteSwap(x),
    };
}

const KeyShare = struct {
    ml_kem768_kp: crypto.kem.ml_kem.MLKem768.KeyPair,
    secp256r1_kp: crypto.sign.ecdsa.EcdsaP256Sha256.KeyPair,
    secp384r1_kp: crypto.sign.ecdsa.EcdsaP384Sha384.KeyPair,
    x25519_kp: crypto.dh.X25519.KeyPair,
    sk_buf: [sk_max_len]u8,
    sk_len: std.math.IntFittingRange(0, sk_max_len),

    const sk_max_len = @max(
        crypto.dh.X25519.shared_length + crypto.kem.ml_kem.MLKem768.shared_length,
        crypto.ecc.P256.scalar.encoded_length,
        crypto.ecc.P384.scalar.encoded_length,
        crypto.dh.X25519.shared_length,
    );

    fn init(seed: [112]u8) error{IdentityElement}!KeyShare {
        return .{
            .ml_kem768_kp = .generate(),
            .secp256r1_kp = try .generateDeterministic(seed[0..32].*),
            .secp384r1_kp = try .generateDeterministic(seed[32..80].*),
            .x25519_kp = try .generateDeterministic(seed[80..112].*),
            .sk_buf = undefined,
            .sk_len = 0,
        };
    }

    fn exchange(
        ks: *KeyShare,
        named_group: tls.NamedGroup,
        server_pub_key: []const u8,
    ) error{ TlsIllegalParameter, TlsDecryptFailure }!void {
        switch (named_group) {
            .x25519_ml_kem768 => {
                const hksl = crypto.kem.ml_kem.MLKem768.ciphertext_length;
                const xksl = hksl + crypto.dh.X25519.public_length;
                if (server_pub_key.len != xksl) return error.TlsIllegalParameter;

                const hsk = ks.ml_kem768_kp.secret_key.decaps(server_pub_key[0..hksl]) catch
                    return error.TlsDecryptFailure;
                const xsk = crypto.dh.X25519.scalarmult(ks.x25519_kp.secret_key, server_pub_key[hksl..xksl].*) catch
                    return error.TlsDecryptFailure;
                @memcpy(ks.sk_buf[0..hsk.len], &hsk);
                @memcpy(ks.sk_buf[hsk.len..][0..xsk.len], &xsk);
                ks.sk_len = hsk.len + xsk.len;
            },
            .secp256r1 => {
                const PublicKey = crypto.sign.ecdsa.EcdsaP256Sha256.PublicKey;
                const pk = PublicKey.fromSec1(server_pub_key) catch return error.TlsDecryptFailure;
                const mul = pk.p.mulPublic(ks.secp256r1_kp.secret_key.bytes, .big) catch
                    return error.TlsDecryptFailure;
                const sk = mul.affineCoordinates().x.toBytes(.big);
                @memcpy(ks.sk_buf[0..sk.len], &sk);
                ks.sk_len = sk.len;
            },
            .secp384r1 => {
                const PublicKey = crypto.sign.ecdsa.EcdsaP384Sha384.PublicKey;
                const pk = PublicKey.fromSec1(server_pub_key) catch return error.TlsDecryptFailure;
                const mul = pk.p.mulPublic(ks.secp384r1_kp.secret_key.bytes, .big) catch
                    return error.TlsDecryptFailure;
                const sk = mul.affineCoordinates().x.toBytes(.big);
                @memcpy(ks.sk_buf[0..sk.len], &sk);
                ks.sk_len = sk.len;
            },
            .x25519 => {
                const ksl = crypto.dh.X25519.public_length;
                if (server_pub_key.len != ksl) return error.TlsIllegalParameter;
                const sk = crypto.dh.X25519.scalarmult(ks.x25519_kp.secret_key, server_pub_key[0..ksl].*) catch
                    return error.TlsDecryptFailure;
                @memcpy(ks.sk_buf[0..sk.len], &sk);
                ks.sk_len = sk.len;
            },
            else => return error.TlsIllegalParameter,
        }
    }

    fn getSharedSecret(ks: *const KeyShare) ?[]const u8 {
        return if (ks.sk_len > 0) ks.sk_buf[0..ks.sk_len] else null;
    }
};

fn SchemeEcdsa(comptime scheme: tls.SignatureScheme) type {
    return switch (scheme) {
        .ecdsa_secp256r1_sha256 => crypto.sign.ecdsa.EcdsaP256Sha256,
        .ecdsa_secp384r1_sha384 => crypto.sign.ecdsa.EcdsaP384Sha384,
        else => @compileError("bad scheme"),
    };
}

fn SchemeRsa(comptime scheme: tls.SignatureScheme) type {
    return switch (scheme) {
        .rsa_pkcs1_sha256,
        .rsa_pkcs1_sha384,
        .rsa_pkcs1_sha512,
        .rsa_pkcs1_sha1,
        => Certificate.rsa.PKCS1v1_5Signature,
        .rsa_pss_rsae_sha256,
        .rsa_pss_rsae_sha384,
        .rsa_pss_rsae_sha512,
        .rsa_pss_pss_sha256,
        .rsa_pss_pss_sha384,
        .rsa_pss_pss_sha512,
        => Certificate.rsa.PSSSignature,
        else => @compileError("bad scheme"),
    };
}

fn SchemeEddsa(comptime scheme: tls.SignatureScheme) type {
    return switch (scheme) {
        .ed25519 => crypto.sign.Ed25519,
        else => @compileError("bad scheme"),
    };
}

fn SchemeHash(comptime scheme: tls.SignatureScheme) type {
    return switch (scheme) {
        .rsa_pkcs1_sha256,
        .ecdsa_secp256r1_sha256,
        .rsa_pss_rsae_sha256,
        .rsa_pss_pss_sha256,
        => crypto.hash.sha2.Sha256,
        .rsa_pkcs1_sha384,
        .ecdsa_secp384r1_sha384,
        .rsa_pss_rsae_sha384,
        .rsa_pss_pss_sha384,
        => crypto.hash.sha2.Sha384,
        .rsa_pkcs1_sha512,
        .ecdsa_secp521r1_sha512,
        .rsa_pss_rsae_sha512,
        .rsa_pss_pss_sha512,
        => crypto.hash.sha2.Sha512,
        .rsa_pkcs1_sha1,
        .ecdsa_sha1,
        => crypto.hash.Sha1,
        else => @compileError("bad scheme"),
    };
}

const CertificatePublicKey = struct {
    algo: Certificate.AlgorithmCategory,
    buf: [600]u8,
    len: u16,

    fn init(
        cert_pub_key: *CertificatePublicKey,
        algo: Certificate.AlgorithmCategory,
        pub_key: []const u8,
    ) error{CertificatePublicKeyInvalid}!void {
        if (pub_key.len > cert_pub_key.buf.len) return error.CertificatePublicKeyInvalid;
        cert_pub_key.algo = algo;
        @memcpy(cert_pub_key.buf[0..pub_key.len], pub_key);
        cert_pub_key.len = @intCast(pub_key.len);
    }

    const VerifyError = error{ TlsDecodeError, TlsBadSignatureScheme, InvalidEncoding } ||
        // ecdsa
        crypto.errors.EncodingError ||
        crypto.errors.NotSquareError ||
        crypto.errors.NonCanonicalError ||
        SchemeEcdsa(.ecdsa_secp256r1_sha256).Signature.VerifyError ||
        SchemeEcdsa(.ecdsa_secp384r1_sha384).Signature.VerifyError ||
        // rsa
        error{TlsBadRsaSignatureBitCount} ||
        Certificate.rsa.PublicKey.ParseDerError ||
        Certificate.rsa.PublicKey.FromBytesError ||
        Certificate.rsa.PSSSignature.VerifyError ||
        Certificate.rsa.PKCS1v1_5Signature.VerifyError ||
        // eddsa
        SchemeEddsa(.ed25519).Signature.VerifyError;

    fn verifySignature(
        cert_pub_key: *const CertificatePublicKey,
        sigd: *tls.Decoder,
        msg: []const []const u8,
    ) VerifyError!void {
        const pub_key = cert_pub_key.buf[0..cert_pub_key.len];

        try sigd.ensure(2 + 2);
        const scheme = sigd.decode(tls.SignatureScheme);
        const sig_len = sigd.decode(u16);
        try sigd.ensure(sig_len);
        const encoded_sig = sigd.slice(sig_len);

        if (cert_pub_key.algo != @as(Certificate.AlgorithmCategory, switch (scheme) {
            .ecdsa_secp256r1_sha256,
            .ecdsa_secp384r1_sha384,
            => .X9_62_id_ecPublicKey,
            .rsa_pkcs1_sha256,
            .rsa_pkcs1_sha384,
            .rsa_pkcs1_sha512,
            .rsa_pss_rsae_sha256,
            .rsa_pss_rsae_sha384,
            .rsa_pss_rsae_sha512,
            .rsa_pkcs1_sha1,
            => .rsaEncryption,
            .rsa_pss_pss_sha256,
            .rsa_pss_pss_sha384,
            .rsa_pss_pss_sha512,
            => .rsassa_pss,
            else => return error.TlsBadSignatureScheme,
        })) return error.TlsBadSignatureScheme;

        switch (scheme) {
            inline .ecdsa_secp256r1_sha256,
            .ecdsa_secp384r1_sha384,
            => |comptime_scheme| {
                const Ecdsa = SchemeEcdsa(comptime_scheme);
                const sig = try Ecdsa.Signature.fromDer(encoded_sig);
                const key = try Ecdsa.PublicKey.fromSec1(pub_key);
                var ver = try sig.verifier(key);
                for (msg) |part| ver.update(part);
                try ver.verify();
            },
            inline .rsa_pkcs1_sha256,
            .rsa_pkcs1_sha384,
            .rsa_pkcs1_sha512,
            .rsa_pss_rsae_sha256,
            .rsa_pss_rsae_sha384,
            .rsa_pss_rsae_sha512,
            .rsa_pss_pss_sha256,
            .rsa_pss_pss_sha384,
            .rsa_pss_pss_sha512,
            .rsa_pkcs1_sha1,
            => |comptime_scheme| {
                const RsaSignature = SchemeRsa(comptime_scheme);
                const Hash = SchemeHash(comptime_scheme);
                const PublicKey = Certificate.rsa.PublicKey;
                const components = try PublicKey.parseDer(pub_key);
                const exponent = components.exponent;
                const modulus = components.modulus;
                switch (modulus.len) {
                    inline 128, 256, 384, 512 => |modulus_len| {
                        const key: PublicKey = try .fromBytes(exponent, modulus);
                        const sig = RsaSignature.fromBytes(modulus_len, encoded_sig);
                        try RsaSignature.concatVerify(modulus_len, sig, msg, key, Hash);
                    },
                    else => return error.TlsBadRsaSignatureBitCount,
                }
            },
            inline .ed25519 => |comptime_scheme| {
                const Eddsa = SchemeEddsa(comptime_scheme);
                if (encoded_sig.len != Eddsa.Signature.encoded_length) return error.InvalidEncoding;
                const sig = Eddsa.Signature.fromBytes(encoded_sig[0..Eddsa.Signature.encoded_length].*);
                if (pub_key.len != Eddsa.PublicKey.encoded_length) return error.InvalidEncoding;
                const key = try Eddsa.PublicKey.fromBytes(pub_key[0..Eddsa.PublicKey.encoded_length].*);
                var ver = try sig.verifier(key);
                for (msg) |part| ver.update(part);
                try ver.verify();
            },
            else => unreachable,
        }
    }
};

/// The priority order here is chosen based on what crypto algorithms Zig has
/// available in the standard library as well as what is faster. Following are
/// a few data points on the relative performance of these algorithms.
///
/// Measurement taken with 0.11.0-dev.810+c2f5848fe
/// on x86_64-linux Intel(R) Core(TM) i9-9980HK CPU @ 2.40GHz:
/// zig run .lib/std/crypto/benchmark.zig -OReleaseFast
///       aegis-128l:      15382 MiB/s
///        aegis-256:       9553 MiB/s
///       aes128-gcm:       3721 MiB/s
///       aes256-gcm:       3010 MiB/s
/// chacha20Poly1305:        597 MiB/s
///
/// Measurement taken with 0.11.0-dev.810+c2f5848fe
/// on x86_64-linux Intel(R) Core(TM) i9-9980HK CPU @ 2.40GHz:
/// zig run .lib/std/crypto/benchmark.zig -OReleaseFast -mcpu=baseline
///       aegis-128l:        629 MiB/s
/// chacha20Poly1305:        529 MiB/s
///        aegis-256:        461 MiB/s
///       aes128-gcm:        138 MiB/s
///       aes256-gcm:        120 MiB/s
const cipher_suites = if (crypto.core.aes.has_hardware_support)
    array(u16, tls.CipherSuite, .{
        .AEGIS_128L_SHA256,
        .AEGIS_256_SHA512,
        .AES_128_GCM_SHA256,
        .ECDHE_RSA_WITH_AES_128_GCM_SHA256,
        .AES_256_GCM_SHA384,
        .ECDHE_RSA_WITH_AES_256_GCM_SHA384,
        .CHACHA20_POLY1305_SHA256,
        .ECDHE_RSA_WITH_CHACHA20_POLY1305_SHA256,
    })
else
    array(u16, tls.CipherSuite, .{
        .CHACHA20_POLY1305_SHA256,
        .ECDHE_RSA_WITH_CHACHA20_POLY1305_SHA256,
        .AEGIS_128L_SHA256,
        .AEGIS_256_SHA512,
        .AES_128_GCM_SHA256,
        .ECDHE_RSA_WITH_AES_128_GCM_SHA256,
        .AES_256_GCM_SHA384,
        .ECDHE_RSA_WITH_AES_256_GCM_SHA384,
    });<|MERGE_RESOLUTION|>--- conflicted
+++ resolved
@@ -8,13 +8,8 @@
 const crypto = std.crypto;
 const assert = std.debug.assert;
 const Certificate = std.crypto.Certificate;
-<<<<<<< HEAD
-const Reader = std.io.Reader;
-const Writer = std.io.Writer;
-=======
 const Reader = std.Io.Reader;
 const Writer = std.Io.Writer;
->>>>>>> aac26f3b
 
 const max_ciphertext_len = tls.max_ciphertext_len;
 const hmacExpandLabel = tls.hmacExpandLabel;
@@ -32,11 +27,8 @@
 
 /// The encrypted stream from the client to the server. Bytes are pushed here
 /// via `writer`.
-<<<<<<< HEAD
-=======
 ///
 /// The buffer is asserted to have capacity at least `min_buffer_len`.
->>>>>>> aac26f3b
 output: *Writer,
 /// The plaintext stream from the client to the server.
 writer: Writer,
@@ -132,10 +124,6 @@
     /// the amount of data expected, such as HTTP with the Content-Length header.
     allow_truncation_attacks: bool = false,
     write_buffer: []u8,
-<<<<<<< HEAD
-    /// Asserted to have capacity at least `min_buffer_len`.
-=======
->>>>>>> aac26f3b
     read_buffer: []u8,
     /// Populated when `error.TlsAlert` is returned from `init`.
     alert: ?*tls.Alert = null,
@@ -198,10 +186,7 @@
 /// `input` is asserted to have buffer capacity at least `min_buffer_len`.
 pub fn init(input: *Reader, output: *Writer, options: Options) InitError!Client {
     assert(input.buffer.len >= min_buffer_len);
-<<<<<<< HEAD
-=======
     assert(output.buffer.len >= min_buffer_len);
->>>>>>> aac26f3b
     const host = switch (options.host) {
         .no_verification => "",
         .explicit => |host| host,
@@ -295,10 +280,7 @@
     {
         var iovecs: [2][]const u8 = .{ cleartext_header, host };
         try output.writeVecAll(iovecs[0..if (host.len == 0) 1 else 2]);
-<<<<<<< HEAD
-=======
         try output.flush();
->>>>>>> aac26f3b
     }
 
     var tls_version: tls.ProtocolVersion = undefined;
@@ -349,13 +331,9 @@
     var cleartext_bufs: [2][tls.max_ciphertext_inner_record_len]u8 = undefined;
     fragment: while (true) {
         // Ensure the input buffer pointer is stable in this scope.
-<<<<<<< HEAD
-        input.rebaseCapacity(tls.max_ciphertext_record_len);
-=======
         input.rebase(tls.max_ciphertext_record_len) catch |err| switch (err) {
             error.EndOfStream => {}, // We have assurance the remainder of stream can be buffered.
         };
->>>>>>> aac26f3b
         const record_header = input.peek(tls.record_header_len) catch |err| switch (err) {
             error.EndOfStream => return error.TlsConnectionTruncated,
             error.ReadFailed => return error.ReadFailed,
@@ -788,10 +766,7 @@
                                     &client_verify_msg,
                                 };
                                 try output.writeVecAll(&all_msgs_vec);
-<<<<<<< HEAD
-=======
                                 try output.flush();
->>>>>>> aac26f3b
                             },
                         }
                         write_seq += 1;
@@ -857,10 +832,7 @@
                                         &finished_msg,
                                     };
                                     try output.writeVecAll(&all_msgs_vec);
-<<<<<<< HEAD
-=======
                                     try output.flush();
->>>>>>> aac26f3b
 
                                     const client_secret = hkdfExpandLabel(P.Hkdf, pv.master_secret, "c ap traffic", &handshake_hash, P.Hash.digest_length);
                                     const server_secret = hkdfExpandLabel(P.Hkdf, pv.master_secret, "s ap traffic", &handshake_hash, P.Hash.digest_length);
@@ -910,11 +882,7 @@
                                 .buffer = options.write_buffer,
                                 .vtable = &.{
                                     .drain = drain,
-<<<<<<< HEAD
-                                    .sendFile = Writer.unimplementedSendFile,
-=======
                                     .flush = flush,
->>>>>>> aac26f3b
                                 },
                             },
                             .tls_version = tls_version,
@@ -947,23 +915,6 @@
 }
 
 fn drain(w: *Writer, data: []const []const u8, splat: usize) Writer.Error!usize {
-<<<<<<< HEAD
-    const c: *Client = @fieldParentPtr("writer", w);
-    if (true) @panic("update to use the buffer and flush");
-    const sliced_data = if (splat == 0) data[0..data.len -| 1] else data;
-    const output = c.output;
-    const ciphertext_buf = try output.writableSliceGreedy(min_buffer_len);
-    var total_clear: usize = 0;
-    var ciphertext_end: usize = 0;
-    for (sliced_data) |buf| {
-        const prepared = prepareCiphertextRecord(c, ciphertext_buf[ciphertext_end..], buf, .application_data);
-        total_clear += prepared.cleartext_len;
-        ciphertext_end += prepared.ciphertext_end;
-        if (total_clear < buf.len) break;
-    }
-    output.advance(ciphertext_end);
-    return total_clear;
-=======
     const c: *Client = @alignCast(@fieldParentPtr("writer", w));
     const output = c.output;
     const ciphertext_buf = try output.writableSliceGreedy(min_buffer_len);
@@ -1004,26 +955,17 @@
     const prepared = prepareCiphertextRecord(c, ciphertext_buf, w.buffered(), .application_data);
     output.advance(prepared.ciphertext_end);
     w.end = 0;
->>>>>>> aac26f3b
 }
 
 /// Sends a `close_notify` alert, which is necessary for the server to
 /// distinguish between a properly finished TLS session, or a truncation
 /// attack.
 pub fn end(c: *Client) Writer.Error!void {
-<<<<<<< HEAD
-    const output = c.output;
-    const ciphertext_buf = try output.writableSliceGreedy(min_buffer_len);
-    const prepared = prepareCiphertextRecord(c, ciphertext_buf, &tls.close_notify_alert, .alert);
-    output.advance(prepared.cleartext_len);
-    return prepared.ciphertext_end;
-=======
     try flush(&c.writer);
     const output = c.output;
     const ciphertext_buf = try output.writableSliceGreedy(min_buffer_len);
     const prepared = prepareCiphertextRecord(c, ciphertext_buf, &tls.close_notify_alert, .alert);
     output.advance(prepared.ciphertext_end);
->>>>>>> aac26f3b
 }
 
 fn prepareCiphertextRecord(
@@ -1133,13 +1075,8 @@
     return c.received_close_notify;
 }
 
-<<<<<<< HEAD
-fn stream(r: *Reader, w: *Writer, limit: std.io.Limit) Reader.StreamError!usize {
-    const c: *Client = @fieldParentPtr("reader", r);
-=======
 fn stream(r: *Reader, w: *Writer, limit: std.Io.Limit) Reader.StreamError!usize {
     const c: *Client = @alignCast(@fieldParentPtr("reader", r));
->>>>>>> aac26f3b
     if (c.eof()) return error.EndOfStream;
     const input = c.input;
     // If at least one full encrypted record is not buffered, read once.
@@ -1273,7 +1210,6 @@
                                 pv.server_key = hkdfExpandLabel(P.Hkdf, server_secret, "key", "", P.AEAD.key_length);
                                 pv.server_iv = hkdfExpandLabel(P.Hkdf, server_secret, "iv", "", P.AEAD.nonce_length);
                             },
-<<<<<<< HEAD
                         }
                         c.read_seq = 0;
 
@@ -1300,34 +1236,6 @@
                             .update_not_requested => {},
                             _ => return failRead(c, error.TlsIllegalParameter),
                         }
-=======
-                        }
-                        c.read_seq = 0;
-
-                        switch (@as(tls.KeyUpdateRequest, @enumFromInt(handshake[0]))) {
-                            .update_requested => {
-                                switch (c.application_cipher) {
-                                    inline else => |*p| {
-                                        const pv = &p.tls_1_3;
-                                        const P = @TypeOf(p.*);
-                                        const client_secret = hkdfExpandLabel(P.Hkdf, pv.client_secret, "traffic upd", "", P.Hash.digest_length);
-                                        if (c.ssl_key_log) |key_log| logSecrets(key_log.writer, .{
-                                            .counter = key_log.clientCounter(),
-                                            .client_random = &key_log.client_random,
-                                        }, .{
-                                            .CLIENT_TRAFFIC_SECRET = &client_secret,
-                                        });
-                                        pv.client_secret = client_secret;
-                                        pv.client_key = hkdfExpandLabel(P.Hkdf, client_secret, "key", "", P.AEAD.key_length);
-                                        pv.client_iv = hkdfExpandLabel(P.Hkdf, client_secret, "iv", "", P.AEAD.nonce_length);
-                                    },
-                                }
-                                c.write_seq = 0;
-                            },
-                            .update_not_requested => {},
-                            _ => return failRead(c, error.TlsIllegalParameter),
-                        }
->>>>>>> aac26f3b
                     },
                     else => return failRead(c, error.TlsUnexpectedMessage),
                 }
