//! Types and values provided by the Zig language.

const builtin = @import("builtin");

/// `explicit_subsystem` is missing when the subsystem is automatically detected,
/// so Zig standard library has the subsystem detection logic here. This should generally be
/// used rather than `explicit_subsystem`.
/// On non-Windows targets, this is `null`.
pub const subsystem: ?std.Target.SubSystem = blk: {
    if (@hasDecl(builtin, "explicit_subsystem")) break :blk builtin.explicit_subsystem;
    switch (builtin.os.tag) {
        .windows => {
            if (builtin.is_test) {
                break :blk std.Target.SubSystem.Console;
            }
            if (@hasDecl(root, "main") or
                @hasDecl(root, "WinMain") or
                @hasDecl(root, "wWinMain") or
                @hasDecl(root, "WinMainCRTStartup") or
                @hasDecl(root, "wWinMainCRTStartup"))
            {
                break :blk std.Target.SubSystem.Windows;
            } else {
                break :blk std.Target.SubSystem.Console;
            }
        },
        else => break :blk null,
    }
};

/// This data structure is used by the Zig language code generation and
/// therefore must be kept in sync with the compiler implementation.
pub const StackTrace = struct {
    index: usize,
    instruction_addresses: []usize,

<<<<<<< HEAD
    pub fn format(st: StackTrace, bw: *std.io.Writer, comptime fmt: []const u8) !void {
        comptime if (fmt.len != 0) unreachable;

=======
    pub fn format(self: StackTrace, writer: *std.io.Writer) std.io.Writer.Error!void {
>>>>>>> 43fba5ea
        // TODO: re-evaluate whether to use format() methods at all.
        // Until then, avoid an error when using DebugAllocator with WebAssembly
        // where it tries to call detectTTYConfig here.
        if (builtin.os.tag == .freestanding) return 0;

        const debug_info = std.debug.getSelfDebugInfo() catch |err| {
            return bw.print("\nUnable to print stack trace: Unable to open debug info: {s}\n", .{
                @errorName(err),
            });
        };
<<<<<<< HEAD
        const tty_config = std.io.tty.detectConfig(.stderr());
        try bw.writeAll("\n");
        std.debug.writeStackTrace(st, bw, debug_info, tty_config) catch |err| {
            try bw.print("Unable to print stack trace: {s}\n", .{@errorName(err)});
=======
        const tty_config = std.io.tty.detectConfig(std.fs.File.stderr());
        try writer.writeAll("\n");
        std.debug.writeStackTrace(self, writer, debug_info, tty_config) catch |err| {
            try writer.print("Unable to print stack trace: {s}\n", .{@errorName(err)});
>>>>>>> 43fba5ea
        };
    }
};

/// This data structure is used by the Zig language code generation and
/// therefore must be kept in sync with the compiler implementation.
pub const GlobalLinkage = enum(u2) {
    internal,
    strong,
    weak,
    link_once,
};

/// This data structure is used by the Zig language code generation and
/// therefore must be kept in sync with the compiler implementation.
pub const SymbolVisibility = enum(u2) {
    default,
    hidden,
    protected,
};

/// This data structure is used by the Zig language code generation and
/// therefore must be kept in sync with the compiler implementation.
pub const AtomicOrder = enum {
    unordered,
    monotonic,
    acquire,
    release,
    acq_rel,
    seq_cst,
};

/// This data structure is used by the Zig language code generation and
/// therefore must be kept in sync with the compiler implementation.
pub const ReduceOp = enum {
    And,
    Or,
    Xor,
    Min,
    Max,
    Add,
    Mul,
};

/// This data structure is used by the Zig language code generation and
/// therefore must be kept in sync with the compiler implementation.
pub const AtomicRmwOp = enum {
    /// Exchange - store the operand unmodified.
    /// Supports enums, integers, and floats.
    Xchg,
    /// Add operand to existing value.
    /// Supports integers and floats.
    /// For integers, two's complement wraparound applies.
    Add,
    /// Subtract operand from existing value.
    /// Supports integers and floats.
    /// For integers, two's complement wraparound applies.
    Sub,
    /// Perform bitwise AND on existing value with operand.
    /// Supports integers.
    And,
    /// Perform bitwise NAND on existing value with operand.
    /// Supports integers.
    Nand,
    /// Perform bitwise OR on existing value with operand.
    /// Supports integers.
    Or,
    /// Perform bitwise XOR on existing value with operand.
    /// Supports integers.
    Xor,
    /// Store operand if it is larger than the existing value.
    /// Supports integers and floats.
    Max,
    /// Store operand if it is smaller than the existing value.
    /// Supports integers and floats.
    Min,
};

/// The code model puts constraints on the location of symbols and the size of code and data.
/// The selection of a code model is a trade off on speed and restrictions that needs to be selected on a per application basis to meet its requirements.
/// A slightly more detailed explanation can be found in (for example) the [System V Application Binary Interface (x86_64)](https://github.com/hjl-tools/x86-psABI/wiki/x86-64-psABI-1.0.pdf) 3.5.1.
///
/// This data structure is used by the Zig language code generation and
/// therefore must be kept in sync with the compiler implementation.
pub const CodeModel = enum {
    default,
    extreme,
    kernel,
    large,
    medany,
    medium,
    medlow,
    medmid,
    normal,
    small,
    tiny,
};

/// This data structure is used by the Zig language code generation and
/// therefore must be kept in sync with the compiler implementation.
pub const OptimizeMode = enum {
    Debug,
    ReleaseSafe,
    ReleaseFast,
    ReleaseSmall,
};

/// Deprecated; use OptimizeMode.
pub const Mode = OptimizeMode;

/// The calling convention of a function defines how arguments and return values are passed, as well
/// as any other requirements which callers and callees must respect, such as register preservation
/// and stack alignment.
///
/// This data structure is used by the Zig language code generation and
/// therefore must be kept in sync with the compiler implementation.
pub const CallingConvention = union(enum(u8)) {
    pub const Tag = @typeInfo(CallingConvention).@"union".tag_type.?;

    /// This is an alias for the default C calling convention for this target.
    /// Functions marked as `extern` or `export` are given this calling convention by default.
    pub const c = builtin.target.cCallingConvention().?;

    pub const winapi: CallingConvention = switch (builtin.target.cpu.arch) {
        .x86_64 => .{ .x86_64_win = .{} },
        .x86 => .{ .x86_stdcall = .{} },
        .aarch64 => .{ .aarch64_aapcs_win = .{} },
        .thumb => .{ .arm_aapcs_vfp = .{} },
        else => unreachable,
    };

    pub const kernel: CallingConvention = switch (builtin.target.cpu.arch) {
        .amdgcn => .amdgcn_kernel,
        .nvptx, .nvptx64 => .nvptx_kernel,
        .spirv32, .spirv64 => .spirv_kernel,
        else => unreachable,
    };

    /// Deprecated; use `.auto`.
    pub const Unspecified: CallingConvention = .auto;
    /// Deprecated; use `.c`.
    pub const C: CallingConvention = .c;
    /// Deprecated; use `.naked`.
    pub const Naked: CallingConvention = .naked;
    /// Deprecated; use `.@"inline"`.
    pub const Inline: CallingConvention = .@"inline";
    /// Deprecated; use `.x86_64_interrupt`, `.x86_interrupt`, or `.avr_interrupt`.
    pub const Interrupt: CallingConvention = switch (builtin.target.cpu.arch) {
        .x86_64 => .{ .x86_64_interrupt = .{} },
        .x86 => .{ .x86_interrupt = .{} },
        .avr => .avr_interrupt,
        else => unreachable,
    };
    /// Deprecated; use `.avr_signal`.
    pub const Signal: CallingConvention = .avr_signal;
    /// Deprecated; use `.x86_stdcall`.
    pub const Stdcall: CallingConvention = .{ .x86_stdcall = .{} };
    /// Deprecated; use `.x86_fastcall`.
    pub const Fastcall: CallingConvention = .{ .x86_fastcall = .{} };
    /// Deprecated; use `.x86_64_vectorcall`, `.x86_vectorcall`, or `aarch64_vfabi`.
    pub const Vectorcall: CallingConvention = switch (builtin.target.cpu.arch) {
        .x86_64 => .{ .x86_64_vectorcall = .{} },
        .x86 => .{ .x86_vectorcall = .{} },
        .aarch64, .aarch64_be => .{ .aarch64_vfabi = .{} },
        else => unreachable,
    };
    /// Deprecated; use `.x86_thiscall`.
    pub const Thiscall: CallingConvention = .{ .x86_thiscall = .{} };
    /// Deprecated; use `.arm_aapcs`.
    pub const AAPCS: CallingConvention = .{ .arm_aapcs = .{} };
    /// Deprecated; use `.arm_aapcs_vfp`.
    pub const AAPCSVFP: CallingConvention = .{ .arm_aapcs_vfp = .{} };
    /// Deprecated; use `.x86_64_sysv`.
    pub const SysV: CallingConvention = .{ .x86_64_sysv = .{} };
    /// Deprecated; use `.x86_64_win`.
    pub const Win64: CallingConvention = .{ .x86_64_win = .{} };
    /// Deprecated; use `.kernel`.
    pub const Kernel: CallingConvention = .kernel;
    /// Deprecated; use `.spirv_fragment`.
    pub const Fragment: CallingConvention = .spirv_fragment;
    /// Deprecated; use `.spirv_vertex`.
    pub const Vertex: CallingConvention = .spirv_vertex;

    /// The default Zig calling convention when neither `export` nor `inline` is specified.
    /// This calling convention makes no guarantees about stack alignment, registers, etc.
    /// It can only be used within this Zig compilation unit.
    auto,

    /// The calling convention of a function that can be called with `async` syntax. An `async` call
    /// of a runtime-known function must target a function with this calling convention.
    /// Comptime-known functions with other calling conventions may be coerced to this one.
    async,

    /// Functions with this calling convention have no prologue or epilogue, making the function
    /// uncallable in regular Zig code. This can be useful when integrating with assembly.
    naked,

    /// This calling convention is exactly equivalent to using the `inline` keyword on a function
    /// definition. This function will be semantically inlined by the Zig compiler at call sites.
    /// Pointers to inline functions are comptime-only.
    @"inline",

    // Calling conventions for the `x86_64` architecture.
    x86_64_sysv: CommonOptions,
    x86_64_win: CommonOptions,
    x86_64_regcall_v3_sysv: CommonOptions,
    x86_64_regcall_v4_win: CommonOptions,
    x86_64_vectorcall: CommonOptions,
    x86_64_interrupt: CommonOptions,

    // Calling conventions for the `x86` architecture.
    x86_sysv: X86RegparmOptions,
    x86_win: X86RegparmOptions,
    x86_stdcall: X86RegparmOptions,
    x86_fastcall: CommonOptions,
    x86_thiscall: CommonOptions,
    x86_thiscall_mingw: CommonOptions,
    x86_regcall_v3: CommonOptions,
    x86_regcall_v4_win: CommonOptions,
    x86_vectorcall: CommonOptions,
    x86_interrupt: CommonOptions,

    // Calling conventions for the `aarch64` and `aarch64_be` architectures.
    aarch64_aapcs: CommonOptions,
    aarch64_aapcs_darwin: CommonOptions,
    aarch64_aapcs_win: CommonOptions,
    aarch64_vfabi: CommonOptions,
    aarch64_vfabi_sve: CommonOptions,

    // Calling convetions for the `arm`, `armeb`, `thumb`, and `thumbeb` architectures.
    /// ARM Architecture Procedure Call Standard
    arm_aapcs: CommonOptions,
    /// ARM Architecture Procedure Call Standard Vector Floating-Point
    arm_aapcs_vfp: CommonOptions,
    arm_interrupt: ArmInterruptOptions,

    // Calling conventions for the `mips64` and `mips64el` architectures.
    mips64_n64: CommonOptions,
    mips64_n32: CommonOptions,
    mips64_interrupt: MipsInterruptOptions,

    // Calling conventions for the `mips` and `mipsel` architectures.
    mips_o32: CommonOptions,
    mips_interrupt: MipsInterruptOptions,

    // Calling conventions for the `riscv64` architecture.
    riscv64_lp64: CommonOptions,
    riscv64_lp64_v: CommonOptions,
    riscv64_interrupt: RiscvInterruptOptions,

    // Calling conventions for the `riscv32` architecture.
    riscv32_ilp32: CommonOptions,
    riscv32_ilp32_v: CommonOptions,
    riscv32_interrupt: RiscvInterruptOptions,

    // Calling conventions for the `sparc64` architecture.
    sparc64_sysv: CommonOptions,

    // Calling conventions for the `sparc` architecture.
    sparc_sysv: CommonOptions,

    // Calling conventions for the `powerpc64` and `powerpc64le` architectures.
    powerpc64_elf: CommonOptions,
    powerpc64_elf_altivec: CommonOptions,
    powerpc64_elf_v2: CommonOptions,

    // Calling conventions for the `powerpc` and `powerpcle` architectures.
    powerpc_sysv: CommonOptions,
    powerpc_sysv_altivec: CommonOptions,
    powerpc_aix: CommonOptions,
    powerpc_aix_altivec: CommonOptions,

    /// The standard `wasm32` and `wasm64` calling convention, as specified in the WebAssembly Tool Conventions.
    wasm_mvp: CommonOptions,

    /// The standard `arc` calling convention.
    arc_sysv: CommonOptions,

    // Calling conventions for the `avr` architecture.
    avr_gnu,
    avr_builtin,
    avr_signal,
    avr_interrupt,

    /// The standard `bpfel`/`bpfeb` calling convention.
    bpf_std: CommonOptions,

    // Calling conventions for the `csky` architecture.
    csky_sysv: CommonOptions,
    csky_interrupt: CommonOptions,

    // Calling conventions for the `hexagon` architecture.
    hexagon_sysv: CommonOptions,
    hexagon_sysv_hvx: CommonOptions,

    /// The standard `lanai` calling convention.
    lanai_sysv: CommonOptions,

    /// The standard `loongarch64` calling convention.
    loongarch64_lp64: CommonOptions,

    /// The standard `loongarch32` calling convention.
    loongarch32_ilp32: CommonOptions,

    // Calling conventions for the `m68k` architecture.
    m68k_sysv: CommonOptions,
    m68k_gnu: CommonOptions,
    m68k_rtd: CommonOptions,
    m68k_interrupt: CommonOptions,

    /// The standard `msp430` calling convention.
    msp430_eabi: CommonOptions,

    /// The standard `or1k` calling convention.
    or1k_sysv: CommonOptions,

    /// The standard `propeller` calling convention.
    propeller_sysv: CommonOptions,

    // Calling conventions for the `s390x` architecture.
    s390x_sysv: CommonOptions,
    s390x_sysv_vx: CommonOptions,

    /// The standard `ve` calling convention.
    ve_sysv: CommonOptions,

    // Calling conventions for the `xcore` architecture.
    xcore_xs1: CommonOptions,
    xcore_xs2: CommonOptions,

    // Calling conventions for the `xtensa` architecture.
    xtensa_call0: CommonOptions,
    xtensa_windowed: CommonOptions,

    // Calling conventions for the `amdgcn` architecture.
    amdgcn_device: CommonOptions,
    amdgcn_kernel,
    amdgcn_cs: CommonOptions,

    // Calling conventions for the `nvptx` and `nvptx64` architectures.
    nvptx_device,
    nvptx_kernel,

    // Calling conventions for kernels and shaders on the `spirv`, `spirv32`, and `spirv64` architectures.
    spirv_device,
    spirv_kernel,
    spirv_fragment,
    spirv_vertex,

    /// Options shared across most calling conventions.
    pub const CommonOptions = struct {
        /// The boundary the stack is aligned to when the function is called.
        /// `null` means the default for this calling convention.
        incoming_stack_alignment: ?u64 = null,
    };

    /// Options for x86 calling conventions which support the regparm attribute to pass some
    /// arguments in registers.
    pub const X86RegparmOptions = struct {
        /// The boundary the stack is aligned to when the function is called.
        /// `null` means the default for this calling convention.
        incoming_stack_alignment: ?u64 = null,
        /// The number of arguments to pass in registers before passing the remaining arguments
        /// according to the calling convention.
        /// Equivalent to `__attribute__((regparm(x)))` in Clang and GCC.
        register_params: u2 = 0,
    };

    /// Options for the `arm_interrupt` calling convention.
    pub const ArmInterruptOptions = struct {
        /// The boundary the stack is aligned to when the function is called.
        /// `null` means the default for this calling convention.
        incoming_stack_alignment: ?u64 = null,
        /// The kind of interrupt being received.
        type: InterruptType = .generic,

        pub const InterruptType = enum(u3) {
            generic,
            irq,
            fiq,
            swi,
            abort,
            undef,
        };
    };

    /// Options for the `mips_interrupt` and `mips64_interrupt` calling conventions.
    pub const MipsInterruptOptions = struct {
        /// The boundary the stack is aligned to when the function is called.
        /// `null` means the default for this calling convention.
        incoming_stack_alignment: ?u64 = null,
        /// The interrupt mode.
        mode: InterruptMode = .eic,

        pub const InterruptMode = enum(u4) {
            eic,
            sw0,
            sw1,
            hw0,
            hw1,
            hw2,
            hw3,
            hw4,
            hw5,
        };
    };

    /// Options for the `riscv32_interrupt` and `riscv64_interrupt` calling conventions.
    pub const RiscvInterruptOptions = struct {
        /// The boundary the stack is aligned to when the function is called.
        /// `null` means the default for this calling convention.
        incoming_stack_alignment: ?u64 = null,
        /// The privilege mode.
        mode: PrivilegeMode,

        pub const PrivilegeMode = enum(u2) {
            supervisor,
            machine,
        };
    };

    /// Returns the array of `std.Target.Cpu.Arch` to which this `CallingConvention` applies.
    /// Asserts that `cc` is not `.auto`, `.@"async"`, `.naked`, or `.@"inline"`.
    pub fn archs(cc: CallingConvention) []const std.Target.Cpu.Arch {
        return std.Target.Cpu.Arch.fromCallingConvention(cc);
    }

    pub fn eql(a: CallingConvention, b: CallingConvention) bool {
        return std.meta.eql(a, b);
    }

    pub fn withStackAlign(cc: CallingConvention, incoming_stack_alignment: u64) CallingConvention {
        const tag: CallingConvention.Tag = cc;
        var result = cc;
        @field(result, @tagName(tag)).incoming_stack_alignment = incoming_stack_alignment;
        return result;
    }
};

/// This data structure is used by the Zig language code generation and
/// therefore must be kept in sync with the compiler implementation.
pub const AddressSpace = enum(u5) {
    /// The places where a user can specify an address space attribute
    pub const Context = enum {
        /// A function is specified to be placed in a certain address space.
        function,
        /// A (global) variable is specified to be placed in a certain address space.
        /// In contrast to .constant, these values (and thus the address space they will be
        /// placed in) are required to be mutable.
        variable,
        /// A (global) constant value is specified to be placed in a certain address space.
        /// In contrast to .variable, values placed in this address space are not required to be mutable.
        constant,
        /// A pointer is ascripted to point into a certain address space.
        pointer,
    };

    // CPU address spaces.
    generic,
    gs,
    fs,
    ss,

    // GPU address spaces.
    global,
    constant,
    param,
    shared,
    local,
    input,
    output,
    uniform,
    push_constant,
    storage_buffer,
    physical_storage_buffer,

    // AVR address spaces.
    flash,
    flash1,
    flash2,
    flash3,
    flash4,
    flash5,

    // Propeller address spaces.

    /// This address space only addresses the cog-local ram.
    cog,

    /// This address space only addresses shared hub ram.
    hub,

    /// This address space only addresses the "lookup" ram
    lut,
};

/// This data structure is used by the Zig language code generation and
/// therefore must be kept in sync with the compiler implementation.
pub const SourceLocation = struct {
    /// The name chosen when compiling. Not a file path.
    module: [:0]const u8,
    /// Relative to the root directory of its module.
    file: [:0]const u8,
    fn_name: [:0]const u8,
    line: u32,
    column: u32,
};

pub const TypeId = std.meta.Tag(Type);

/// This data structure is used by the Zig language code generation and
/// therefore must be kept in sync with the compiler implementation.
pub const Type = union(enum) {
    type: void,
    void: void,
    bool: void,
    noreturn: void,
    int: Int,
    float: Float,
    pointer: Pointer,
    array: Array,
    @"struct": Struct,
    comptime_float: void,
    comptime_int: void,
    undefined: void,
    null: void,
    optional: Optional,
    error_union: ErrorUnion,
    error_set: ErrorSet,
    @"enum": Enum,
    @"union": Union,
    @"fn": Fn,
    @"opaque": Opaque,
    frame: Frame,
    @"anyframe": AnyFrame,
    vector: Vector,
    enum_literal: void,

    /// This data structure is used by the Zig language code generation and
    /// therefore must be kept in sync with the compiler implementation.
    pub const Int = struct {
        signedness: Signedness,
        bits: u16,
    };

    /// This data structure is used by the Zig language code generation and
    /// therefore must be kept in sync with the compiler implementation.
    pub const Float = struct {
        bits: u16,
    };

    /// This data structure is used by the Zig language code generation and
    /// therefore must be kept in sync with the compiler implementation.
    pub const Pointer = struct {
        size: Size,
        is_const: bool,
        is_volatile: bool,
        /// TODO make this u16 instead of comptime_int
        alignment: comptime_int,
        address_space: AddressSpace,
        child: type,
        is_allowzero: bool,

        /// The type of the sentinel is the element type of the pointer, which is
        /// the value of the `child` field in this struct. However there is no way
        /// to refer to that type here, so we use `*const anyopaque`.
        /// See also: `sentinel`
        sentinel_ptr: ?*const anyopaque,

        /// Loads the pointer type's sentinel value from `sentinel_ptr`.
        /// Returns `null` if the pointer type has no sentinel.
        pub inline fn sentinel(comptime ptr: Pointer) ?ptr.child {
            const sp: *const ptr.child = @ptrCast(@alignCast(ptr.sentinel_ptr orelse return null));
            return sp.*;
        }

        /// This data structure is used by the Zig language code generation and
        /// therefore must be kept in sync with the compiler implementation.
        pub const Size = enum(u2) {
            one,
            many,
            slice,
            c,
        };
    };

    /// This data structure is used by the Zig language code generation and
    /// therefore must be kept in sync with the compiler implementation.
    pub const Array = struct {
        len: comptime_int,
        child: type,

        /// The type of the sentinel is the element type of the array, which is
        /// the value of the `child` field in this struct. However there is no way
        /// to refer to that type here, so we use `*const anyopaque`.
        /// See also: `sentinel`.
        sentinel_ptr: ?*const anyopaque,

        /// Loads the array type's sentinel value from `sentinel_ptr`.
        /// Returns `null` if the array type has no sentinel.
        pub inline fn sentinel(comptime arr: Array) ?arr.child {
            const sp: *const arr.child = @ptrCast(@alignCast(arr.sentinel_ptr orelse return null));
            return sp.*;
        }
    };

    /// This data structure is used by the Zig language code generation and
    /// therefore must be kept in sync with the compiler implementation.
    pub const ContainerLayout = enum(u2) {
        auto,
        @"extern",
        @"packed",
    };

    /// This data structure is used by the Zig language code generation and
    /// therefore must be kept in sync with the compiler implementation.
    pub const StructField = struct {
        name: [:0]const u8,
        type: type,
        /// The type of the default value is the type of this struct field, which
        /// is the value of the `type` field in this struct. However there is no
        /// way to refer to that type here, so we use `*const anyopaque`.
        /// See also: `defaultValue`.
        default_value_ptr: ?*const anyopaque,
        is_comptime: bool,
        alignment: comptime_int,

        /// Loads the field's default value from `default_value_ptr`.
        /// Returns `null` if the field has no default value.
        pub inline fn defaultValue(comptime sf: StructField) ?sf.type {
            const dp: *const sf.type = @ptrCast(@alignCast(sf.default_value_ptr orelse return null));
            return dp.*;
        }
    };

    /// This data structure is used by the Zig language code generation and
    /// therefore must be kept in sync with the compiler implementation.
    pub const Struct = struct {
        layout: ContainerLayout,
        /// Only valid if layout is .@"packed"
        backing_integer: ?type = null,
        fields: []const StructField,
        decls: []const Declaration,
        is_tuple: bool,
    };

    /// This data structure is used by the Zig language code generation and
    /// therefore must be kept in sync with the compiler implementation.
    pub const Optional = struct {
        child: type,
    };

    /// This data structure is used by the Zig language code generation and
    /// therefore must be kept in sync with the compiler implementation.
    pub const ErrorUnion = struct {
        error_set: type,
        payload: type,
    };

    /// This data structure is used by the Zig language code generation and
    /// therefore must be kept in sync with the compiler implementation.
    pub const Error = struct {
        name: [:0]const u8,
    };

    /// This data structure is used by the Zig language code generation and
    /// therefore must be kept in sync with the compiler implementation.
    pub const ErrorSet = ?[]const Error;

    /// This data structure is used by the Zig language code generation and
    /// therefore must be kept in sync with the compiler implementation.
    pub const EnumField = struct {
        name: [:0]const u8,
        value: comptime_int,
    };

    /// This data structure is used by the Zig language code generation and
    /// therefore must be kept in sync with the compiler implementation.
    pub const Enum = struct {
        tag_type: type,
        fields: []const EnumField,
        decls: []const Declaration,
        is_exhaustive: bool,
    };

    /// This data structure is used by the Zig language code generation and
    /// therefore must be kept in sync with the compiler implementation.
    pub const UnionField = struct {
        name: [:0]const u8,
        type: type,
        alignment: comptime_int,
    };

    /// This data structure is used by the Zig language code generation and
    /// therefore must be kept in sync with the compiler implementation.
    pub const Union = struct {
        layout: ContainerLayout,
        tag_type: ?type,
        fields: []const UnionField,
        decls: []const Declaration,
    };

    /// This data structure is used by the Zig language code generation and
    /// therefore must be kept in sync with the compiler implementation.
    pub const Fn = struct {
        calling_convention: CallingConvention,
        is_generic: bool,
        is_var_args: bool,
        /// TODO change the language spec to make this not optional.
        return_type: ?type,
        params: []const Param,

        /// This data structure is used by the Zig language code generation and
        /// therefore must be kept in sync with the compiler implementation.
        pub const Param = struct {
            is_generic: bool,
            is_noalias: bool,
            type: ?type,
        };
    };

    /// This data structure is used by the Zig language code generation and
    /// therefore must be kept in sync with the compiler implementation.
    pub const Opaque = struct {
        decls: []const Declaration,
    };

    /// This data structure is used by the Zig language code generation and
    /// therefore must be kept in sync with the compiler implementation.
    pub const Frame = struct {
        function: *const anyopaque,
    };

    /// This data structure is used by the Zig language code generation and
    /// therefore must be kept in sync with the compiler implementation.
    pub const AnyFrame = struct {
        child: ?type,
    };

    /// This data structure is used by the Zig language code generation and
    /// therefore must be kept in sync with the compiler implementation.
    pub const Vector = struct {
        len: comptime_int,
        child: type,
    };

    /// This data structure is used by the Zig language code generation and
    /// therefore must be kept in sync with the compiler implementation.
    pub const Declaration = struct {
        name: [:0]const u8,
    };
};

/// This data structure is used by the Zig language code generation and
/// therefore must be kept in sync with the compiler implementation.
pub const FloatMode = enum {
    strict,
    optimized,
};

/// This data structure is used by the Zig language code generation and
/// therefore must be kept in sync with the compiler implementation.
pub const Endian = enum {
    big,
    little,
};

/// This data structure is used by the Zig language code generation and
/// therefore must be kept in sync with the compiler implementation.
pub const Signedness = enum {
    signed,
    unsigned,
};

/// This data structure is used by the Zig language code generation and
/// therefore must be kept in sync with the compiler implementation.
pub const OutputMode = enum {
    Exe,
    Lib,
    Obj,
};

/// This data structure is used by the Zig language code generation and
/// therefore must be kept in sync with the compiler implementation.
pub const LinkMode = enum {
    static,
    dynamic,
};

/// This data structure is used by the Zig language code generation and
/// therefore must be kept in sync with the compiler implementation.
pub const UnwindTables = enum {
    none,
    sync,
    async,
};

/// This data structure is used by the Zig language code generation and
/// therefore must be kept in sync with the compiler implementation.
pub const WasiExecModel = enum {
    command,
    reactor,
};

/// This data structure is used by the Zig language code generation and
/// therefore must be kept in sync with the compiler implementation.
pub const CallModifier = enum {
    /// Equivalent to function call syntax.
    auto,
    /// Prevents tail call optimization. This guarantees that the return
    /// address will point to the callsite, as opposed to the callsite's
    /// callsite. If the call is otherwise required to be tail-called
    /// or inlined, a compile error is emitted instead.
    never_tail,
    /// Guarantees that the call will not be inlined. If the call is
    /// otherwise required to be inlined, a compile error is emitted instead.
    never_inline,
    /// Asserts that the function call will not suspend. This allows a
    /// non-async function to call an async function.
    no_suspend,
    /// Guarantees that the call will be generated with tail call optimization.
    /// If this is not possible, a compile error is emitted instead.
    always_tail,
    /// Guarantees that the call will be inlined at the callsite.
    /// If this is not possible, a compile error is emitted instead.
    always_inline,
    /// Evaluates the call at compile-time. If the call cannot be completed at
    /// compile-time, a compile error is emitted instead.
    compile_time,
};

/// This data structure is used by the Zig language code generation and
/// therefore must be kept in sync with the compiler implementation.
pub const VaListAarch64 = extern struct {
    __stack: *anyopaque,
    __gr_top: *anyopaque,
    __vr_top: *anyopaque,
    __gr_offs: c_int,
    __vr_offs: c_int,
};

/// This data structure is used by the Zig language code generation and
/// therefore must be kept in sync with the compiler implementation.
pub const VaListHexagon = extern struct {
    __gpr: c_long,
    __fpr: c_long,
    __overflow_arg_area: *anyopaque,
    __reg_save_area: *anyopaque,
};

/// This data structure is used by the Zig language code generation and
/// therefore must be kept in sync with the compiler implementation.
pub const VaListPowerPc = extern struct {
    gpr: u8,
    fpr: u8,
    reserved: c_ushort,
    overflow_arg_area: *anyopaque,
    reg_save_area: *anyopaque,
};

/// This data structure is used by the Zig language code generation and
/// therefore must be kept in sync with the compiler implementation.
pub const VaListS390x = extern struct {
    __current_saved_reg_area_pointer: *anyopaque,
    __saved_reg_area_end_pointer: *anyopaque,
    __overflow_area_pointer: *anyopaque,
};

/// This data structure is used by the Zig language code generation and
/// therefore must be kept in sync with the compiler implementation.
pub const VaListX86_64 = extern struct {
    gp_offset: c_uint,
    fp_offset: c_uint,
    overflow_arg_area: *anyopaque,
    reg_save_area: *anyopaque,
};

/// This data structure is used by the Zig language code generation and
/// therefore must be kept in sync with the compiler implementation.
pub const VaListXtensa = extern struct {
    __va_stk: *c_int,
    __va_reg: *c_int,
    __va_ndx: c_int,
};

/// This data structure is used by the Zig language code generation and
/// therefore must be kept in sync with the compiler implementation.
pub const VaList = switch (builtin.cpu.arch) {
    .aarch64, .aarch64_be => switch (builtin.os.tag) {
        .windows => *u8,
        .ios, .macos, .tvos, .watchos, .visionos => *u8,
        else => @compileError("disabled due to miscompilations"), // VaListAarch64,
    },
    .arm, .armeb, .thumb, .thumbeb => switch (builtin.os.tag) {
        .ios, .macos, .tvos, .watchos, .visionos => *u8,
        else => *anyopaque,
    },
    .amdgcn => *u8,
    .avr => *anyopaque,
    .bpfel, .bpfeb => *anyopaque,
    .hexagon => if (builtin.target.abi.isMusl()) VaListHexagon else *u8,
    .loongarch32, .loongarch64 => *anyopaque,
    .mips, .mipsel, .mips64, .mips64el => *anyopaque,
    .riscv32, .riscv64 => *anyopaque,
    .powerpc, .powerpcle => switch (builtin.os.tag) {
        .ios, .macos, .tvos, .watchos, .visionos, .aix => *u8,
        else => VaListPowerPc,
    },
    .powerpc64, .powerpc64le => *u8,
    .sparc, .sparc64 => *anyopaque,
    .spirv32, .spirv64 => *anyopaque,
    .s390x => VaListS390x,
    .wasm32, .wasm64 => *anyopaque,
    .x86 => *u8,
    .x86_64 => switch (builtin.os.tag) {
        .windows => @compileError("disabled due to miscompilations"), // *u8,
        else => VaListX86_64,
    },
    .xtensa => VaListXtensa,
    else => @compileError("VaList not supported for this target yet"),
};

/// This data structure is used by the Zig language code generation and
/// therefore must be kept in sync with the compiler implementation.
pub const PrefetchOptions = struct {
    /// Whether the prefetch should prepare for a read or a write.
    rw: Rw = .read,
    /// The data's locality in an inclusive range from 0 to 3.
    ///
    /// 0 means no temporal locality. That is, the data can be immediately
    /// dropped from the cache after it is accessed.
    ///
    /// 3 means high temporal locality. That is, the data should be kept in
    /// the cache as it is likely to be accessed again soon.
    locality: u2 = 3,
    /// The cache that the prefetch should be performed on.
    cache: Cache = .data,

    pub const Rw = enum(u1) {
        read,
        write,
    };

    pub const Cache = enum(u1) {
        instruction,
        data,
    };
};

/// This data structure is used by the Zig language code generation and
/// therefore must be kept in sync with the compiler implementation.
pub const ExportOptions = struct {
    name: []const u8,
    linkage: GlobalLinkage = .strong,
    section: ?[]const u8 = null,
    visibility: SymbolVisibility = .default,
};

/// This data structure is used by the Zig language code generation and
/// therefore must be kept in sync with the compiler implementation.
pub const ExternOptions = struct {
    name: []const u8,
    library_name: ?[]const u8 = null,
    linkage: GlobalLinkage = .strong,
    visibility: SymbolVisibility = .default,
    /// Setting this to `true` makes the `@extern` a runtime value.
    is_thread_local: bool = false,
    is_dll_import: bool = false,
    relocation: Relocation = .any,

    pub const Relocation = enum(u1) {
        /// Any type of relocation is allowed.
        any,
        /// A program-counter-relative relocation is required.
        /// Using this value makes the `@extern` a runtime value.
        pcrel,
    };
};

/// This data structure is used by the Zig language code generation and
/// therefore must be kept in sync with the compiler implementation.
pub const BranchHint = enum(u3) {
    /// Equivalent to no hint given.
    none,
    /// This branch of control flow is more likely to be reached than its peers.
    /// The optimizer should optimize for reaching it.
    likely,
    /// This branch of control flow is less likely to be reached than its peers.
    /// The optimizer should optimize for not reaching it.
    unlikely,
    /// This branch of control flow is unlikely to *ever* be reached.
    /// The optimizer may place it in a different page of memory to optimize other branches.
    cold,
    /// It is difficult to predict whether this branch of control flow will be reached.
    /// The optimizer should avoid branching behavior with expensive mispredictions.
    unpredictable,
};

/// This enum is set by the compiler and communicates which compiler backend is
/// used to produce machine code.
/// Think carefully before deciding to observe this value. Nearly all code should
/// be agnostic to the backend that implements the language. The use case
/// to use this value is to **work around problems with compiler implementations.**
///
/// Avoid failing the compilation if the compiler backend does not match a
/// whitelist of backends; rather one should detect that a known problem would
/// occur in a blacklist of backends.
///
/// The enum is nonexhaustive so that alternate Zig language implementations may
/// choose a number as their tag (please use a random number generator rather
/// than a "cute" number) and codebases can interact with these values even if
/// this upstream enum does not have a name for the number. Of course, upstream
/// is happy to accept pull requests to add Zig implementations to this enum.
///
/// This data structure is part of the Zig language specification.
pub const CompilerBackend = enum(u64) {
    /// It is allowed for a compiler implementation to not reveal its identity,
    /// in which case this value is appropriate. Be cool and make sure your
    /// code supports `other` Zig compilers!
    other = 0,
    /// The original Zig compiler created in 2015 by Andrew Kelley. Implemented
    /// in C++. Used LLVM. Deleted from the ZSF ziglang/zig codebase on
    /// December 6th, 2022.
    stage1 = 1,
    /// The reference implementation self-hosted compiler of Zig, using the
    /// LLVM backend.
    stage2_llvm = 2,
    /// The reference implementation self-hosted compiler of Zig, using the
    /// backend that generates C source code.
    /// Note that one can observe whether the compilation will output C code
    /// directly with `object_format` value rather than the `compiler_backend` value.
    stage2_c = 3,
    /// The reference implementation self-hosted compiler of Zig, using the
    /// WebAssembly backend.
    stage2_wasm = 4,
    /// The reference implementation self-hosted compiler of Zig, using the
    /// arm backend.
    stage2_arm = 5,
    /// The reference implementation self-hosted compiler of Zig, using the
    /// x86_64 backend.
    stage2_x86_64 = 6,
    /// The reference implementation self-hosted compiler of Zig, using the
    /// aarch64 backend.
    stage2_aarch64 = 7,
    /// The reference implementation self-hosted compiler of Zig, using the
    /// x86 backend.
    stage2_x86 = 8,
    /// The reference implementation self-hosted compiler of Zig, using the
    /// riscv64 backend.
    stage2_riscv64 = 9,
    /// The reference implementation self-hosted compiler of Zig, using the
    /// sparc64 backend.
    stage2_sparc64 = 10,
    /// The reference implementation self-hosted compiler of Zig, using the
    /// spirv backend.
    stage2_spirv = 11,
    /// The reference implementation self-hosted compiler of Zig, using the
    /// powerpc backend.
    stage2_powerpc = 12,

    _,
};

/// This function type is used by the Zig language code generation and
/// therefore must be kept in sync with the compiler implementation.
pub const TestFn = struct {
    name: []const u8,
    func: *const fn () anyerror!void,
};

/// Deprecated, use the `Panic` namespace instead.
/// To be deleted after 0.14.0 is released.
pub const PanicFn = fn ([]const u8, ?*StackTrace, ?usize) noreturn;

/// This namespace is used by the Zig compiler to emit various kinds of safety
/// panics. These can be overridden by making a public `panic` namespace in the
/// root source file.
pub const panic: type = p: {
    if (@hasDecl(root, "panic")) {
        if (@TypeOf(root.panic) != type) {
            // Deprecated; make `panic` a namespace instead.
            break :p std.debug.FullPanic(struct {
                fn panic(msg: []const u8, ra: ?usize) noreturn {
                    root.panic(msg, @errorReturnTrace(), ra);
                }
            }.panic);
        }
        break :p root.panic;
    }
    if (@hasDecl(root, "Panic")) {
        break :p root.Panic; // Deprecated; use `panic` instead.
    }
    break :p switch (builtin.zig_backend) {
        .stage2_powerpc,
        .stage2_riscv64,
        => std.debug.simple_panic,
        else => std.debug.FullPanic(std.debug.defaultPanic),
    };
};

pub noinline fn returnError() void {
    @branchHint(.unlikely);
    @setRuntimeSafety(false);
    const st = @errorReturnTrace().?;
    if (st.index < st.instruction_addresses.len)
        st.instruction_addresses[st.index] = @returnAddress();
    st.index += 1;
}

const std = @import("std.zig");
const root = @import("root");<|MERGE_RESOLUTION|>--- conflicted
+++ resolved
@@ -34,34 +34,21 @@
     index: usize,
     instruction_addresses: []usize,
 
-<<<<<<< HEAD
-    pub fn format(st: StackTrace, bw: *std.io.Writer, comptime fmt: []const u8) !void {
-        comptime if (fmt.len != 0) unreachable;
-
-=======
     pub fn format(self: StackTrace, writer: *std.io.Writer) std.io.Writer.Error!void {
->>>>>>> 43fba5ea
         // TODO: re-evaluate whether to use format() methods at all.
         // Until then, avoid an error when using DebugAllocator with WebAssembly
         // where it tries to call detectTTYConfig here.
         if (builtin.os.tag == .freestanding) return 0;
 
         const debug_info = std.debug.getSelfDebugInfo() catch |err| {
-            return bw.print("\nUnable to print stack trace: Unable to open debug info: {s}\n", .{
+            return writer.print("\nUnable to print stack trace: Unable to open debug info: {s}\n", .{
                 @errorName(err),
             });
         };
-<<<<<<< HEAD
-        const tty_config = std.io.tty.detectConfig(.stderr());
-        try bw.writeAll("\n");
-        std.debug.writeStackTrace(st, bw, debug_info, tty_config) catch |err| {
-            try bw.print("Unable to print stack trace: {s}\n", .{@errorName(err)});
-=======
         const tty_config = std.io.tty.detectConfig(std.fs.File.stderr());
         try writer.writeAll("\n");
         std.debug.writeStackTrace(self, writer, debug_info, tty_config) catch |err| {
             try writer.print("Unable to print stack trace: {s}\n", .{@errorName(err)});
->>>>>>> 43fba5ea
         };
     }
 };
