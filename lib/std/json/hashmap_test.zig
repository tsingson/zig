--- conflicted
+++ resolved
@@ -39,13 +39,8 @@
         \\  "xyz": {"i": 1, "s": "w"}
         \\}
     ;
-<<<<<<< HEAD
-    var stream: std.io.FixedBufferStream = .{ .buffer = doc };
-    var json_reader = jsonReader(testing.allocator, stream.reader());
-=======
     var stream: std.Io.Reader = .fixed(doc);
     var json_reader: Scanner.Reader = .init(testing.allocator, &stream);
->>>>>>> e4abdf5a
 
     var parsed = try parseFromTokenSource(
         ArrayHashMap(T),
