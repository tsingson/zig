//! String formatting and parsing.

const builtin = @import("builtin");

const std = @import("std.zig");
const io = std.io;
const math = std.math;
const assert = std.debug.assert;
const mem = std.mem;
const meta = std.meta;
const lossyCast = math.lossyCast;
const expectFmt = std.testing.expectFmt;
const testing = std.testing;
const Allocator = std.mem.Allocator;
const Writer = std.io.Writer;

pub const float = @import("fmt/float.zig");

pub const default_max_depth = 3;

pub const Alignment = enum {
    left,
    center,
    right,
};

pub const Case = enum { lower, upper };

const default_alignment = .right;
const default_fill_char = ' ';

<<<<<<< HEAD
/// Deprecated; to be removed after 0.14.0 is tagged.
=======
/// Deprecated in favor of `Options`.
>>>>>>> 43fba5ea
pub const FormatOptions = Options;

pub const Options = struct {
    precision: ?usize = null,
    width: ?usize = null,
    alignment: Alignment = default_alignment,
    fill: u8 = default_fill_char,
<<<<<<< HEAD
};

/// Renders fmt string with args, calling `writer` with slices of bytes.
/// If `writer` returns an error, the error is returned from `format` and
/// `writer` is not called again.
///
/// The format string must be comptime-known and may contain placeholders following
/// this format:
/// `{[argument][specifier]:[fill][alignment][width].[precision]}`
///
/// Above, each word including its surrounding [ and ] is a parameter which you have to replace with something:
///
/// - *argument* is either the numeric index or the field name of the argument that should be inserted
///   - when using a field name, you are required to enclose the field name (an identifier) in square
///     brackets, e.g. {[score]...} as opposed to the numeric index form which can be written e.g. {2...}
/// - *specifier* is a type-dependent formatting option that determines how a type should formatted (see below)
/// - *fill* is a single byte which is used to pad the formatted text
/// - *alignment* is one of the three bytes '<', '^', or '>' to make the text left-, center-, or right-aligned, respectively
/// - *width* is the total width of the field in bytes. This is generally only
///   useful for ASCII text, such as numbers.
/// - *precision* specifies how many decimals a formatted number should have
///
/// Note that most of the parameters are optional and may be omitted. Also you can leave out separators like `:` and `.` when
/// all parameters after the separator are omitted.
/// Only exception is the *fill* parameter. If a non-zero *fill* character is required at the same time as *width* is specified,
/// one has to specify *alignment* as well, as otherwise the digit following `:` is interpreted as *width*, not *fill*.
///
/// The *specifier* has several options for types:
/// - `x` and `X`: output numeric value in hexadecimal notation, or string in hexadecimal bytes
/// - `s`:
///   - for pointer-to-many and C pointers of u8, print as a C-string using zero-termination
///   - for slices of u8, print the entire slice as a string without zero-termination
/// - `b64`: output string as standard base64
/// - `e`: output floating point value in scientific notation
/// - `d`: output numeric value in decimal notation
/// - `b`: output integer value in binary notation
/// - `o`: output integer value in octal notation
/// - `c`: output integer as an ASCII character. Integer type must have 8 bits at max.
/// - `u`: output integer as an UTF-8 sequence. Integer type must have 21 bits at max.
/// - `D`: output nanoseconds as duration
/// - `B`: output bytes in SI units (decimal)
/// - `Bi`: output bytes in IEC units (binary)
/// - `?`: output optional value as either the unwrapped value, or `null`; may be followed by a format specifier for the underlying value.
/// - `!`: output error union value as either the unwrapped value, or the formatted error value; may be followed by a format specifier for the underlying value.
/// - `*`: output the address of the value instead of the value itself.
/// - `any`: output a value of any type using its default format.
///
/// If a formatted user type contains a function of the type
/// ```
/// pub fn format(value: ?, comptime fmt: []const u8, options: std.fmt.Options, writer: anytype) !void
/// ```
/// with `?` being the type formatted, this function will be called instead of the default implementation.
/// This allows user types to be formatted in a logical manner instead of dumping all fields of the type.
///
/// A user type may be a `struct`, `vector`, `union` or `enum` type.
///
/// To print literal curly braces, escape them by writing them twice, e.g. `{{` or `}}`.
pub fn format(bw: *Writer, comptime fmt: []const u8, args: anytype) Writer.Error!void {
    const ArgsType = @TypeOf(args);
    const args_type_info = @typeInfo(ArgsType);
    if (args_type_info != .@"struct") {
        @compileError("expected tuple or struct argument, found " ++ @typeName(ArgsType));
    }

    const fields_info = args_type_info.@"struct".fields;
    if (fields_info.len > max_format_args) {
        @compileError("32 arguments max are supported per format call");
    }

    @setEvalBranchQuota(2000000);
    comptime var arg_state: ArgState = .{ .args_len = fields_info.len };
    comptime var i = 0;
    comptime var literal: []const u8 = "";
    inline while (true) {
        const start_index = i;

        inline while (i < fmt.len) : (i += 1) {
            switch (fmt[i]) {
                '{', '}' => break,
                else => {},
            }
        }

        comptime var end_index = i;
        comptime var unescape_brace = false;

        // Handle {{ and }}, those are un-escaped as single braces
        if (i + 1 < fmt.len and fmt[i + 1] == fmt[i]) {
            unescape_brace = true;
            // Make the first brace part of the literal...
            end_index += 1;
            // ...and skip both
            i += 2;
        }

        literal = literal ++ fmt[start_index..end_index];

        // We've already skipped the other brace, restart the loop
        if (unescape_brace) continue;

        // Write out the literal
        if (literal.len != 0) {
            try bw.writeAll(literal);
            literal = "";
        }

        if (i >= fmt.len) break;

        if (fmt[i] == '}') {
            @compileError("missing opening {");
        }

        // Get past the {
        comptime assert(fmt[i] == '{');
        i += 1;

        const fmt_begin = i;
        // Find the closing brace
        inline while (i < fmt.len and fmt[i] != '}') : (i += 1) {}
        const fmt_end = i;

        if (i >= fmt.len) {
            @compileError("missing closing }");
        }

        // Get past the }
        comptime assert(fmt[i] == '}');
        i += 1;

        const placeholder = comptime Placeholder.parse(fmt[fmt_begin..fmt_end].*);
        const arg_pos = comptime switch (placeholder.arg) {
            .none => null,
            .number => |pos| pos,
            .named => |arg_name| meta.fieldIndex(ArgsType, arg_name) orelse
                @compileError("no argument with name '" ++ arg_name ++ "'"),
        };

        const width = switch (placeholder.width) {
            .none => null,
            .number => |v| v,
            .named => |arg_name| blk: {
                const arg_i = comptime meta.fieldIndex(ArgsType, arg_name) orelse
                    @compileError("no argument with name '" ++ arg_name ++ "'");
                _ = comptime arg_state.nextArg(arg_i) orelse @compileError("too few arguments");
                break :blk @field(args, arg_name);
            },
        };

        const precision = switch (placeholder.precision) {
            .none => null,
            .number => |v| v,
            .named => |arg_name| blk: {
                const arg_i = comptime meta.fieldIndex(ArgsType, arg_name) orelse
                    @compileError("no argument with name '" ++ arg_name ++ "'");
                _ = comptime arg_state.nextArg(arg_i) orelse @compileError("too few arguments");
                break :blk @field(args, arg_name);
            },
=======

    pub fn toNumber(o: Options, mode: Number.Mode, case: Case) Number {
        return .{
            .mode = mode,
            .case = case,
            .precision = o.precision,
            .width = o.width,
            .alignment = o.alignment,
            .fill = o.fill,
>>>>>>> 43fba5ea
        };
    }
};

<<<<<<< HEAD
        const arg_to_print = comptime arg_state.nextArg(arg_pos) orelse
            @compileError("too few arguments");

        try bw.printValue(
            placeholder.specifier_arg,
            .{
                .fill = placeholder.fill,
                .alignment = placeholder.alignment,
                .width = width,
                .precision = precision,
            },
            @field(args, fields_info[arg_to_print].name),
            std.options.fmt_max_depth,
        );
    }

    if (comptime arg_state.hasUnusedArgs()) {
        const missing_count = arg_state.args_len - @popCount(arg_state.used_args);
        switch (missing_count) {
            0 => unreachable,
            1 => @compileError("unused argument in '" ++ fmt ++ "'"),
            else => @compileError(comptimePrint("{d}", .{missing_count}) ++ " unused arguments in '" ++ fmt ++ "'"),
=======
pub const Number = struct {
    mode: Mode = .decimal,
    /// Affects hex digits as well as floating point "inf"/"INF".
    case: Case = .lower,
    precision: ?usize = null,
    width: ?usize = null,
    alignment: Alignment = default_alignment,
    fill: u8 = default_fill_char,

    pub const Mode = enum {
        decimal,
        binary,
        octal,
        hex,
        scientific,

        pub fn base(mode: Mode) ?u8 {
            return switch (mode) {
                .decimal => 10,
                .binary => 2,
                .octal => 8,
                .hex => 16,
                .scientific => null,
            };
>>>>>>> 43fba5ea
        }
    };
};

/// Deprecated in favor of `Writer.print`.
pub fn format(writer: anytype, comptime fmt: []const u8, args: anytype) !void {
    var adapter = writer.adaptToNewApi();
    return adapter.new_interface.print(fmt, args) catch |err| switch (err) {
        error.WriteFailed => return adapter.err.?,
    };
}

pub const Placeholder = struct {
    specifier_arg: []const u8,
    fill: u8,
    alignment: Alignment,
    arg: Specifier,
    width: Specifier,
    precision: Specifier,

    pub fn parse(comptime bytes: []const u8) Placeholder {
        var parser: Parser = .{ .bytes = bytes, .i = 0 };
        const arg = parser.specifier() catch |err| @compileError(@errorName(err));
        const specifier_arg = parser.until(':');
        if (parser.char()) |b| {
            if (b != ':') @compileError("expected : or }, found '" ++ &[1]u8{b} ++ "'");
        }

        // Parse the fill byte, if present.
        //
        // When the width field is also specified, the fill byte must
        // be followed by an alignment specifier, unless it's '0' (zero)
        // (in which case it's handled as part of the width specifier).
        var fill: ?u8 = if (parser.peek(1)) |b|
            switch (b) {
                '<', '^', '>' => parser.char(),
                else => null,
            }
        else
            null;

        // Parse the alignment parameter
        const alignment: ?Alignment = if (parser.peek(0)) |b| init: {
            switch (b) {
                '<', '^', '>' => {
                    // consume the character
                    break :init switch (parser.char().?) {
                        '<' => .left,
                        '^' => .center,
                        else => .right,
                    };
                },
                else => break :init null,
            }
        } else null;

        // When none of the fill character and the alignment specifier have
        // been provided, check whether the width starts with a zero.
        if (fill == null and alignment == null) {
            fill = if (parser.peek(0) == '0') '0' else null;
        }

        // Parse the width parameter
        const width = parser.specifier() catch |err| @compileError(@errorName(err));

        // Skip the dot, if present
        if (parser.char()) |b| {
            if (b != '.') @compileError("expected . or }, found '" ++ &[1]u8{b} ++ "'");
        }

        // Parse the precision parameter
        const precision = parser.specifier() catch |err| @compileError(@errorName(err));

        if (parser.char()) |b| @compileError("extraneous trailing character '" ++ &[1]u8{b} ++ "'");

        const specifier_array = specifier_arg[0..specifier_arg.len].*;

        return .{
<<<<<<< HEAD
            .specifier_arg = cacheString(specifier_arg[0..specifier_arg.len].*),
=======
            .specifier_arg = &specifier_array,
>>>>>>> 43fba5ea
            .fill = fill orelse default_fill_char,
            .alignment = alignment orelse default_alignment,
            .arg = arg,
            .width = width,
            .precision = precision,
        };
    }
};

pub const Specifier = union(enum) {
    none,
    number: usize,
    named: []const u8,
};

/// A stream based parser for format strings.
///
/// Allows to implement formatters compatible with std.fmt without replicating
/// the standard library behavior.
pub const Parser = struct {
    bytes: []const u8,
    i: usize,

    pub fn number(self: *@This()) ?usize {
        var r: ?usize = null;
        while (self.peek(0)) |byte| {
            switch (byte) {
                '0'...'9' => {
                    if (r == null) r = 0;
                    r.? *= 10;
                    r.? += byte - '0';
                },
                else => break,
            }
            self.i += 1;
        }
        return r;
    }

    pub fn until(self: *@This(), delimiter: u8) []const u8 {
        const start = self.i;
        self.i = std.mem.indexOfScalarPos(u8, self.bytes, self.i, delimiter) orelse self.bytes.len;
        return self.bytes[start..self.i];
    }

    pub fn char(self: *@This()) ?u8 {
        const i = self.i;
        if (self.bytes.len - i == 0) return null;
        self.i = i + 1;
        return self.bytes[i];
    }

    pub fn maybe(self: *@This(), byte: u8) bool {
        if (self.peek(0) == byte) {
            self.i += 1;
            return true;
        }
        return false;
    }

    pub fn specifier(self: *@This()) !Specifier {
        if (self.maybe('[')) {
            const arg_name = self.until(']');
            if (!self.maybe(']')) return error.@"Expected closing ]";
            return .{ .named = arg_name };
        }
        if (self.number()) |i| return .{ .number = i };
        return .{ .none = {} };
    }

    pub fn peek(self: *@This(), i: usize) ?u8 {
        const peek_index = self.i + i;
        if (peek_index >= self.bytes.len) return null;
        return self.bytes[peek_index];
    }
};

pub const ArgSetType = u32;

pub const ArgState = struct {
    next_arg: usize = 0,
    used_args: ArgSetType = 0,
    args_len: usize,

    pub fn hasUnusedArgs(self: *@This()) bool {
        return @popCount(self.used_args) != self.args_len;
    }

    pub fn nextArg(self: *@This(), arg_index: ?usize) ?usize {
        const next_index = arg_index orelse init: {
            const arg = self.next_arg;
            self.next_arg += 1;
            break :init arg;
        };

        if (next_index >= self.args_len) {
            return null;
        }

        // Mark this argument as used
        self.used_args |= @as(ArgSetType, 1) << @as(u5, @intCast(next_index));
        return next_index;
    }
};

<<<<<<< HEAD
test {
    _ = float;
}

pub const Case = enum { lower, upper };

fn SliceEscape(comptime case: Case) type {
    const charset = "0123456789" ++ if (case == .upper) "ABCDEF" else "abcdef";
=======
/// Asserts the rendered integer value fits in `buffer`.
/// Returns the end index within `buffer`.
pub fn printInt(buffer: []u8, value: anytype, base: u8, case: Case, options: Options) usize {
    var w: Writer = .fixed(buffer);
    w.printInt(value, base, case, options) catch unreachable;
    return w.end;
}

/// Converts values in the range [0, 100) to a base 10 string.
pub fn digits2(value: u8) [2]u8 {
    if (builtin.mode == .ReleaseSmall) {
        return .{ @intCast('0' + value / 10), @intCast('0' + value % 10) };
    } else {
        return "00010203040506070809101112131415161718192021222324252627282930313233343536373839404142434445464748495051525354555657585960616263646566676869707172737475767778798081828384858687888990919293949596979899"[value * 2 ..][0..2].*;
    }
}

/// Deprecated in favor of `Alt`.
pub const Formatter = Alt;
>>>>>>> 43fba5ea

/// Creates a type suitable for instantiating and passing to a "{f}" placeholder.
pub fn Alt(
    comptime Data: type,
    comptime formatFn: fn (data: Data, writer: *Writer) Writer.Error!void,
) type {
    return struct {
<<<<<<< HEAD
        pub fn format(
            bytes: []const u8,
            bw: *Writer,
            comptime fmt: []const u8,
        ) !void {
            _ = fmt;
            var buf: [4]u8 = undefined;

            buf[0] = '\\';
            buf[1] = 'x';

            for (bytes) |c| {
                if (std.ascii.isPrint(c)) {
                    try bw.writeByte(c);
                } else {
                    buf[2] = charset[c >> 4];
                    buf[3] = charset[c & 15];
                    try bw.writeAll(&buf);
                }
            }
=======
        data: Data,
        pub inline fn format(self: @This(), writer: *Writer) Writer.Error!void {
            try formatFn(self.data, writer);
>>>>>>> 43fba5ea
        }
    };
}

/// Helper for calling alternate format methods besides one named "format".
pub fn alt(
    context: anytype,
    comptime func_name: @TypeOf(.enum_literal),
) Formatter(@TypeOf(context), @field(@TypeOf(context), @tagName(func_name))) {
    return .{ .data = context };
}

<<<<<<< HEAD
/// Return a Formatter for a []const u8 where every non-printable ASCII
/// character is escaped as \xNN, where NN is the character in uppercase
/// hexadecimal notation.
pub fn fmtSliceEscapeUpper(bytes: []const u8) std.fmt.Formatter(formatSliceEscapeUpper) {
    return .{ .data = bytes };
}

/// Asserts the rendered integer value fits in `buffer`.
/// Returns the end index within `buffer`.
pub fn printInt(buffer: []u8, value: anytype, base: u8, case: Case, options: Options) usize {
    var bw: Writer = .fixed(buffer);
    bw.printIntOptions(value, base, case, options) catch unreachable;
    return bw.end;
}

/// Converts values in the range [0, 100) to a base 10 string.
pub fn digits2(value: u8) [2]u8 {
    if (builtin.mode == .ReleaseSmall) {
        return .{ @intCast('0' + value / 10), @intCast('0' + value % 10) };
    } else {
        return "00010203040506070809101112131415161718192021222324252627282930313233343536373839404142434445464748495051525354555657585960616263646566676869707172737475767778798081828384858687888990919293949596979899"[value * 2 ..][0..2].*;
    }
=======
test alt {
    const Example = struct {
        number: u8,

        pub fn other(ex: @This(), w: *Writer) Writer.Error!void {
            try w.writeByte(ex.number);
        }
    };
    const ex: Example = .{ .number = 'a' };
    try expectFmt("a", "{f}", .{alt(ex, .other)});
>>>>>>> 43fba5ea
}

pub const ParseIntError = error{
    /// The result cannot fit in the type specified.
    Overflow,
    /// The input was empty or contained an invalid character.
    InvalidCharacter,
};

<<<<<<< HEAD
/// Creates a Formatter type from a format function. Wrapping data in Formatter(func) causes
/// the data to be formatted using the given function `func`.  `func` must be of the following
/// form:
///
///     fn formatExample(
///         data: T,
///         comptime fmt: []const u8,
///         options: std.fmt.Options,
///         writer: anytype,
///     ) !void;
///
pub fn Formatter(comptime formatFn: anytype) type {
    const Data = @typeInfo(@TypeOf(formatFn)).@"fn".params[0].type.?;
    return struct {
        data: Data,
        pub fn format(self: @This(), writer: *Writer, comptime fmt: []const u8) Writer.Error!void {
            try formatFn(self.data, writer, fmt);
        }
    };
}

=======
>>>>>>> 43fba5ea
/// Parses the string `buf` as signed or unsigned representation in the
/// specified base of an integral value of type `T`.
///
/// When `base` is zero the string prefix is examined to detect the true base:
///  * A prefix of "0b" implies base=2,
///  * A prefix of "0o" implies base=8,
///  * A prefix of "0x" implies base=16,
///  * Otherwise base=10 is assumed.
///
/// Ignores '_' character in `buf`.
/// See also `parseUnsigned`.
pub fn parseInt(comptime T: type, buf: []const u8, base: u8) ParseIntError!T {
    return parseIntWithGenericCharacter(T, u8, buf, base);
}

/// Like `parseInt`, but with a generic `Character` type.
pub fn parseIntWithGenericCharacter(
    comptime Result: type,
    comptime Character: type,
    buf: []const Character,
    base: u8,
) ParseIntError!Result {
    if (buf.len == 0) return error.InvalidCharacter;
    if (buf[0] == '+') return parseIntWithSign(Result, Character, buf[1..], base, .pos);
    if (buf[0] == '-') return parseIntWithSign(Result, Character, buf[1..], base, .neg);
    return parseIntWithSign(Result, Character, buf, base, .pos);
}

test parseInt {
    try std.testing.expectEqual(-10, try parseInt(i32, "-10", 10));
    try std.testing.expectEqual(10, try parseInt(i32, "+10", 10));
    try std.testing.expectEqual(10, try parseInt(u32, "+10", 10));
    try std.testing.expectError(error.Overflow, parseInt(u32, "-10", 10));
    try std.testing.expectError(error.InvalidCharacter, parseInt(u32, " 10", 10));
    try std.testing.expectError(error.InvalidCharacter, parseInt(u32, "10 ", 10));
    try std.testing.expectError(error.InvalidCharacter, parseInt(u32, "_10_", 10));
    try std.testing.expectError(error.InvalidCharacter, parseInt(u32, "0x_10_", 10));
    try std.testing.expectError(error.InvalidCharacter, parseInt(u32, "0x10_", 10));
    try std.testing.expectError(error.InvalidCharacter, parseInt(u32, "0x_10", 10));
    try std.testing.expectEqual(255, try parseInt(u8, "255", 10));
    try std.testing.expectError(error.Overflow, parseInt(u8, "256", 10));

    // +0 and -0 should work for unsigned
    try std.testing.expectEqual(0, try parseInt(u8, "-0", 10));
    try std.testing.expectEqual(0, try parseInt(u8, "+0", 10));

    // ensure minInt is parsed correctly
    try std.testing.expectEqual(math.minInt(i1), try parseInt(i1, "-1", 10));
    try std.testing.expectEqual(math.minInt(i8), try parseInt(i8, "-128", 10));
    try std.testing.expectEqual(math.minInt(i43), try parseInt(i43, "-4398046511104", 10));

    // empty string or bare +- is invalid
    try std.testing.expectError(error.InvalidCharacter, parseInt(u32, "", 10));
    try std.testing.expectError(error.InvalidCharacter, parseInt(i32, "", 10));
    try std.testing.expectError(error.InvalidCharacter, parseInt(u32, "+", 10));
    try std.testing.expectError(error.InvalidCharacter, parseInt(i32, "+", 10));
    try std.testing.expectError(error.InvalidCharacter, parseInt(u32, "-", 10));
    try std.testing.expectError(error.InvalidCharacter, parseInt(i32, "-", 10));

    // autodectect the base
    try std.testing.expectEqual(111, try parseInt(i32, "111", 0));
    try std.testing.expectEqual(111, try parseInt(i32, "1_1_1", 0));
    try std.testing.expectEqual(111, try parseInt(i32, "1_1_1", 0));
    try std.testing.expectEqual(7, try parseInt(i32, "+0b111", 0));
    try std.testing.expectEqual(7, try parseInt(i32, "+0B111", 0));
    try std.testing.expectEqual(7, try parseInt(i32, "+0b1_11", 0));
    try std.testing.expectEqual(73, try parseInt(i32, "+0o111", 0));
    try std.testing.expectEqual(73, try parseInt(i32, "+0O111", 0));
    try std.testing.expectEqual(73, try parseInt(i32, "+0o11_1", 0));
    try std.testing.expectEqual(273, try parseInt(i32, "+0x111", 0));
    try std.testing.expectEqual(-7, try parseInt(i32, "-0b111", 0));
    try std.testing.expectEqual(-7, try parseInt(i32, "-0b11_1", 0));
    try std.testing.expectEqual(-73, try parseInt(i32, "-0o111", 0));
    try std.testing.expectEqual(-273, try parseInt(i32, "-0x111", 0));
    try std.testing.expectEqual(-273, try parseInt(i32, "-0X111", 0));
    try std.testing.expectEqual(-273, try parseInt(i32, "-0x1_11", 0));

    // bare binary/octal/decimal prefix is invalid
    try std.testing.expectError(error.InvalidCharacter, parseInt(u32, "0b", 0));
    try std.testing.expectError(error.InvalidCharacter, parseInt(u32, "0o", 0));
    try std.testing.expectError(error.InvalidCharacter, parseInt(u32, "0x", 0));

    // edge cases which previously errored due to base overflowing T
    try std.testing.expectEqual(@as(i2, -2), try std.fmt.parseInt(i2, "-10", 2));
    try std.testing.expectEqual(@as(i4, -8), try std.fmt.parseInt(i4, "-10", 8));
    try std.testing.expectEqual(@as(i5, -16), try std.fmt.parseInt(i5, "-10", 16));
}

fn parseIntWithSign(
    comptime Result: type,
    comptime Character: type,
    buf: []const Character,
    base: u8,
    comptime sign: enum { pos, neg },
) ParseIntError!Result {
    if (buf.len == 0) return error.InvalidCharacter;

    var buf_base = base;
    var buf_start = buf;
    if (base == 0) {
        // Treat is as a decimal number by default.
        buf_base = 10;
        // Detect the base by looking at buf prefix.
        if (buf.len > 2 and buf[0] == '0') {
            if (math.cast(u8, buf[1])) |c| switch (std.ascii.toLower(c)) {
                'b' => {
                    buf_base = 2;
                    buf_start = buf[2..];
                },
                'o' => {
                    buf_base = 8;
                    buf_start = buf[2..];
                },
                'x' => {
                    buf_base = 16;
                    buf_start = buf[2..];
                },
                else => {},
            };
        }
    }

    const add = switch (sign) {
        .pos => math.add,
        .neg => math.sub,
    };

    // accumulate into Accumulate which is always 8 bits or larger.  this prevents
    // `buf_base` from overflowing Result.
    const info = @typeInfo(Result);
    const Accumulate = std.meta.Int(info.int.signedness, @max(8, info.int.bits));
    var accumulate: Accumulate = 0;

    if (buf_start[0] == '_' or buf_start[buf_start.len - 1] == '_') return error.InvalidCharacter;

    for (buf_start) |c| {
        if (c == '_') continue;
        const digit = try charToDigit(math.cast(u8, c) orelse return error.InvalidCharacter, buf_base);
        if (accumulate != 0) {
            accumulate = try math.mul(Accumulate, accumulate, math.cast(Accumulate, buf_base) orelse return error.Overflow);
        } else if (sign == .neg) {
            // The first digit of a negative number.
            // Consider parsing "-4" as an i3.
            // This should work, but positive 4 overflows i3, so we can't cast the digit to T and subtract.
            accumulate = math.cast(Accumulate, -@as(i8, @intCast(digit))) orelse return error.Overflow;
            continue;
        }
        accumulate = try add(Accumulate, accumulate, math.cast(Accumulate, digit) orelse return error.Overflow);
    }

    return if (Result == Accumulate)
        accumulate
    else
        math.cast(Result, accumulate) orelse return error.Overflow;
}

/// Parses the string `buf` as unsigned representation in the specified base
/// of an integral value of type `T`.
///
/// When `base` is zero the string prefix is examined to detect the true base:
///  * A prefix of "0b" implies base=2,
///  * A prefix of "0o" implies base=8,
///  * A prefix of "0x" implies base=16,
///  * Otherwise base=10 is assumed.
///
/// Ignores '_' character in `buf`.
/// See also `parseInt`.
pub fn parseUnsigned(comptime T: type, buf: []const u8, base: u8) ParseIntError!T {
    return parseIntWithSign(T, u8, buf, base, .pos);
}

test parseUnsigned {
    try std.testing.expectEqual(50124, try parseUnsigned(u16, "050124", 10));
    try std.testing.expectEqual(65535, try parseUnsigned(u16, "65535", 10));
    try std.testing.expectEqual(65535, try parseUnsigned(u16, "65_535", 10));
    try std.testing.expectError(error.Overflow, parseUnsigned(u16, "65536", 10));

    try std.testing.expectEqual(0xffffffffffffffff, try parseUnsigned(u64, "0ffffffffffffffff", 16));
    try std.testing.expectEqual(0xffffffffffffffff, try parseUnsigned(u64, "0f_fff_fff_fff_fff_fff", 16));
    try std.testing.expectError(error.Overflow, parseUnsigned(u64, "10000000000000000", 16));

    try std.testing.expectEqual(0xDEADBEEF, try parseUnsigned(u32, "DeadBeef", 16));

    try std.testing.expectEqual(1, try parseUnsigned(u7, "1", 10));
    try std.testing.expectEqual(8, try parseUnsigned(u7, "1000", 2));

    try std.testing.expectError(error.InvalidCharacter, parseUnsigned(u32, "f", 10));
    try std.testing.expectError(error.InvalidCharacter, parseUnsigned(u8, "109", 8));

    try std.testing.expectEqual(1442151747, try parseUnsigned(u32, "NUMBER", 36));

    // these numbers should fit even though the base itself doesn't fit in the destination type
    try std.testing.expectEqual(0, try parseUnsigned(u1, "0", 10));
    try std.testing.expectEqual(1, try parseUnsigned(u1, "1", 10));
    try std.testing.expectError(error.Overflow, parseUnsigned(u1, "2", 10));
    try std.testing.expectEqual(1, try parseUnsigned(u1, "001", 16));
    try std.testing.expectEqual(3, try parseUnsigned(u2, "3", 16));
    try std.testing.expectError(error.Overflow, parseUnsigned(u2, "4", 16));

    // parseUnsigned does not expect a sign
    try std.testing.expectError(error.InvalidCharacter, parseUnsigned(u8, "+0", 10));
    try std.testing.expectError(error.InvalidCharacter, parseUnsigned(u8, "-0", 10));

    // test empty string error
    try std.testing.expectError(error.InvalidCharacter, parseUnsigned(u8, "", 10));
}

/// Parses a number like '2G', '2Gi', or '2GiB'.
pub fn parseIntSizeSuffix(buf: []const u8, digit_base: u8) ParseIntError!usize {
    var without_B = buf;
    if (mem.endsWith(u8, buf, "B")) without_B.len -= 1;
    var without_i = without_B;
    var magnitude_base: usize = 1000;
    if (mem.endsWith(u8, without_B, "i")) {
        without_i.len -= 1;
        magnitude_base = 1024;
    }
    if (without_i.len == 0) return error.InvalidCharacter;
    const orders_of_magnitude: usize = switch (without_i[without_i.len - 1]) {
        'k', 'K' => 1,
        'M' => 2,
        'G' => 3,
        'T' => 4,
        'P' => 5,
        'E' => 6,
        'Z' => 7,
        'Y' => 8,
        'R' => 9,
        'Q' => 10,
        else => 0,
    };
    var without_suffix = without_i;
    if (orders_of_magnitude > 0) {
        without_suffix.len -= 1;
    } else if (without_i.len != without_B.len) {
        return error.InvalidCharacter;
    }
    const multiplier = math.powi(usize, magnitude_base, orders_of_magnitude) catch |err| switch (err) {
        error.Underflow => unreachable,
        error.Overflow => return error.Overflow,
    };
    const number = try std.fmt.parseInt(usize, without_suffix, digit_base);
    return math.mul(usize, number, multiplier);
}

test parseIntSizeSuffix {
    try std.testing.expectEqual(2, try parseIntSizeSuffix("2", 10));
    try std.testing.expectEqual(2, try parseIntSizeSuffix("2B", 10));
    try std.testing.expectEqual(2000, try parseIntSizeSuffix("2kB", 10));
    try std.testing.expectEqual(2000, try parseIntSizeSuffix("2k", 10));
    try std.testing.expectEqual(2048, try parseIntSizeSuffix("2KiB", 10));
    try std.testing.expectEqual(2048, try parseIntSizeSuffix("2Ki", 10));
    try std.testing.expectEqual(10240, try parseIntSizeSuffix("aKiB", 16));
    try std.testing.expectError(error.InvalidCharacter, parseIntSizeSuffix("", 10));
    try std.testing.expectError(error.InvalidCharacter, parseIntSizeSuffix("2iB", 10));
}

pub const parseFloat = @import("fmt/parse_float.zig").parseFloat;
pub const ParseFloatError = @import("fmt/parse_float.zig").ParseFloatError;

test {
    _ = &parseFloat;
}

pub fn charToDigit(c: u8, base: u8) (error{InvalidCharacter}!u8) {
    const value = switch (c) {
        '0'...'9' => c - '0',
        'A'...'Z' => c - 'A' + 10,
        'a'...'z' => c - 'a' + 10,
        else => return error.InvalidCharacter,
    };

    if (value >= base) return error.InvalidCharacter;

    return value;
}

pub fn digitToChar(digit: u8, case: Case) u8 {
    return switch (digit) {
        0...9 => digit + '0',
        10...35 => digit + ((if (case == .upper) @as(u8, 'A') else @as(u8, 'a')) - 10),
        else => unreachable,
    };
}

pub const BufPrintError = error{
    /// As much as possible was written to the buffer, but it was too small to fit all the printed bytes.
    NoSpaceLeft,
};

/// Print a Formatter string into `buf`. Returns a slice of the bytes printed.
pub fn bufPrint(buf: []u8, comptime fmt: []const u8, args: anytype) BufPrintError![]u8 {
    var w: Writer = .fixed(buf);
    w.print(fmt, args) catch |err| switch (err) {
        error.WriteFailed => return error.NoSpaceLeft,
    };
    return w.buffered();
}

pub fn bufPrintZ(buf: []u8, comptime fmt: []const u8, args: anytype) BufPrintError![:0]u8 {
    const result = try bufPrint(buf, fmt ++ "\x00", args);
    return result[0 .. result.len - 1 :0];
}

/// Count the characters needed for format.
pub fn count(comptime fmt: []const u8, args: anytype) usize {
    var trash_buffer: [64]u8 = undefined;
<<<<<<< HEAD
    var w: Writer = .discarding(&trash_buffer);
    w.print(fmt, args) catch |err| switch (err) {
        error.WriteFailed => unreachable,
    };
    return w.count;
}

pub fn allocPrint(gpa: Allocator, comptime fmt: []const u8, args: anytype) Allocator.Error![]u8 {
    var aw = try std.io.Writer.Allocating.initCapacity(gpa, fmt.len);
    defer aw.deinit();
    aw.interface.print(fmt, args) catch |err| switch (err) {
=======
    var dw: Writer.Discarding = .init(&trash_buffer);
    dw.writer.print(fmt, args) catch |err| switch (err) {
        error.WriteFailed => unreachable,
    };
    return @intCast(dw.count + dw.writer.end);
}

pub fn allocPrint(gpa: Allocator, comptime fmt: []const u8, args: anytype) Allocator.Error![]u8 {
    var aw = try Writer.Allocating.initCapacity(gpa, fmt.len);
    defer aw.deinit();
    aw.writer.print(fmt, args) catch |err| switch (err) {
>>>>>>> 43fba5ea
        error.WriteFailed => return error.OutOfMemory,
    };
    return aw.toOwnedSlice();
}

pub fn allocPrintSentinel(
    gpa: Allocator,
    comptime fmt: []const u8,
    args: anytype,
    comptime sentinel: u8,
) Allocator.Error![:sentinel]u8 {
<<<<<<< HEAD
    var aw = try std.io.Writer.Allocating.initCapacity(gpa, fmt.len);
    defer aw.deinit();
    aw.interface.print(fmt, args) catch |err| switch (err) {
=======
    var aw = try Writer.Allocating.initCapacity(gpa, fmt.len);
    defer aw.deinit();
    aw.writer.print(fmt, args) catch |err| switch (err) {
>>>>>>> 43fba5ea
        error.WriteFailed => return error.OutOfMemory,
    };
    return aw.toOwnedSliceSentinel(sentinel);
}

pub inline fn comptimePrint(comptime fmt: []const u8, args: anytype) *const [count(fmt, args):0]u8 {
    comptime {
        var buf: [count(fmt, args):0]u8 = undefined;
        _ = bufPrint(&buf, fmt, args) catch unreachable;
        buf[buf.len] = 0;
        const final = buf;
        return &final;
    }
}

test comptimePrint {
    @setEvalBranchQuota(2000);
    try std.testing.expectEqual(*const [3:0]u8, @TypeOf(comptimePrint("{}", .{100})));
    try std.testing.expectEqualSlices(u8, "100", comptimePrint("{}", .{100}));
    try std.testing.expectEqualStrings("30", comptimePrint("{d}", .{30.0}));
    try std.testing.expectEqualStrings("30.0", comptimePrint("{d:3.1}", .{30.0}));
    try std.testing.expectEqualStrings("0.05", comptimePrint("{d}", .{0.05}));
    try std.testing.expectEqualStrings("5e-2", comptimePrint("{e}", .{0.05}));
}

test "parse u64 digit too big" {
    _ = parseUnsigned(u64, "123a", 10) catch |err| {
        if (err == error.InvalidCharacter) return;
        unreachable;
    };
    unreachable;
}

test "parse unsigned comptime" {
    comptime {
        try std.testing.expectEqual(2, try parseUnsigned(usize, "2", 10));
    }
}

test "escaped braces" {
    try expectFmt("escaped: {{foo}}\n", "escaped: {{{{foo}}}}\n", .{});
    try expectFmt("escaped: {foo}\n", "escaped: {{foo}}\n", .{});
}

test "optional" {
    {
        const value: ?i32 = 1234;
        try expectFmt("optional: 1234\n", "optional: {?}\n", .{value});
        try expectFmt("optional: 1234\n", "optional: {?d}\n", .{value});
        try expectFmt("optional: 4d2\n", "optional: {?x}\n", .{value});
    }
    {
        const value: ?[]const u8 = "string";
        try expectFmt("optional: string\n", "optional: {?s}\n", .{value});
    }
    {
        const value: ?i32 = null;
        try expectFmt("optional: null\n", "optional: {?}\n", .{value});
    }
    {
        const value = @as(?*i32, @ptrFromInt(0xf000d000));
        try expectFmt("optional: *i32@f000d000\n", "optional: {*}\n", .{value});
    }
}

test "error" {
    {
        const value: anyerror!i32 = 1234;
        try expectFmt("error union: 1234\n", "error union: {!}\n", .{value});
        try expectFmt("error union: 1234\n", "error union: {!d}\n", .{value});
        try expectFmt("error union: 4d2\n", "error union: {!x}\n", .{value});
    }
    {
        const value: anyerror![]const u8 = "string";
        try expectFmt("error union: string\n", "error union: {!s}\n", .{value});
    }
    {
        const value: anyerror!i32 = error.InvalidChar;
        try expectFmt("error union: error.InvalidChar\n", "error union: {!}\n", .{value});
    }
}

test "int.small" {
    {
        const value: u3 = 0b101;
        try expectFmt("u3: 5\n", "u3: {}\n", .{value});
    }
}

test "int.specifier" {
    {
        const value: u8 = 'a';
        try expectFmt("u8: a\n", "u8: {c}\n", .{value});
    }
    {
        const value: u8 = 0b1100;
        try expectFmt("u8: 0b1100\n", "u8: 0b{b}\n", .{value});
    }
    {
        const value: u16 = 0o1234;
        try expectFmt("u16: 0o1234\n", "u16: 0o{o}\n", .{value});
    }
    {
        const value: u8 = 'a';
        try expectFmt("UTF-8: a\n", "UTF-8: {u}\n", .{value});
    }
    {
        const value: u21 = 0x1F310;
        try expectFmt("UTF-8: 🌐\n", "UTF-8: {u}\n", .{value});
    }
    {
        const value: u21 = 0xD800;
        try expectFmt("UTF-8: �\n", "UTF-8: {u}\n", .{value});
    }
    {
        const value: u21 = 0x110001;
        try expectFmt("UTF-8: �\n", "UTF-8: {u}\n", .{value});
    }
}

test "int.padded" {
    try expectFmt("u8: '   1'", "u8: '{:4}'", .{@as(u8, 1)});
    try expectFmt("u8: '1000'", "u8: '{:0<4}'", .{@as(u8, 1)});
    try expectFmt("u8: '0001'", "u8: '{:0>4}'", .{@as(u8, 1)});
    try expectFmt("u8: '0100'", "u8: '{:0^4}'", .{@as(u8, 1)});
    try expectFmt("i8: '-1  '", "i8: '{:<4}'", .{@as(i8, -1)});
    try expectFmt("i8: '  -1'", "i8: '{:>4}'", .{@as(i8, -1)});
    try expectFmt("i8: ' -1 '", "i8: '{:^4}'", .{@as(i8, -1)});
    try expectFmt("i16: '-1234'", "i16: '{:4}'", .{@as(i16, -1234)});
    try expectFmt("i16: '+1234'", "i16: '{:4}'", .{@as(i16, 1234)});
    try expectFmt("i16: '-12345'", "i16: '{:4}'", .{@as(i16, -12345)});
    try expectFmt("i16: '+12345'", "i16: '{:4}'", .{@as(i16, 12345)});
    try expectFmt("u16: '12345'", "u16: '{:4}'", .{@as(u16, 12345)});
}

test "buffer" {
    {
        var buf1: [32]u8 = undefined;
        var w: Writer = .fixed(&buf1);
        try w.printValue("", .{}, 1234, std.options.fmt_max_depth);
        try std.testing.expectEqualStrings("1234", w.buffered());

        w = .fixed(&buf1);
        try w.printValue("c", .{}, 'a', std.options.fmt_max_depth);
        try std.testing.expectEqualStrings("a", w.buffered());

        w = .fixed(&buf1);
        try w.printValue("b", .{}, 0b1100, std.options.fmt_max_depth);
        try std.testing.expectEqualStrings("1100", w.buffered());
    }
}

// Test formatting of arrays by value, by single-item pointer, and as a slice
fn expectArrayFmt(expected: []const u8, comptime template: []const u8, comptime array_value: anytype) !void {
    try expectFmt(expected, template, .{array_value});
    try expectFmt(expected, template, .{&array_value});
    var runtime_zero: usize = 0;
    _ = &runtime_zero;
    try expectFmt(expected, template, .{array_value[runtime_zero..]});
}

test "array" {
    const value: [3]u8 = "abc".*;
    try expectArrayFmt("array: abc\n", "array: {s}\n", value);
    try expectArrayFmt("array: 616263\n", "array: {x}\n", value);
    try expectArrayFmt("array: { 97, 98, 99 }\n", "array: {any}\n", value);

    var buf: [100]u8 = undefined;
    try expectFmt(
        try bufPrint(buf[0..], "array: [3]u8@{x}\n", .{@intFromPtr(&value)}),
        "array: {*}\n",
        .{&value},
    );
}

test "slice" {
    {
        const value: []const u8 = "abc";
        try expectFmt("slice: abc\n", "slice: {s}\n", .{value});
        try expectFmt("slice: 616263\n", "slice: {x}\n", .{value});
        try expectFmt("slice: { 97, 98, 99 }\n", "slice: {any}\n", .{value});
    }
    {
        var runtime_zero: usize = 0;
        _ = &runtime_zero;
        const value = @as([*]align(1) const []const u8, @ptrFromInt(0xdeadbeef))[runtime_zero..runtime_zero];
        try expectFmt("slice: []const u8@deadbeef\n", "slice: {*}\n", .{value});
    }
    {
        const null_term_slice: [:0]const u8 = "\x00hello\x00";
        try expectFmt("buf: \x00hello\x00\n", "buf: {s}\n", .{null_term_slice});
    }

    try expectFmt("buf: Test\n Other text", "buf: {s}\n Other text", .{"Test"});

    {
        var int_slice = [_]u32{ 1, 4096, 391891, 1111111111 };
        const input: []const u32 = &int_slice;
        try expectFmt("int: { 1, 4096, 391891, 1111111111 }", "int: {any}", .{input});
    }
    {
        const S1 = struct {
            x: u8,
        };
        const struct_slice: []const S1 = &[_]S1{ S1{ .x = 8 }, S1{ .x = 42 } };
        try expectFmt("slice: { .{ .x = 8 }, .{ .x = 42 } }", "slice: {any}", .{struct_slice});
    }
    {
        const S2 = struct {
            x: u8,

<<<<<<< HEAD
            pub fn format(s: @This(), comptime _: []const u8, _: std.fmt.Options, writer: anytype) !void {
=======
            pub fn format(s: @This(), writer: *Writer) Writer.Error!void {
>>>>>>> 43fba5ea
                try writer.print("S2({})", .{s.x});
            }
        };
        const struct_slice: []const S2 = &[_]S2{ S2{ .x = 8 }, S2{ .x = 42 } };
        try expectFmt("slice: { .{ .x = 8 }, .{ .x = 42 } }", "slice: {any}", .{struct_slice});
    }
}

test "pointer" {
    {
        const value = @as(*align(1) i32, @ptrFromInt(0xdeadbeef));
        try expectFmt("pointer: i32@deadbeef\n", "pointer: {}\n", .{value});
        try expectFmt("pointer: i32@deadbeef\n", "pointer: {*}\n", .{value});
    }
    const FnPtr = *align(1) const fn () void;
    {
        const value = @as(FnPtr, @ptrFromInt(0xdeadbeef));
        try expectFmt("pointer: fn () void@deadbeef\n", "pointer: {}\n", .{value});
    }
    {
        const value = @as(FnPtr, @ptrFromInt(0xdeadbeef));
        try expectFmt("pointer: fn () void@deadbeef\n", "pointer: {}\n", .{value});
    }
}

test "cstr" {
    try expectFmt(
        "cstr: Test C\n",
        "cstr: {s}\n",
        .{@as([*c]const u8, @ptrCast("Test C"))},
    );
<<<<<<< HEAD
    try expectFmt(
        "cstr:     Test C\n",
        "cstr: {s:10}\n",
        .{@as([*c]const u8, @ptrCast("Test C"))},
    );
=======
>>>>>>> 43fba5ea
}

test "struct" {
    {
        const Struct = struct {
            field: u8,
        };
        const value = Struct{ .field = 42 };
        try expectFmt("struct: .{ .field = 42 }\n", "struct: {}\n", .{value});
        try expectFmt("struct: .{ .field = 42 }\n", "struct: {}\n", .{&value});
    }
    {
        const Struct = struct {
            a: u0,
            b: u1,
        };
        const value = Struct{ .a = 0, .b = 1 };
        try expectFmt("struct: .{ .a = 0, .b = 1 }\n", "struct: {}\n", .{value});
    }

    const S = struct {
        a: u32,
        b: anyerror,
    };

    const inst = S{
        .a = 456,
        .b = error.Unused,
    };

    try expectFmt(".{ .a = 456, .b = error.Unused }", "{}", .{inst});
    // Tuples
    try expectFmt(".{ }", "{}", .{.{}});
    try expectFmt(".{ -1 }", "{}", .{.{-1}});
    try expectFmt(".{ -1, 42, 25000 }", "{}", .{.{ -1, 42, 0.25e5 }});
}

test "enum" {
    const Enum = enum {
        One,
        Two,
    };
    const value = Enum.Two;
    try expectFmt("enum: .Two\n", "enum: {}\n", .{value});
    try expectFmt("enum: .Two\n", "enum: {}\n", .{&value});
    try expectFmt("enum: .One\n", "enum: {}\n", .{Enum.One});
    try expectFmt("enum: .Two\n", "enum: {}\n", .{Enum.Two});

    // test very large enum to verify ct branch quota is large enough
    // TODO: https://github.com/ziglang/zig/issues/15609
    if (!((builtin.cpu.arch == .wasm32) and builtin.mode == .Debug)) {
        try expectFmt("enum: .INVALID_FUNCTION\n", "enum: {}\n", .{std.os.windows.Win32Error.INVALID_FUNCTION});
    }

    const E = enum {
        One,
        Two,
        Three,
    };

    const inst = E.Two;

    try expectFmt(".Two", "{}", .{inst});
}

test "non-exhaustive enum" {
    const Enum = enum(u16) {
        One = 0x000f,
        Two = 0xbeef,
        _,
    };
    try expectFmt("enum: .One\n", "enum: {}\n", .{Enum.One});
    try expectFmt("enum: .Two\n", "enum: {}\n", .{Enum.Two});
    try expectFmt("enum: @enumFromInt(4660)\n", "enum: {}\n", .{@as(Enum, @enumFromInt(0x1234))});
    try expectFmt("enum: f\n", "enum: {x}\n", .{Enum.One});
    try expectFmt("enum: beef\n", "enum: {x}\n", .{Enum.Two});
    try expectFmt("enum: BEEF\n", "enum: {X}\n", .{Enum.Two});
    try expectFmt("enum: 1234\n", "enum: {x}\n", .{@as(Enum, @enumFromInt(0x1234))});

    try expectFmt("enum: 15\n", "enum: {d}\n", .{Enum.One});
    try expectFmt("enum: 48879\n", "enum: {d}\n", .{Enum.Two});
    try expectFmt("enum: 4660\n", "enum: {d}\n", .{@as(Enum, @enumFromInt(0x1234))});
}

test "float.scientific" {
    try expectFmt("f32: 1.34e0", "f32: {e}", .{@as(f32, 1.34)});
    try expectFmt("f32: 1.234e1", "f32: {e}", .{@as(f32, 12.34)});
    try expectFmt("f64: -1.234e11", "f64: {e}", .{@as(f64, -12.34e10)});
    try expectFmt("f64: 9.99996e-40", "f64: {e}", .{@as(f64, 9.999960e-40)});
}

test "float.scientific.precision" {
    try expectFmt("f64: 1.40971e-42", "f64: {e:.5}", .{@as(f64, 1.409706e-42)});
    try expectFmt("f64: 1.00000e-9", "f64: {e:.5}", .{@as(f64, @as(f32, @bitCast(@as(u32, 814313563))))});
    try expectFmt("f64: 7.81250e-3", "f64: {e:.5}", .{@as(f64, @as(f32, @bitCast(@as(u32, 1006632960))))});
    // libc rounds 1.000005e5 to 1.00000e5 but zig does 1.00001e5.
    // In fact, libc doesn't round a lot of 5 cases up when one past the precision point.
    try expectFmt("f64: 1.00001e5", "f64: {e:.5}", .{@as(f64, @as(f32, @bitCast(@as(u32, 1203982400))))});
}

test "float.special" {
    try expectFmt("f64: nan", "f64: {}", .{math.nan(f64)});
    // negative nan is not defined by IEE 754,
    // and ARM thus normalizes it to positive nan
    if (builtin.target.cpu.arch != .arm) {
        try expectFmt("f64: -nan", "f64: {}", .{-math.nan(f64)});
    }
    try expectFmt("f64: inf", "f64: {}", .{math.inf(f64)});
    try expectFmt("f64: -inf", "f64: {}", .{-math.inf(f64)});
}

test "float.hexadecimal.special" {
    try expectFmt("f64: nan", "f64: {x}", .{math.nan(f64)});
    // negative nan is not defined by IEE 754,
    // and ARM thus normalizes it to positive nan
    if (builtin.target.cpu.arch != .arm) {
        try expectFmt("f64: -nan", "f64: {x}", .{-math.nan(f64)});
    }
    try expectFmt("f64: inf", "f64: {x}", .{math.inf(f64)});
    try expectFmt("f64: -inf", "f64: {x}", .{-math.inf(f64)});

    try expectFmt("f64: 0x0.0p0", "f64: {x}", .{@as(f64, 0)});
    try expectFmt("f64: -0x0.0p0", "f64: {x}", .{-@as(f64, 0)});
}

test "float.hexadecimal" {
    try expectFmt("f16: 0x1.554p-2", "f16: {x}", .{@as(f16, 1.0 / 3.0)});
    try expectFmt("f32: 0x1.555556p-2", "f32: {x}", .{@as(f32, 1.0 / 3.0)});
    try expectFmt("f64: 0x1.5555555555555p-2", "f64: {x}", .{@as(f64, 1.0 / 3.0)});
    try expectFmt("f80: 0x1.5555555555555556p-2", "f80: {x}", .{@as(f80, 1.0 / 3.0)});
    try expectFmt("f128: 0x1.5555555555555555555555555555p-2", "f128: {x}", .{@as(f128, 1.0 / 3.0)});

    try expectFmt("f16: 0x1p-14", "f16: {x}", .{math.floatMin(f16)});
    try expectFmt("f32: 0x1p-126", "f32: {x}", .{math.floatMin(f32)});
    try expectFmt("f64: 0x1p-1022", "f64: {x}", .{math.floatMin(f64)});
    try expectFmt("f80: 0x1p-16382", "f80: {x}", .{math.floatMin(f80)});
    try expectFmt("f128: 0x1p-16382", "f128: {x}", .{math.floatMin(f128)});

    try expectFmt("f16: 0x0.004p-14", "f16: {x}", .{math.floatTrueMin(f16)});
    try expectFmt("f32: 0x0.000002p-126", "f32: {x}", .{math.floatTrueMin(f32)});
    try expectFmt("f64: 0x0.0000000000001p-1022", "f64: {x}", .{math.floatTrueMin(f64)});
    try expectFmt("f80: 0x0.0000000000000002p-16382", "f80: {x}", .{math.floatTrueMin(f80)});
    try expectFmt("f128: 0x0.0000000000000000000000000001p-16382", "f128: {x}", .{math.floatTrueMin(f128)});

    try expectFmt("f16: 0x1.ffcp15", "f16: {x}", .{math.floatMax(f16)});
    try expectFmt("f32: 0x1.fffffep127", "f32: {x}", .{math.floatMax(f32)});
    try expectFmt("f64: 0x1.fffffffffffffp1023", "f64: {x}", .{math.floatMax(f64)});
    try expectFmt("f80: 0x1.fffffffffffffffep16383", "f80: {x}", .{math.floatMax(f80)});
    try expectFmt("f128: 0x1.ffffffffffffffffffffffffffffp16383", "f128: {x}", .{math.floatMax(f128)});
}

test "float.hexadecimal.precision" {
    try expectFmt("f16: 0x1.5p-2", "f16: {x:.1}", .{@as(f16, 1.0 / 3.0)});
    try expectFmt("f32: 0x1.555p-2", "f32: {x:.3}", .{@as(f32, 1.0 / 3.0)});
    try expectFmt("f64: 0x1.55555p-2", "f64: {x:.5}", .{@as(f64, 1.0 / 3.0)});
    try expectFmt("f80: 0x1.5555555p-2", "f80: {x:.7}", .{@as(f80, 1.0 / 3.0)});
    try expectFmt("f128: 0x1.555555555p-2", "f128: {x:.9}", .{@as(f128, 1.0 / 3.0)});

    try expectFmt("f16: 0x1.00000p0", "f16: {x:.5}", .{@as(f16, 1.0)});
    try expectFmt("f32: 0x1.00000p0", "f32: {x:.5}", .{@as(f32, 1.0)});
    try expectFmt("f64: 0x1.00000p0", "f64: {x:.5}", .{@as(f64, 1.0)});
    try expectFmt("f80: 0x1.00000p0", "f80: {x:.5}", .{@as(f80, 1.0)});
    try expectFmt("f128: 0x1.00000p0", "f128: {x:.5}", .{@as(f128, 1.0)});
}

test "float.decimal" {
    try expectFmt("f64: 152314000000000000000000000000", "f64: {d}", .{@as(f64, 1.52314e29)});
    try expectFmt("f32: 0", "f32: {d}", .{@as(f32, 0.0)});
    try expectFmt("f32: 0", "f32: {d:.0}", .{@as(f32, 0.0)});
    try expectFmt("f32: 1.1", "f32: {d:.1}", .{@as(f32, 1.1234)});
    try expectFmt("f32: 1234.57", "f32: {d:.2}", .{@as(f32, 1234.567)});
    // -11.1234 is converted to f64 -11.12339... internally (errol3() function takes f64).
    // -11.12339... is rounded back up to -11.1234
    try expectFmt("f32: -11.1234", "f32: {d:.4}", .{@as(f32, -11.1234)});
    try expectFmt("f32: 91.12345", "f32: {d:.5}", .{@as(f32, 91.12345)});
    try expectFmt("f64: 91.1234567890", "f64: {d:.10}", .{@as(f64, 91.12345678901235)});
    try expectFmt("f64: 0.00000", "f64: {d:.5}", .{@as(f64, 0.0)});
    try expectFmt("f64: 6", "f64: {d:.0}", .{@as(f64, 5.700)});
    try expectFmt("f64: 10.0", "f64: {d:.1}", .{@as(f64, 9.999)});
    try expectFmt("f64: 1.000", "f64: {d:.3}", .{@as(f64, 1.0)});
    try expectFmt("f64: 0.00030000", "f64: {d:.8}", .{@as(f64, 0.0003)});
    try expectFmt("f64: 0.00000", "f64: {d:.5}", .{@as(f64, 1.40130e-45)});
    try expectFmt("f64: 0.00000", "f64: {d:.5}", .{@as(f64, 9.999960e-40)});
    try expectFmt("f64: 10000000000000.00", "f64: {d:.2}", .{@as(f64, 9999999999999.999)});
    try expectFmt("f64: 10000000000000000000000000000000000000", "f64: {d}", .{@as(f64, 1e37)});
    try expectFmt("f64: 100000000000000000000000000000000000000", "f64: {d}", .{@as(f64, 1e38)});
}

test "float.libc.sanity" {
    try expectFmt("f64: 0.00001", "f64: {d:.5}", .{@as(f64, @as(f32, @bitCast(@as(u32, 916964781))))});
    try expectFmt("f64: 0.00001", "f64: {d:.5}", .{@as(f64, @as(f32, @bitCast(@as(u32, 925353389))))});
    try expectFmt("f64: 0.10000", "f64: {d:.5}", .{@as(f64, @as(f32, @bitCast(@as(u32, 1036831278))))});
    try expectFmt("f64: 1.00000", "f64: {d:.5}", .{@as(f64, @as(f32, @bitCast(@as(u32, 1065353133))))});
    try expectFmt("f64: 10.00000", "f64: {d:.5}", .{@as(f64, @as(f32, @bitCast(@as(u32, 1092616192))))});

    // libc differences
    //
    // This is 0.015625 exactly according to gdb. We thus round down,
    // however glibc rounds up for some reason. This occurs for all
    // floats of the form x.yyyy25 on a precision point.
    try expectFmt("f64: 0.01563", "f64: {d:.5}", .{@as(f64, @as(f32, @bitCast(@as(u32, 1015021568))))});
    // errol3 rounds to ... 630 but libc rounds to ...632. Grisu3
    // also rounds to 630 so I'm inclined to believe libc is not
    // optimal here.
    try expectFmt("f64: 18014400656965630.00000", "f64: {d:.5}", .{@as(f64, @as(f32, @bitCast(@as(u32, 1518338049))))});
}

<<<<<<< HEAD
test "custom" {
    const Vec2 = struct {
        const SelfType = @This();
        x: f32,
        y: f32,

        pub fn format(
            self: SelfType,
            comptime fmt: []const u8,
            options: Options,
            writer: anytype,
        ) !void {
            _ = options;
            if (fmt.len == 0 or comptime std.mem.eql(u8, fmt, "p")) {
                return std.fmt.format(writer, "({d:.3},{d:.3})", .{ self.x, self.y });
            } else if (comptime std.mem.eql(u8, fmt, "d")) {
                return std.fmt.format(writer, "{d:.3}x{d:.3}", .{ self.x, self.y });
            } else {
                @compileError("unknown format character: '" ++ fmt ++ "'");
            }
        }
    };

    var value = Vec2{
        .x = 10.2,
        .y = 2.22,
    };
    try expectFmt("point: (10.200,2.220)\n", "point: {}\n", .{&value});
    try expectFmt("dim: 10.200x2.220\n", "dim: {d}\n", .{&value});

    // same thing but not passing a pointer
    try expectFmt("point: (10.200,2.220)\n", "point: {}\n", .{value});
    try expectFmt("dim: 10.200x2.220\n", "dim: {d}\n", .{value});
}

=======
>>>>>>> 43fba5ea
test "union" {
    const TU = union(enum) {
        float: f32,
        int: u32,
    };

    const UU = union {
        float: f32,
        int: u32,
    };

    const EU = extern union {
        float: f32,
        int: u32,
    };

    const tu_inst: TU = .{ .int = 123 };
    const uu_inst: UU = .{ .int = 456 };
    const eu_inst: EU = .{ .float = 321.123 };

    try expectFmt(".{ .int = 123 }", "{}", .{tu_inst});
    try expectFmt(".{ ... }", "{}", .{uu_inst});
    try expectFmt(".{ .float = 321.123, .int = 1134596030 }", "{}", .{eu_inst});
}

test "struct.self-referential" {
    const S = struct {
        const SelfType = @This();
        a: ?*SelfType,
    };

    var inst = S{
        .a = null,
    };
    inst.a = &inst;

    try expectFmt(".{ .a = .{ .a = .{ .a = .{ ... } } } }", "{}", .{inst});
}

test "struct.zero-size" {
    const A = struct {
        fn foo() void {}
    };
    const B = struct {
        a: A,
        c: i32,
    };

    const a = A{};
    const b = B{ .a = a, .c = 0 };

<<<<<<< HEAD
    try expectFmt("fmt.test.struct.zero-size.B{ .a = fmt.test.struct.zero-size.A{ }, .c = 0 }", "{}", .{b});
=======
    try expectFmt(".{ .a = .{ }, .c = 0 }", "{}", .{b});
>>>>>>> 43fba5ea
}

/// Encodes a sequence of bytes as hexadecimal digits.
/// Returns an array containing the encoded bytes.
pub fn bytesToHex(input: anytype, case: Case) [input.len * 2]u8 {
    if (input.len == 0) return [_]u8{};
    comptime assert(@TypeOf(input[0]) == u8); // elements to encode must be unsigned bytes

    const charset = "0123456789" ++ if (case == .upper) "ABCDEF" else "abcdef";
    var result: [input.len * 2]u8 = undefined;
    for (input, 0..) |b, i| {
        result[i * 2 + 0] = charset[b >> 4];
        result[i * 2 + 1] = charset[b & 15];
    }
    return result;
}

/// Decodes the sequence of bytes represented by the specified string of
/// hexadecimal characters.
/// Returns a slice of the output buffer containing the decoded bytes.
pub fn hexToBytes(out: []u8, input: []const u8) ![]u8 {
    // Expect 0 or n pairs of hexadecimal digits.
    if (input.len & 1 != 0)
        return error.InvalidLength;
    if (out.len * 2 < input.len)
        return error.NoSpaceLeft;

    var in_i: usize = 0;
    while (in_i < input.len) : (in_i += 2) {
        const hi = try charToDigit(input[in_i], 16);
        const lo = try charToDigit(input[in_i + 1], 16);
        out[in_i / 2] = (hi << 4) | lo;
    }

    return out[0 .. in_i / 2];
}

test bytesToHex {
    const input = "input slice";
    const encoded = bytesToHex(input, .lower);
    var decoded: [input.len]u8 = undefined;
    try std.testing.expectEqualSlices(u8, input, try hexToBytes(&decoded, &encoded));
}

test hexToBytes {
    var buf: [32]u8 = undefined;
    try expectFmt("90" ** 32, "{X}", .{try hexToBytes(&buf, "90" ** 32)});
    try expectFmt("ABCD", "{X}", .{try hexToBytes(&buf, "ABCD")});
    try expectFmt("", "{X}", .{try hexToBytes(&buf, "")});
    try std.testing.expectError(error.InvalidCharacter, hexToBytes(&buf, "012Z"));
    try std.testing.expectError(error.InvalidLength, hexToBytes(&buf, "AAA"));
    try std.testing.expectError(error.NoSpaceLeft, hexToBytes(buf[0..1], "ABAB"));
}

test "positional" {
    try expectFmt("2 1 0", "{2} {1} {0}", .{ @as(usize, 0), @as(usize, 1), @as(usize, 2) });
    try expectFmt("2 1 0", "{2} {1} {}", .{ @as(usize, 0), @as(usize, 1), @as(usize, 2) });
    try expectFmt("0 0", "{0} {0}", .{@as(usize, 0)});
    try expectFmt("0 1", "{} {1}", .{ @as(usize, 0), @as(usize, 1) });
    try expectFmt("1 0 0 1", "{1} {} {0} {}", .{ @as(usize, 0), @as(usize, 1) });
}

test "positional with specifier" {
    try expectFmt("10.0", "{0d:.1}", .{@as(f64, 9.999)});
}

test "positional/alignment/width/precision" {
    try expectFmt("10.0", "{0d: >3.1}", .{@as(f64, 9.999)});
}

test "vector" {
    if ((builtin.cpu.arch == .armeb or builtin.cpu.arch == .thumbeb) and builtin.zig_backend == .stage2_llvm) return error.SkipZigTest; // https://github.com/ziglang/zig/issues/22060
    if (builtin.target.cpu.arch == .riscv64) {
        // https://github.com/ziglang/zig/issues/4486
        return error.SkipZigTest;
    }

    const vbool: @Vector(4, bool) = [_]bool{ true, false, true, false };
    const vi64: @Vector(4, i64) = [_]i64{ -2, -1, 0, 1 };
    const vu64: @Vector(4, u64) = [_]u64{ 1000, 2000, 3000, 4000 };

    try expectFmt("{ true, false, true, false }", "{}", .{vbool});
    try expectFmt("{ -2, -1, 0, 1 }", "{}", .{vi64});
    try expectFmt("{    -2,    -1,    +0,    +1 }", "{d:5}", .{vi64});
    try expectFmt("{ 1000, 2000, 3000, 4000 }", "{}", .{vu64});
    try expectFmt("{ 3e8, 7d0, bb8, fa0 }", "{x}", .{vu64});

    const x: [4]u64 = undefined;
    const vp: @Vector(4, *const u64) = [_]*const u64{ &x[0], &x[1], &x[2], &x[3] };
    const vop: @Vector(4, ?*const u64) = [_]?*const u64{ &x[0], null, null, &x[3] };

    var expect_buffer: [@sizeOf(usize) * 2 * 4 + 64]u8 = undefined;
    try expectFmt(try bufPrint(
        &expect_buffer,
        "{{ {}, {}, {}, {} }}",
        .{ &x[0], &x[1], &x[2], &x[3] },
    ), "{}", .{vp});
    try expectFmt(try bufPrint(
        &expect_buffer,
        "{{ {?}, null, null, {?} }}",
        .{ &x[0], &x[3] },
    ), "{any}", .{vop});
}

test "enum-literal" {
    try expectFmt(".hello_world", "{}", .{.hello_world});
}

test "padding" {
    try expectFmt("Simple", "{s}", .{"Simple"});
    try expectFmt("      1234", "{:10}", .{1234});
    try expectFmt("      1234", "{:>10}", .{1234});
    try expectFmt("======1234", "{:=>10}", .{1234});
    try expectFmt("1234======", "{:=<10}", .{1234});
    try expectFmt("   1234   ", "{:^10}", .{1234});
    try expectFmt("===1234===", "{:=^10}", .{1234});
    try expectFmt("====a", "{c:=>5}", .{'a'});
    try expectFmt("==a==", "{c:=^5}", .{'a'});
    try expectFmt("a====", "{c:=<5}", .{'a'});
}

test "decimal float padding" {
    const number: f32 = 3.1415;
    try expectFmt("left-pad:   **3.142\n", "left-pad:   {d:*>7.3}\n", .{number});
    try expectFmt("center-pad: *3.142*\n", "center-pad: {d:*^7.3}\n", .{number});
    try expectFmt("right-pad:  3.142**\n", "right-pad:  {d:*<7.3}\n", .{number});
}

test "sci float padding" {
    const number: f32 = 3.1415;
    try expectFmt("left-pad:   ****3.142e0\n", "left-pad:   {e:*>11.3}\n", .{number});
    try expectFmt("center-pad: **3.142e0**\n", "center-pad: {e:*^11.3}\n", .{number});
    try expectFmt("right-pad:  3.142e0****\n", "right-pad:  {e:*<11.3}\n", .{number});
}

test "padding.zero" {
    try expectFmt("zero-pad: '0042'", "zero-pad: '{:04}'", .{42});
    try expectFmt("std-pad: '        42'", "std-pad: '{:10}'", .{42});
    try expectFmt("std-pad-1: '001'", "std-pad-1: '{:0>3}'", .{1});
    try expectFmt("std-pad-2: '911'", "std-pad-2: '{:1<03}'", .{9});
    try expectFmt("std-pad-3: '  1'", "std-pad-3: '{:>03}'", .{1});
    try expectFmt("center-pad: '515'", "center-pad: '{:5^03}'", .{1});
}

test "null" {
    const inst = null;
    try expectFmt("null", "{}", .{inst});
}

test "type" {
    try expectFmt("u8", "{}", .{u8});
    try expectFmt("?f32", "{}", .{?f32});
    try expectFmt("[]const u8", "{}", .{[]const u8});
}

test "named arguments" {
    try expectFmt("hello world!", "{s} world{c}", .{ "hello", '!' });
    try expectFmt("hello world!", "{[greeting]s} world{[punctuation]c}", .{ .punctuation = '!', .greeting = "hello" });
    try expectFmt("hello world!", "{[1]s} world{[0]c}", .{ '!', "hello" });
}

test "runtime width specifier" {
    const width: usize = 9;
    try expectFmt("~~12345~~", "{d:~^[1]}", .{ 12345, width });
    try expectFmt("~~12345~~", "{d:~^[width]}", .{ .string = 12345, .width = width });
    try expectFmt("    12345", "{d:[1]}", .{ 12345, width });
    try expectFmt("42     12345", "{d} {d:[2]}", .{ 42, 12345, width });
}

test "runtime precision specifier" {
    const number: f32 = 3.1415;
    const precision: usize = 2;
    try expectFmt("3.14e0", "{e:1.[1]}", .{ number, precision });
    try expectFmt("3.14e0", "{e:1.[precision]}", .{ .number = number, .precision = precision });
}

test "recursive format function" {
    const R = union(enum) {
        const R = @This();
        Leaf: i32,
        Branch: struct { left: *const R, right: *const R },

<<<<<<< HEAD
        pub fn format(self: R, comptime _: []const u8, _: std.fmt.Options, writer: anytype) !void {
=======
        pub fn format(self: R, writer: *Writer) Writer.Error!void {
>>>>>>> 43fba5ea
            return switch (self) {
                .Leaf => |n| writer.print("Leaf({})", .{n}),
                .Branch => |b| writer.print("Branch({f}, {f})", .{ b.left, b.right }),
            };
        }
    };

    var r: R = .{ .Leaf = 1 };
    try expectFmt("Leaf(1)\n", "{f}\n", .{&r});
}

pub const hex_charset = "0123456789abcdef";

/// Converts an unsigned integer of any multiple of u8 to an array of lowercase
/// hex bytes, little endian.
pub fn hex(x: anytype) [@sizeOf(@TypeOf(x)) * 2]u8 {
    comptime assert(@typeInfo(@TypeOf(x)).int.signedness == .unsigned);
    var result: [@sizeOf(@TypeOf(x)) * 2]u8 = undefined;
    var i: usize = 0;
    while (i < result.len / 2) : (i += 1) {
        const byte: u8 = @truncate(x >> @intCast(8 * i));
        result[i * 2 + 0] = hex_charset[byte >> 4];
        result[i * 2 + 1] = hex_charset[byte & 15];
    }
    return result;
}

test hex {
    {
        const x = hex(@as(u32, 0xdeadbeef));
        try std.testing.expect(x.len == 8);
        try std.testing.expectEqualStrings("efbeadde", &x);
    }
    {
        const s = "[" ++ hex(@as(u64, 0x12345678_abcdef00)) ++ "]";
        try std.testing.expect(s.len == 18);
        try std.testing.expectEqualStrings("[00efcdab78563412]", s);
    }
}

test "parser until" {
    { // return substring till ':'
        var parser: Parser = .{ .bytes = "abc:1234", .i = 0 };
        try testing.expectEqualStrings("abc", parser.until(':'));
    }

    { // return the entire string - `ch` not found
        var parser: Parser = .{ .bytes = "abc1234", .i = 0 };
        try testing.expectEqualStrings("abc1234", parser.until(':'));
    }

    { // substring is empty - `ch` is the only character
        var parser: Parser = .{ .bytes = ":", .i = 0 };
        try testing.expectEqualStrings("", parser.until(':'));
    }

    { // empty string and `ch` not found
        var parser: Parser = .{ .bytes = "", .i = 0 };
        try testing.expectEqualStrings("", parser.until(':'));
    }

    { // substring starts at index 2 and goes upto `ch`
        var parser: Parser = .{ .bytes = "abc:1234", .i = 2 };
        try testing.expectEqualStrings("c", parser.until(':'));
    }

    { // substring starts at index 4 and goes upto the end - `ch` not found
        var parser: Parser = .{ .bytes = "abc1234", .i = 4 };
        try testing.expectEqualStrings("234", parser.until(':'));
    }
}

test "parser peek" {
    { // start iteration from the first index
        var parser: Parser = .{ .bytes = "hello world", .i = 0 };
        try testing.expectEqual('h', parser.peek(0));
        try testing.expectEqual('e', parser.peek(1));
        try testing.expectEqual(' ', parser.peek(5));
        try testing.expectEqual('d', parser.peek(10));
        try testing.expectEqual(null, parser.peek(11));
    }

    { // start iteration from the second last index
        var parser: Parser = .{ .bytes = "hello world!", .i = 10 };

        try testing.expectEqual('d', parser.peek(0));
        try testing.expectEqual('!', parser.peek(1));
        try testing.expectEqual(null, parser.peek(5));
    }

    { // start iteration beyond the length of the string
        var parser: Parser = .{ .bytes = "hello", .i = 5 };

        try testing.expectEqual(null, parser.peek(0));
        try testing.expectEqual(null, parser.peek(1));
    }

    { // empty string
        var parser: Parser = .{ .bytes = "", .i = 0 };

        try testing.expectEqual(null, parser.peek(0));
        try testing.expectEqual(null, parser.peek(2));
    }
}

test "parser char" {
    // character exists - iterator at 0
    var parser: Parser = .{ .bytes = "~~hello", .i = 0 };
    try testing.expectEqual('~', parser.char());

    // character exists - iterator in the middle
    parser = .{ .bytes = "~~hello", .i = 3 };
    try testing.expectEqual('e', parser.char());

    // character exists - iterator at the end
    parser = .{ .bytes = "~~hello", .i = 6 };
    try testing.expectEqual('o', parser.char());

    // character doesn't exist - iterator beyond the length of the string
    parser = .{ .bytes = "~~hello", .i = 7 };
    try testing.expectEqual(null, parser.char());
}

test "parser maybe" {
    // character exists - iterator at 0
    var parser: Parser = .{ .bytes = "hello world", .i = 0 };
    try testing.expect(parser.maybe('h'));

    // character exists - iterator at space
    parser = .{ .bytes = "hello world", .i = 5 };
    try testing.expect(parser.maybe(' '));

    // character exists - iterator at the end
    parser = .{ .bytes = "hello world", .i = 10 };
    try testing.expect(parser.maybe('d'));

    // character doesn't exist - iterator beyond the length of the string
    parser = .{ .bytes = "hello world", .i = 11 };
    try testing.expect(!parser.maybe('e'));
}

test "parser number" {
    // input is a single digit natural number - iterator at 0
    var parser: Parser = .{ .bytes = "7", .i = 0 };
    try testing.expect(7 == parser.number());

    // input is a two digit natural number - iterator at 1
    parser = .{ .bytes = "29", .i = 1 };
    try testing.expect(9 == parser.number());

    // input is a two digit natural number - iterator beyond the length of the string
    parser = .{ .bytes = "32", .i = 2 };
    try testing.expectEqual(null, parser.number());

    // input is an integer
    parser = .{ .bytes = "0", .i = 0 };
    try testing.expect(0 == parser.number());

    // input is a negative integer
    parser = .{ .bytes = "-2", .i = 0 };
    try testing.expectEqual(null, parser.number());

    // input is a string
    parser = .{ .bytes = "no_number", .i = 2 };
    try testing.expectEqual(null, parser.number());

    // input is a single character string
    parser = .{ .bytes = "n", .i = 0 };
    try testing.expectEqual(null, parser.number());

    // input is an empty string
    parser = .{ .bytes = "", .i = 0 };
    try testing.expectEqual(null, parser.number());
}

test "parser specifier" {
    { // input string is a digit; iterator at 0
        const expected: Specifier = Specifier{ .number = 1 };
        var parser: Parser = .{ .bytes = "1", .i = 0 };

        const result = try parser.specifier();
        try testing.expect(expected.number == result.number);
    }

    { // input string is a two digit number; iterator at 0
        const digit: Specifier = Specifier{ .number = 42 };
        var parser: Parser = .{ .bytes = "42", .i = 0 };

        const result = try parser.specifier();
        try testing.expect(digit.number == result.number);
    }

    { // input string is a two digit number digit; iterator at 1
        const digit: Specifier = Specifier{ .number = 8 };
        var parser: Parser = .{ .bytes = "28", .i = 1 };

        const result = try parser.specifier();
        try testing.expect(digit.number == result.number);
    }

    { // input string is a two digit number with square brackets; iterator at 0
        const digit: Specifier = Specifier{ .named = "15" };
        var parser: Parser = .{ .bytes = "[15]", .i = 0 };

        const result = try parser.specifier();
        try testing.expectEqualStrings(digit.named, result.named);
    }

    { // input string is not a number and contains square brackets; iterator at 0
        const digit: Specifier = Specifier{ .named = "hello" };
        var parser: Parser = .{ .bytes = "[hello]", .i = 0 };

        const result = try parser.specifier();
        try testing.expectEqualStrings(digit.named, result.named);
    }

    { // input string is not a number and doesn't contain closing square bracket; iterator at 0
        var parser: Parser = .{ .bytes = "[hello", .i = 0 };

        const result = parser.specifier();
        try testing.expectError(@field(anyerror, "Expected closing ]"), result);
    }

    { // input string is not a number and doesn't contain closing square bracket; iterator at 2
        var parser: Parser = .{ .bytes = "[[[[hello", .i = 2 };

        const result = parser.specifier();
        try testing.expectError(@field(anyerror, "Expected closing ]"), result);
    }

    { // input string is not a number and contains unbalanced square brackets; iterator at 0
        const digit: Specifier = Specifier{ .named = "[[hello" };
        var parser: Parser = .{ .bytes = "[[[hello]", .i = 0 };

        const result = try parser.specifier();
        try testing.expectEqualStrings(digit.named, result.named);
    }

    { // input string is not a number and contains unbalanced square brackets; iterator at 1
        const digit: Specifier = Specifier{ .named = "[[hello" };
        var parser: Parser = .{ .bytes = "[[[[hello]]]]]", .i = 1 };

        const result = try parser.specifier();
        try testing.expectEqualStrings(digit.named, result.named);
    }

    { // input string is neither a digit nor a named argument
        const char: Specifier = Specifier{ .none = {} };
        var parser: Parser = .{ .bytes = "hello", .i = 0 };

        const result = try parser.specifier();
        try testing.expectEqual(char.none, result.none);
    }
}

test {
    _ = float;
}<|MERGE_RESOLUTION|>--- conflicted
+++ resolved
@@ -29,11 +29,7 @@
 const default_alignment = .right;
 const default_fill_char = ' ';
 
-<<<<<<< HEAD
-/// Deprecated; to be removed after 0.14.0 is tagged.
-=======
 /// Deprecated in favor of `Options`.
->>>>>>> 43fba5ea
 pub const FormatOptions = Options;
 
 pub const Options = struct {
@@ -41,165 +37,6 @@
     width: ?usize = null,
     alignment: Alignment = default_alignment,
     fill: u8 = default_fill_char,
-<<<<<<< HEAD
-};
-
-/// Renders fmt string with args, calling `writer` with slices of bytes.
-/// If `writer` returns an error, the error is returned from `format` and
-/// `writer` is not called again.
-///
-/// The format string must be comptime-known and may contain placeholders following
-/// this format:
-/// `{[argument][specifier]:[fill][alignment][width].[precision]}`
-///
-/// Above, each word including its surrounding [ and ] is a parameter which you have to replace with something:
-///
-/// - *argument* is either the numeric index or the field name of the argument that should be inserted
-///   - when using a field name, you are required to enclose the field name (an identifier) in square
-///     brackets, e.g. {[score]...} as opposed to the numeric index form which can be written e.g. {2...}
-/// - *specifier* is a type-dependent formatting option that determines how a type should formatted (see below)
-/// - *fill* is a single byte which is used to pad the formatted text
-/// - *alignment* is one of the three bytes '<', '^', or '>' to make the text left-, center-, or right-aligned, respectively
-/// - *width* is the total width of the field in bytes. This is generally only
-///   useful for ASCII text, such as numbers.
-/// - *precision* specifies how many decimals a formatted number should have
-///
-/// Note that most of the parameters are optional and may be omitted. Also you can leave out separators like `:` and `.` when
-/// all parameters after the separator are omitted.
-/// Only exception is the *fill* parameter. If a non-zero *fill* character is required at the same time as *width* is specified,
-/// one has to specify *alignment* as well, as otherwise the digit following `:` is interpreted as *width*, not *fill*.
-///
-/// The *specifier* has several options for types:
-/// - `x` and `X`: output numeric value in hexadecimal notation, or string in hexadecimal bytes
-/// - `s`:
-///   - for pointer-to-many and C pointers of u8, print as a C-string using zero-termination
-///   - for slices of u8, print the entire slice as a string without zero-termination
-/// - `b64`: output string as standard base64
-/// - `e`: output floating point value in scientific notation
-/// - `d`: output numeric value in decimal notation
-/// - `b`: output integer value in binary notation
-/// - `o`: output integer value in octal notation
-/// - `c`: output integer as an ASCII character. Integer type must have 8 bits at max.
-/// - `u`: output integer as an UTF-8 sequence. Integer type must have 21 bits at max.
-/// - `D`: output nanoseconds as duration
-/// - `B`: output bytes in SI units (decimal)
-/// - `Bi`: output bytes in IEC units (binary)
-/// - `?`: output optional value as either the unwrapped value, or `null`; may be followed by a format specifier for the underlying value.
-/// - `!`: output error union value as either the unwrapped value, or the formatted error value; may be followed by a format specifier for the underlying value.
-/// - `*`: output the address of the value instead of the value itself.
-/// - `any`: output a value of any type using its default format.
-///
-/// If a formatted user type contains a function of the type
-/// ```
-/// pub fn format(value: ?, comptime fmt: []const u8, options: std.fmt.Options, writer: anytype) !void
-/// ```
-/// with `?` being the type formatted, this function will be called instead of the default implementation.
-/// This allows user types to be formatted in a logical manner instead of dumping all fields of the type.
-///
-/// A user type may be a `struct`, `vector`, `union` or `enum` type.
-///
-/// To print literal curly braces, escape them by writing them twice, e.g. `{{` or `}}`.
-pub fn format(bw: *Writer, comptime fmt: []const u8, args: anytype) Writer.Error!void {
-    const ArgsType = @TypeOf(args);
-    const args_type_info = @typeInfo(ArgsType);
-    if (args_type_info != .@"struct") {
-        @compileError("expected tuple or struct argument, found " ++ @typeName(ArgsType));
-    }
-
-    const fields_info = args_type_info.@"struct".fields;
-    if (fields_info.len > max_format_args) {
-        @compileError("32 arguments max are supported per format call");
-    }
-
-    @setEvalBranchQuota(2000000);
-    comptime var arg_state: ArgState = .{ .args_len = fields_info.len };
-    comptime var i = 0;
-    comptime var literal: []const u8 = "";
-    inline while (true) {
-        const start_index = i;
-
-        inline while (i < fmt.len) : (i += 1) {
-            switch (fmt[i]) {
-                '{', '}' => break,
-                else => {},
-            }
-        }
-
-        comptime var end_index = i;
-        comptime var unescape_brace = false;
-
-        // Handle {{ and }}, those are un-escaped as single braces
-        if (i + 1 < fmt.len and fmt[i + 1] == fmt[i]) {
-            unescape_brace = true;
-            // Make the first brace part of the literal...
-            end_index += 1;
-            // ...and skip both
-            i += 2;
-        }
-
-        literal = literal ++ fmt[start_index..end_index];
-
-        // We've already skipped the other brace, restart the loop
-        if (unescape_brace) continue;
-
-        // Write out the literal
-        if (literal.len != 0) {
-            try bw.writeAll(literal);
-            literal = "";
-        }
-
-        if (i >= fmt.len) break;
-
-        if (fmt[i] == '}') {
-            @compileError("missing opening {");
-        }
-
-        // Get past the {
-        comptime assert(fmt[i] == '{');
-        i += 1;
-
-        const fmt_begin = i;
-        // Find the closing brace
-        inline while (i < fmt.len and fmt[i] != '}') : (i += 1) {}
-        const fmt_end = i;
-
-        if (i >= fmt.len) {
-            @compileError("missing closing }");
-        }
-
-        // Get past the }
-        comptime assert(fmt[i] == '}');
-        i += 1;
-
-        const placeholder = comptime Placeholder.parse(fmt[fmt_begin..fmt_end].*);
-        const arg_pos = comptime switch (placeholder.arg) {
-            .none => null,
-            .number => |pos| pos,
-            .named => |arg_name| meta.fieldIndex(ArgsType, arg_name) orelse
-                @compileError("no argument with name '" ++ arg_name ++ "'"),
-        };
-
-        const width = switch (placeholder.width) {
-            .none => null,
-            .number => |v| v,
-            .named => |arg_name| blk: {
-                const arg_i = comptime meta.fieldIndex(ArgsType, arg_name) orelse
-                    @compileError("no argument with name '" ++ arg_name ++ "'");
-                _ = comptime arg_state.nextArg(arg_i) orelse @compileError("too few arguments");
-                break :blk @field(args, arg_name);
-            },
-        };
-
-        const precision = switch (placeholder.precision) {
-            .none => null,
-            .number => |v| v,
-            .named => |arg_name| blk: {
-                const arg_i = comptime meta.fieldIndex(ArgsType, arg_name) orelse
-                    @compileError("no argument with name '" ++ arg_name ++ "'");
-                _ = comptime arg_state.nextArg(arg_i) orelse @compileError("too few arguments");
-                break :blk @field(args, arg_name);
-            },
-=======
 
     pub fn toNumber(o: Options, mode: Number.Mode, case: Case) Number {
         return .{
@@ -209,35 +46,10 @@
             .width = o.width,
             .alignment = o.alignment,
             .fill = o.fill,
->>>>>>> 43fba5ea
         };
     }
 };
 
-<<<<<<< HEAD
-        const arg_to_print = comptime arg_state.nextArg(arg_pos) orelse
-            @compileError("too few arguments");
-
-        try bw.printValue(
-            placeholder.specifier_arg,
-            .{
-                .fill = placeholder.fill,
-                .alignment = placeholder.alignment,
-                .width = width,
-                .precision = precision,
-            },
-            @field(args, fields_info[arg_to_print].name),
-            std.options.fmt_max_depth,
-        );
-    }
-
-    if (comptime arg_state.hasUnusedArgs()) {
-        const missing_count = arg_state.args_len - @popCount(arg_state.used_args);
-        switch (missing_count) {
-            0 => unreachable,
-            1 => @compileError("unused argument in '" ++ fmt ++ "'"),
-            else => @compileError(comptimePrint("{d}", .{missing_count}) ++ " unused arguments in '" ++ fmt ++ "'"),
-=======
 pub const Number = struct {
     mode: Mode = .decimal,
     /// Affects hex digits as well as floating point "inf"/"INF".
@@ -262,7 +74,6 @@
                 .hex => 16,
                 .scientific => null,
             };
->>>>>>> 43fba5ea
         }
     };
 };
@@ -341,11 +152,7 @@
         const specifier_array = specifier_arg[0..specifier_arg.len].*;
 
         return .{
-<<<<<<< HEAD
-            .specifier_arg = cacheString(specifier_arg[0..specifier_arg.len].*),
-=======
             .specifier_arg = &specifier_array,
->>>>>>> 43fba5ea
             .fill = fill orelse default_fill_char,
             .alignment = alignment orelse default_alignment,
             .arg = arg,
@@ -451,16 +258,6 @@
     }
 };
 
-<<<<<<< HEAD
-test {
-    _ = float;
-}
-
-pub const Case = enum { lower, upper };
-
-fn SliceEscape(comptime case: Case) type {
-    const charset = "0123456789" ++ if (case == .upper) "ABCDEF" else "abcdef";
-=======
 /// Asserts the rendered integer value fits in `buffer`.
 /// Returns the end index within `buffer`.
 pub fn printInt(buffer: []u8, value: anytype, base: u8, case: Case, options: Options) usize {
@@ -480,7 +277,6 @@
 
 /// Deprecated in favor of `Alt`.
 pub const Formatter = Alt;
->>>>>>> 43fba5ea
 
 /// Creates a type suitable for instantiating and passing to a "{f}" placeholder.
 pub fn Alt(
@@ -488,32 +284,9 @@
     comptime formatFn: fn (data: Data, writer: *Writer) Writer.Error!void,
 ) type {
     return struct {
-<<<<<<< HEAD
-        pub fn format(
-            bytes: []const u8,
-            bw: *Writer,
-            comptime fmt: []const u8,
-        ) !void {
-            _ = fmt;
-            var buf: [4]u8 = undefined;
-
-            buf[0] = '\\';
-            buf[1] = 'x';
-
-            for (bytes) |c| {
-                if (std.ascii.isPrint(c)) {
-                    try bw.writeByte(c);
-                } else {
-                    buf[2] = charset[c >> 4];
-                    buf[3] = charset[c & 15];
-                    try bw.writeAll(&buf);
-                }
-            }
-=======
         data: Data,
         pub inline fn format(self: @This(), writer: *Writer) Writer.Error!void {
             try formatFn(self.data, writer);
->>>>>>> 43fba5ea
         }
     };
 }
@@ -526,30 +299,6 @@
     return .{ .data = context };
 }
 
-<<<<<<< HEAD
-/// Return a Formatter for a []const u8 where every non-printable ASCII
-/// character is escaped as \xNN, where NN is the character in uppercase
-/// hexadecimal notation.
-pub fn fmtSliceEscapeUpper(bytes: []const u8) std.fmt.Formatter(formatSliceEscapeUpper) {
-    return .{ .data = bytes };
-}
-
-/// Asserts the rendered integer value fits in `buffer`.
-/// Returns the end index within `buffer`.
-pub fn printInt(buffer: []u8, value: anytype, base: u8, case: Case, options: Options) usize {
-    var bw: Writer = .fixed(buffer);
-    bw.printIntOptions(value, base, case, options) catch unreachable;
-    return bw.end;
-}
-
-/// Converts values in the range [0, 100) to a base 10 string.
-pub fn digits2(value: u8) [2]u8 {
-    if (builtin.mode == .ReleaseSmall) {
-        return .{ @intCast('0' + value / 10), @intCast('0' + value % 10) };
-    } else {
-        return "00010203040506070809101112131415161718192021222324252627282930313233343536373839404142434445464748495051525354555657585960616263646566676869707172737475767778798081828384858687888990919293949596979899"[value * 2 ..][0..2].*;
-    }
-=======
 test alt {
     const Example = struct {
         number: u8,
@@ -560,7 +309,6 @@
     };
     const ex: Example = .{ .number = 'a' };
     try expectFmt("a", "{f}", .{alt(ex, .other)});
->>>>>>> 43fba5ea
 }
 
 pub const ParseIntError = error{
@@ -570,30 +318,6 @@
     InvalidCharacter,
 };
 
-<<<<<<< HEAD
-/// Creates a Formatter type from a format function. Wrapping data in Formatter(func) causes
-/// the data to be formatted using the given function `func`.  `func` must be of the following
-/// form:
-///
-///     fn formatExample(
-///         data: T,
-///         comptime fmt: []const u8,
-///         options: std.fmt.Options,
-///         writer: anytype,
-///     ) !void;
-///
-pub fn Formatter(comptime formatFn: anytype) type {
-    const Data = @typeInfo(@TypeOf(formatFn)).@"fn".params[0].type.?;
-    return struct {
-        data: Data,
-        pub fn format(self: @This(), writer: *Writer, comptime fmt: []const u8) Writer.Error!void {
-            try formatFn(self.data, writer, fmt);
-        }
-    };
-}
-
-=======
->>>>>>> 43fba5ea
 /// Parses the string `buf` as signed or unsigned representation in the
 /// specified base of an integral value of type `T`.
 ///
@@ -901,19 +625,6 @@
 /// Count the characters needed for format.
 pub fn count(comptime fmt: []const u8, args: anytype) usize {
     var trash_buffer: [64]u8 = undefined;
-<<<<<<< HEAD
-    var w: Writer = .discarding(&trash_buffer);
-    w.print(fmt, args) catch |err| switch (err) {
-        error.WriteFailed => unreachable,
-    };
-    return w.count;
-}
-
-pub fn allocPrint(gpa: Allocator, comptime fmt: []const u8, args: anytype) Allocator.Error![]u8 {
-    var aw = try std.io.Writer.Allocating.initCapacity(gpa, fmt.len);
-    defer aw.deinit();
-    aw.interface.print(fmt, args) catch |err| switch (err) {
-=======
     var dw: Writer.Discarding = .init(&trash_buffer);
     dw.writer.print(fmt, args) catch |err| switch (err) {
         error.WriteFailed => unreachable,
@@ -925,7 +636,6 @@
     var aw = try Writer.Allocating.initCapacity(gpa, fmt.len);
     defer aw.deinit();
     aw.writer.print(fmt, args) catch |err| switch (err) {
->>>>>>> 43fba5ea
         error.WriteFailed => return error.OutOfMemory,
     };
     return aw.toOwnedSlice();
@@ -937,15 +647,9 @@
     args: anytype,
     comptime sentinel: u8,
 ) Allocator.Error![:sentinel]u8 {
-<<<<<<< HEAD
-    var aw = try std.io.Writer.Allocating.initCapacity(gpa, fmt.len);
-    defer aw.deinit();
-    aw.interface.print(fmt, args) catch |err| switch (err) {
-=======
     var aw = try Writer.Allocating.initCapacity(gpa, fmt.len);
     defer aw.deinit();
     aw.writer.print(fmt, args) catch |err| switch (err) {
->>>>>>> 43fba5ea
         error.WriteFailed => return error.OutOfMemory,
     };
     return aw.toOwnedSliceSentinel(sentinel);
@@ -1157,11 +861,7 @@
         const S2 = struct {
             x: u8,
 
-<<<<<<< HEAD
-            pub fn format(s: @This(), comptime _: []const u8, _: std.fmt.Options, writer: anytype) !void {
-=======
             pub fn format(s: @This(), writer: *Writer) Writer.Error!void {
->>>>>>> 43fba5ea
                 try writer.print("S2({})", .{s.x});
             }
         };
@@ -1193,14 +893,6 @@
         "cstr: {s}\n",
         .{@as([*c]const u8, @ptrCast("Test C"))},
     );
-<<<<<<< HEAD
-    try expectFmt(
-        "cstr:     Test C\n",
-        "cstr: {s:10}\n",
-        .{@as([*c]const u8, @ptrCast("Test C"))},
-    );
-=======
->>>>>>> 43fba5ea
 }
 
 test "struct" {
@@ -1408,44 +1100,6 @@
     try expectFmt("f64: 18014400656965630.00000", "f64: {d:.5}", .{@as(f64, @as(f32, @bitCast(@as(u32, 1518338049))))});
 }
 
-<<<<<<< HEAD
-test "custom" {
-    const Vec2 = struct {
-        const SelfType = @This();
-        x: f32,
-        y: f32,
-
-        pub fn format(
-            self: SelfType,
-            comptime fmt: []const u8,
-            options: Options,
-            writer: anytype,
-        ) !void {
-            _ = options;
-            if (fmt.len == 0 or comptime std.mem.eql(u8, fmt, "p")) {
-                return std.fmt.format(writer, "({d:.3},{d:.3})", .{ self.x, self.y });
-            } else if (comptime std.mem.eql(u8, fmt, "d")) {
-                return std.fmt.format(writer, "{d:.3}x{d:.3}", .{ self.x, self.y });
-            } else {
-                @compileError("unknown format character: '" ++ fmt ++ "'");
-            }
-        }
-    };
-
-    var value = Vec2{
-        .x = 10.2,
-        .y = 2.22,
-    };
-    try expectFmt("point: (10.200,2.220)\n", "point: {}\n", .{&value});
-    try expectFmt("dim: 10.200x2.220\n", "dim: {d}\n", .{&value});
-
-    // same thing but not passing a pointer
-    try expectFmt("point: (10.200,2.220)\n", "point: {}\n", .{value});
-    try expectFmt("dim: 10.200x2.220\n", "dim: {d}\n", .{value});
-}
-
-=======
->>>>>>> 43fba5ea
 test "union" {
     const TU = union(enum) {
         float: f32,
@@ -1497,11 +1151,7 @@
     const a = A{};
     const b = B{ .a = a, .c = 0 };
 
-<<<<<<< HEAD
-    try expectFmt("fmt.test.struct.zero-size.B{ .a = fmt.test.struct.zero-size.A{ }, .c = 0 }", "{}", .{b});
-=======
     try expectFmt(".{ .a = .{ }, .c = 0 }", "{}", .{b});
->>>>>>> 43fba5ea
 }
 
 /// Encodes a sequence of bytes as hexadecimal digits.
@@ -1684,11 +1334,7 @@
         Leaf: i32,
         Branch: struct { left: *const R, right: *const R },
 
-<<<<<<< HEAD
-        pub fn format(self: R, comptime _: []const u8, _: std.fmt.Options, writer: anytype) !void {
-=======
         pub fn format(self: R, writer: *Writer) Writer.Error!void {
->>>>>>> 43fba5ea
             return switch (self) {
                 .Leaf => |n| writer.print("Leaf({})", .{n}),
                 .Branch => |b| writer.print("Branch({f}, {f})", .{ b.left, b.right }),
