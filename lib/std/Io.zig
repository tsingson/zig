const builtin = @import("builtin");
const is_windows = builtin.os.tag == .windows;

const std = @import("std.zig");
const windows = std.os.windows;
const posix = std.posix;
const math = std.math;
const assert = std.debug.assert;
const Allocator = std.mem.Allocator;
const Alignment = std.mem.Alignment;

pub const Limit = enum(usize) {
    nothing = 0,
    unlimited = std.math.maxInt(usize),
    _,

    /// `std.math.maxInt(usize)` is interpreted to mean `.unlimited`.
    pub fn limited(n: usize) Limit {
        return @enumFromInt(n);
    }

    /// Any value grater than `std.math.maxInt(usize)` is interpreted to mean
    /// `.unlimited`.
    pub fn limited64(n: u64) Limit {
        return @enumFromInt(@min(n, std.math.maxInt(usize)));
    }

    pub fn countVec(data: []const []const u8) Limit {
        var total: usize = 0;
        for (data) |d| total += d.len;
        return .limited(total);
    }

    pub fn min(a: Limit, b: Limit) Limit {
        return @enumFromInt(@min(@intFromEnum(a), @intFromEnum(b)));
    }

    pub fn minInt(l: Limit, n: usize) usize {
        return @min(n, @intFromEnum(l));
    }

    pub fn minInt64(l: Limit, n: u64) usize {
        return @min(n, @intFromEnum(l));
    }

    pub fn slice(l: Limit, s: []u8) []u8 {
        return s[0..l.minInt(s.len)];
    }

    pub fn sliceConst(l: Limit, s: []const u8) []const u8 {
        return s[0..l.minInt(s.len)];
    }

    pub fn toInt(l: Limit) ?usize {
        return switch (l) {
            else => @intFromEnum(l),
            .unlimited => null,
        };
    }

    /// Reduces a slice to account for the limit, leaving room for one extra
    /// byte above the limit, allowing for the use case of differentiating
    /// between end-of-stream and reaching the limit.
    pub fn slice1(l: Limit, non_empty_buffer: []u8) []u8 {
        assert(non_empty_buffer.len >= 1);
        return non_empty_buffer[0..@min(@intFromEnum(l) +| 1, non_empty_buffer.len)];
    }

    pub fn nonzero(l: Limit) bool {
        return @intFromEnum(l) > 0;
    }

    /// Return a new limit reduced by `amount` or return `null` indicating
    /// limit would be exceeded.
    pub fn subtract(l: Limit, amount: usize) ?Limit {
        if (l == .unlimited) return .unlimited;
        if (amount > @intFromEnum(l)) return null;
        return @enumFromInt(@intFromEnum(l) - amount);
    }
};

pub const Reader = @import("Io/Reader.zig");
pub const Writer = @import("Io/Writer.zig");

pub const tty = @import("Io/tty.zig");

pub fn poll(
    gpa: Allocator,
    comptime StreamEnum: type,
    files: PollFiles(StreamEnum),
) Poller(StreamEnum) {
    const enum_fields = @typeInfo(StreamEnum).@"enum".fields;
    var result: Poller(StreamEnum) = .{
        .gpa = gpa,
<<<<<<< HEAD
        .readers = @splat(.{
            .unbuffered_reader = .failing,
            .buffer = &.{},
            .end = 0,
            .seek = 0,
        }),
=======
        .readers = @splat(.failing),
>>>>>>> 4236ca40
        .poll_fds = undefined,
        .windows = if (is_windows) .{
            .first_read_done = false,
            .overlapped = [1]windows.OVERLAPPED{
                std.mem.zeroes(windows.OVERLAPPED),
            } ** enum_fields.len,
            .small_bufs = undefined,
            .active = .{
                .count = 0,
                .handles_buf = undefined,
                .stream_map = undefined,
            },
        } else {},
    };

    inline for (enum_fields, 0..) |field, i| {
        if (is_windows) {
            result.windows.active.handles_buf[i] = @field(files, field.name).handle;
        } else {
            result.poll_fds[i] = .{
                .fd = @field(files, field.name).handle,
                .events = posix.POLL.IN,
                .revents = undefined,
            };
        }
    }

    return result;
}

pub fn Poller(comptime StreamEnum: type) type {
    return struct {
        const enum_fields = @typeInfo(StreamEnum).@"enum".fields;
        const PollFd = if (is_windows) void else posix.pollfd;

        gpa: Allocator,
        readers: [enum_fields.len]Reader,
        poll_fds: [enum_fields.len]PollFd,
        windows: if (is_windows) struct {
            first_read_done: bool,
            overlapped: [enum_fields.len]windows.OVERLAPPED,
            small_bufs: [enum_fields.len][128]u8,
            active: struct {
                count: math.IntFittingRange(0, enum_fields.len),
                handles_buf: [enum_fields.len]windows.HANDLE,
                stream_map: [enum_fields.len]StreamEnum,

                pub fn removeAt(self: *@This(), index: u32) void {
                    assert(index < self.count);
                    for (index + 1..self.count) |i| {
                        self.handles_buf[i - 1] = self.handles_buf[i];
                        self.stream_map[i - 1] = self.stream_map[i];
                    }
                    self.count -= 1;
                }
            },
        } else void,

        const Self = @This();

        pub fn deinit(self: *Self) void {
            const gpa = self.gpa;
            if (is_windows) {
                // cancel any pending IO to prevent clobbering OVERLAPPED value
                for (self.windows.active.handles_buf[0..self.windows.active.count]) |h| {
                    _ = windows.kernel32.CancelIo(h);
                }
            }
            inline for (&self.readers) |*r| gpa.free(r.buffer);
            self.* = undefined;
        }

        pub fn poll(self: *Self) !bool {
            if (is_windows) {
                return pollWindows(self, null);
            } else {
                return pollPosix(self, null);
            }
        }

        pub fn pollTimeout(self: *Self, nanoseconds: u64) !bool {
            if (is_windows) {
                return pollWindows(self, nanoseconds);
            } else {
                return pollPosix(self, nanoseconds);
            }
        }

<<<<<<< HEAD
        pub inline fn reader(self: *Self, comptime which: StreamEnum) *Reader {
            return &self.readers[@intFromEnum(which)];
=======
        pub fn reader(self: *Self, which: StreamEnum) *Reader {
            return &self.readers[@intFromEnum(which)];
        }

        pub fn toOwnedSlice(self: *Self, which: StreamEnum) error{OutOfMemory}![]u8 {
            const gpa = self.gpa;
            const r = reader(self, which);
            if (r.seek == 0) {
                const new = try gpa.realloc(r.buffer, r.end);
                r.buffer = &.{};
                r.end = 0;
                return new;
            }
            const new = try gpa.dupe(u8, r.buffered());
            gpa.free(r.buffer);
            r.buffer = &.{};
            r.seek = 0;
            r.end = 0;
            return new;
>>>>>>> 4236ca40
        }

        fn pollWindows(self: *Self, nanoseconds: ?u64) !bool {
            const bump_amt = 512;
            const gpa = self.gpa;

            if (!self.windows.first_read_done) {
                var already_read_data = false;
                for (0..enum_fields.len) |i| {
                    const handle = self.windows.active.handles_buf[i];
                    switch (try windowsAsyncReadToFifoAndQueueSmallRead(
                        gpa,
                        handle,
                        &self.windows.overlapped[i],
                        &self.readers[i],
                        &self.windows.small_bufs[i],
                        bump_amt,
                    )) {
                        .populated, .empty => |state| {
                            if (state == .populated) already_read_data = true;
                            self.windows.active.handles_buf[self.windows.active.count] = handle;
                            self.windows.active.stream_map[self.windows.active.count] = @as(StreamEnum, @enumFromInt(i));
                            self.windows.active.count += 1;
                        },
                        .closed => {}, // don't add to the wait_objects list
                        .closed_populated => {
                            // don't add to the wait_objects list, but we did already get data
                            already_read_data = true;
                        },
                    }
                }
                self.windows.first_read_done = true;
                if (already_read_data) return true;
            }

            while (true) {
                if (self.windows.active.count == 0) return false;

                const status = windows.kernel32.WaitForMultipleObjects(
                    self.windows.active.count,
                    &self.windows.active.handles_buf,
                    0,
                    if (nanoseconds) |ns|
                        @min(std.math.cast(u32, ns / std.time.ns_per_ms) orelse (windows.INFINITE - 1), windows.INFINITE - 1)
                    else
                        windows.INFINITE,
                );
                if (status == windows.WAIT_FAILED)
                    return windows.unexpectedError(windows.GetLastError());
                if (status == windows.WAIT_TIMEOUT)
                    return true;

                if (status < windows.WAIT_OBJECT_0 or status > windows.WAIT_OBJECT_0 + enum_fields.len - 1)
                    unreachable;

                const active_idx = status - windows.WAIT_OBJECT_0;

                const stream_idx = @intFromEnum(self.windows.active.stream_map[active_idx]);
                const handle = self.windows.active.handles_buf[active_idx];

                const overlapped = &self.windows.overlapped[stream_idx];
                const stream_reader = &self.readers[stream_idx];
                const small_buf = &self.windows.small_bufs[stream_idx];

                const num_bytes_read = switch (try windowsGetReadResult(handle, overlapped, false)) {
                    .success => |n| n,
                    .closed => {
                        self.windows.active.removeAt(active_idx);
                        continue;
                    },
                    .aborted => unreachable,
                };
                const buf = small_buf[0..num_bytes_read];
                const dest = try writableSliceGreedyAlloc(stream_reader, gpa, buf.len);
                @memcpy(dest[0..buf.len], buf);
                advanceBufferEnd(stream_reader, buf.len);

                switch (try windowsAsyncReadToFifoAndQueueSmallRead(
                    gpa,
                    handle,
                    overlapped,
                    stream_reader,
                    small_buf,
                    bump_amt,
                )) {
                    .empty => {}, // irrelevant, we already got data from the small buffer
                    .populated => {},
                    .closed,
                    .closed_populated, // identical, since we already got data from the small buffer
                    => self.windows.active.removeAt(active_idx),
                }
                return true;
            }
        }

        fn pollPosix(self: *Self, nanoseconds: ?u64) !bool {
            const gpa = self.gpa;
            // We ask for ensureUnusedCapacity with this much extra space. This
            // has more of an effect on small reads because once the reads
            // start to get larger the amount of space an ArrayList will
            // allocate grows exponentially.
            const bump_amt = 512;

            const err_mask = posix.POLL.ERR | posix.POLL.NVAL | posix.POLL.HUP;

            const events_len = try posix.poll(&self.poll_fds, if (nanoseconds) |ns|
                std.math.cast(i32, ns / std.time.ns_per_ms) orelse std.math.maxInt(i32)
            else
                -1);
            if (events_len == 0) {
                for (self.poll_fds) |poll_fd| {
                    if (poll_fd.fd != -1) return true;
                } else return false;
            }

            var keep_polling = false;
<<<<<<< HEAD
            inline for (&self.poll_fds, &self.readers) |*poll_fd, *r| {
=======
            for (&self.poll_fds, &self.readers) |*poll_fd, *r| {
>>>>>>> 4236ca40
                // Try reading whatever is available before checking the error
                // conditions.
                // It's still possible to read after a POLL.HUP is received,
                // always check if there's some data waiting to be read first.
                if (poll_fd.revents & posix.POLL.IN != 0) {
<<<<<<< HEAD
                    const buf = try r.writableSliceGreedyAlloc(gpa, bump_amt);
=======
                    const buf = try writableSliceGreedyAlloc(r, gpa, bump_amt);
>>>>>>> 4236ca40
                    const amt = posix.read(poll_fd.fd, buf) catch |err| switch (err) {
                        error.BrokenPipe => 0, // Handle the same as EOF.
                        else => |e| return e,
                    };
<<<<<<< HEAD
                    r.advanceBufferEnd(amt);
=======
                    advanceBufferEnd(r, amt);
>>>>>>> 4236ca40
                    if (amt == 0) {
                        // Remove the fd when the EOF condition is met.
                        poll_fd.fd = -1;
                    } else {
                        keep_polling = true;
                    }
                } else if (poll_fd.revents & err_mask != 0) {
                    // Exclude the fds that signaled an error.
                    poll_fd.fd = -1;
                } else if (poll_fd.fd != -1) {
                    keep_polling = true;
                }
            }
            return keep_polling;
        }

<<<<<<< HEAD
/// The `ReadFile` docuementation states that `lpNumberOfBytesRead` does not have a meaningful
/// result when using overlapped I/O, but also that it cannot be `null` on Windows 7. For
/// compatibility, we point it to this dummy variables, which we never otherwise access.
/// See: https://learn.microsoft.com/en-us/windows/win32/api/fileapi/nf-fileapi-readfile
var win_dummy_bytes_read: u32 = undefined;

/// Read as much data as possible from `handle` with `overlapped`, and write it to the FIFO. Before
/// returning, queue a read into `small_buf` so that `WaitForMultipleObjects` returns when more data
/// is available. `handle` must have no pending asynchronous operation.
fn windowsAsyncReadToFifoAndQueueSmallRead(
    handle: windows.HANDLE,
    overlapped: *windows.OVERLAPPED,
    r: *Reader,
    small_buf: *[128]u8,
    bump_amt: usize,
) !enum { empty, populated, closed_populated, closed } {
    var read_any_data = false;
    while (true) {
        const fifo_read_pending = while (true) {
            const buf = try r.writableWithSize(bump_amt);
            const buf_len = math.cast(u32, buf.len) orelse math.maxInt(u32);

            if (0 == windows.kernel32.ReadFile(
                handle,
                buf.ptr,
                buf_len,
                &win_dummy_bytes_read,
                overlapped,
            )) switch (windows.GetLastError()) {
                .IO_PENDING => break true,
                .BROKEN_PIPE => return if (read_any_data) .closed_populated else .closed,
                else => |err| return windows.unexpectedError(err),
            };
=======
        /// Returns a slice into the unused capacity of `buffer` with at least
        /// `min_len` bytes, extending `buffer` by resizing it with `gpa` as necessary.
        ///
        /// After calling this function, typically the caller will follow up with a
        /// call to `advanceBufferEnd` to report the actual number of bytes buffered.
        fn writableSliceGreedyAlloc(r: *Reader, allocator: Allocator, min_len: usize) Allocator.Error![]u8 {
            {
                const unused = r.buffer[r.end..];
                if (unused.len >= min_len) return unused;
            }
            if (r.seek > 0) r.rebase();
            {
                var list: std.ArrayListUnmanaged(u8) = .{
                    .items = r.buffer[0..r.end],
                    .capacity = r.buffer.len,
                };
                defer r.buffer = list.allocatedSlice();
                try list.ensureUnusedCapacity(allocator, min_len);
            }
            const unused = r.buffer[r.end..];
            assert(unused.len >= min_len);
            return unused;
        }

        /// After writing directly into the unused capacity of `buffer`, this function
        /// updates `end` so that users of `Reader` can receive the data.
        fn advanceBufferEnd(r: *Reader, n: usize) void {
            assert(n <= r.buffer.len - r.end);
            r.end += n;
        }

        /// The `ReadFile` docuementation states that `lpNumberOfBytesRead` does not have a meaningful
        /// result when using overlapped I/O, but also that it cannot be `null` on Windows 7. For
        /// compatibility, we point it to this dummy variables, which we never otherwise access.
        /// See: https://learn.microsoft.com/en-us/windows/win32/api/fileapi/nf-fileapi-readfile
        var win_dummy_bytes_read: u32 = undefined;

        /// Read as much data as possible from `handle` with `overlapped`, and write it to the FIFO. Before
        /// returning, queue a read into `small_buf` so that `WaitForMultipleObjects` returns when more data
        /// is available. `handle` must have no pending asynchronous operation.
        fn windowsAsyncReadToFifoAndQueueSmallRead(
            gpa: Allocator,
            handle: windows.HANDLE,
            overlapped: *windows.OVERLAPPED,
            r: *Reader,
            small_buf: *[128]u8,
            bump_amt: usize,
        ) !enum { empty, populated, closed_populated, closed } {
            var read_any_data = false;
            while (true) {
                const fifo_read_pending = while (true) {
                    const buf = try writableSliceGreedyAlloc(r, gpa, bump_amt);
                    const buf_len = math.cast(u32, buf.len) orelse math.maxInt(u32);
>>>>>>> 4236ca40

                    if (0 == windows.kernel32.ReadFile(
                        handle,
                        buf.ptr,
                        buf_len,
                        &win_dummy_bytes_read,
                        overlapped,
                    )) switch (windows.GetLastError()) {
                        .IO_PENDING => break true,
                        .BROKEN_PIPE => return if (read_any_data) .closed_populated else .closed,
                        else => |err| return windows.unexpectedError(err),
                    };

<<<<<<< HEAD
            read_any_data = true;
            r.update(num_bytes_read);
=======
                    const num_bytes_read = switch (try windowsGetReadResult(handle, overlapped, false)) {
                        .success => |n| n,
                        .closed => return if (read_any_data) .closed_populated else .closed,
                        .aborted => unreachable,
                    };
>>>>>>> 4236ca40

                    read_any_data = true;
                    advanceBufferEnd(r, num_bytes_read);

                    if (num_bytes_read == buf_len) {
                        // We filled the buffer, so there's probably more data available.
                        continue;
                    } else {
                        // We didn't fill the buffer, so assume we're out of data.
                        // There is no pending read.
                        break false;
                    }
                };

                if (fifo_read_pending) cancel_read: {
                    // Cancel the pending read into the FIFO.
                    _ = windows.kernel32.CancelIo(handle);

<<<<<<< HEAD
            // If it completed before we canceled, make sure to tell the FIFO!
            const num_bytes_read = switch (try windowsGetReadResult(handle, overlapped, true)) {
                .success => |n| n,
                .closed => return if (read_any_data) .closed_populated else .closed,
                .aborted => break :cancel_read,
            };
            read_any_data = true;
            r.update(num_bytes_read);
        }

        // Try to queue the 1-byte read.
        if (0 == windows.kernel32.ReadFile(
            handle,
            small_buf,
            small_buf.len,
            &win_dummy_bytes_read,
            overlapped,
        )) switch (windows.GetLastError()) {
            .IO_PENDING => {
                // 1-byte read pending as intended
                return if (read_any_data) .populated else .empty;
            },
            .BROKEN_PIPE => return if (read_any_data) .closed_populated else .closed,
            else => |err| return windows.unexpectedError(err),
        };

        // We got data back this time. Write it to the FIFO and run the main loop again.
        const num_bytes_read = switch (try windowsGetReadResult(handle, overlapped, false)) {
            .success => |n| n,
            .closed => return if (read_any_data) .closed_populated else .closed,
            .aborted => unreachable,
        };
        try r.write(small_buf[0..num_bytes_read]);
        read_any_data = true;
    }
}
=======
                    // We have to wait for the handle to be signalled, i.e. for the cancellation to complete.
                    switch (windows.kernel32.WaitForSingleObject(handle, windows.INFINITE)) {
                        windows.WAIT_OBJECT_0 => {},
                        windows.WAIT_FAILED => return windows.unexpectedError(windows.GetLastError()),
                        else => unreachable,
                    }

                    // If it completed before we canceled, make sure to tell the FIFO!
                    const num_bytes_read = switch (try windowsGetReadResult(handle, overlapped, true)) {
                        .success => |n| n,
                        .closed => return if (read_any_data) .closed_populated else .closed,
                        .aborted => break :cancel_read,
                    };
                    read_any_data = true;
                    advanceBufferEnd(r, num_bytes_read);
                }
>>>>>>> 4236ca40

                // Try to queue the 1-byte read.
                if (0 == windows.kernel32.ReadFile(
                    handle,
                    small_buf,
                    small_buf.len,
                    &win_dummy_bytes_read,
                    overlapped,
                )) switch (windows.GetLastError()) {
                    .IO_PENDING => {
                        // 1-byte read pending as intended
                        return if (read_any_data) .populated else .empty;
                    },
                    .BROKEN_PIPE => return if (read_any_data) .closed_populated else .closed,
                    else => |err| return windows.unexpectedError(err),
                };

                // We got data back this time. Write it to the FIFO and run the main loop again.
                const num_bytes_read = switch (try windowsGetReadResult(handle, overlapped, false)) {
                    .success => |n| n,
                    .closed => return if (read_any_data) .closed_populated else .closed,
                    .aborted => unreachable,
                };
                const buf = small_buf[0..num_bytes_read];
                const dest = try writableSliceGreedyAlloc(r, gpa, buf.len);
                @memcpy(dest[0..buf.len], buf);
                advanceBufferEnd(r, buf.len);
                read_any_data = true;
            }
        }

        /// Simple wrapper around `GetOverlappedResult` to determine the result of a `ReadFile` operation.
        /// If `!allow_aborted`, then `aborted` is never returned (`OPERATION_ABORTED` is considered unexpected).
        ///
        /// The `ReadFile` documentation states that the number of bytes read by an overlapped `ReadFile` must be determined using `GetOverlappedResult`, even if the
        /// operation immediately returns data:
        /// "Use NULL for [lpNumberOfBytesRead] if this is an asynchronous operation to avoid potentially
        /// erroneous results."
        /// "If `hFile` was opened with `FILE_FLAG_OVERLAPPED`, the following conditions are in effect: [...]
        /// The lpNumberOfBytesRead parameter should be set to NULL. Use the GetOverlappedResult function to
        /// get the actual number of bytes read."
        /// See: https://learn.microsoft.com/en-us/windows/win32/api/fileapi/nf-fileapi-readfile
        fn windowsGetReadResult(
            handle: windows.HANDLE,
            overlapped: *windows.OVERLAPPED,
            allow_aborted: bool,
        ) !union(enum) {
            success: u32,
            closed,
            aborted,
        } {
            var num_bytes_read: u32 = undefined;
            if (0 == windows.kernel32.GetOverlappedResult(
                handle,
                overlapped,
                &num_bytes_read,
                0,
            )) switch (windows.GetLastError()) {
                .BROKEN_PIPE => return .closed,
                .OPERATION_ABORTED => |err| if (allow_aborted) {
                    return .aborted;
                } else {
                    return windows.unexpectedError(err);
                },
                else => |err| return windows.unexpectedError(err),
            };
            return .{ .success = num_bytes_read };
        }
    };
}

/// Given an enum, returns a struct with fields of that enum, each field
/// representing an I/O stream for polling.
pub fn PollFiles(comptime StreamEnum: type) type {
    const enum_fields = @typeInfo(StreamEnum).@"enum".fields;
    var struct_fields: [enum_fields.len]std.builtin.Type.StructField = undefined;
    for (&struct_fields, enum_fields) |*struct_field, enum_field| {
        struct_field.* = .{
            .name = enum_field.name,
            .type = std.fs.File,
            .default_value_ptr = null,
            .is_comptime = false,
            .alignment = @alignOf(std.fs.File),
        };
    }
    return @Type(.{ .@"struct" = .{
        .layout = .auto,
        .fields = &struct_fields,
        .decls = &.{},
        .is_tuple = false,
    } });
}

test {
    _ = Reader;
    _ = Reader.Limited;
    _ = Writer;
    _ = tty;
    _ = @import("Io/test.zig");
}<|MERGE_RESOLUTION|>--- conflicted
+++ resolved
@@ -92,16 +92,7 @@
     const enum_fields = @typeInfo(StreamEnum).@"enum".fields;
     var result: Poller(StreamEnum) = .{
         .gpa = gpa,
-<<<<<<< HEAD
-        .readers = @splat(.{
-            .unbuffered_reader = .failing,
-            .buffer = &.{},
-            .end = 0,
-            .seek = 0,
-        }),
-=======
         .readers = @splat(.failing),
->>>>>>> 4236ca40
         .poll_fds = undefined,
         .windows = if (is_windows) .{
             .first_read_done = false,
@@ -190,10 +181,6 @@
             }
         }
 
-<<<<<<< HEAD
-        pub inline fn reader(self: *Self, comptime which: StreamEnum) *Reader {
-            return &self.readers[@intFromEnum(which)];
-=======
         pub fn reader(self: *Self, which: StreamEnum) *Reader {
             return &self.readers[@intFromEnum(which)];
         }
@@ -213,7 +200,6 @@
             r.seek = 0;
             r.end = 0;
             return new;
->>>>>>> 4236ca40
         }
 
         fn pollWindows(self: *Self, nanoseconds: ?u64) !bool {
@@ -330,30 +316,18 @@
             }
 
             var keep_polling = false;
-<<<<<<< HEAD
-            inline for (&self.poll_fds, &self.readers) |*poll_fd, *r| {
-=======
             for (&self.poll_fds, &self.readers) |*poll_fd, *r| {
->>>>>>> 4236ca40
                 // Try reading whatever is available before checking the error
                 // conditions.
                 // It's still possible to read after a POLL.HUP is received,
                 // always check if there's some data waiting to be read first.
                 if (poll_fd.revents & posix.POLL.IN != 0) {
-<<<<<<< HEAD
-                    const buf = try r.writableSliceGreedyAlloc(gpa, bump_amt);
-=======
                     const buf = try writableSliceGreedyAlloc(r, gpa, bump_amt);
->>>>>>> 4236ca40
                     const amt = posix.read(poll_fd.fd, buf) catch |err| switch (err) {
                         error.BrokenPipe => 0, // Handle the same as EOF.
                         else => |e| return e,
                     };
-<<<<<<< HEAD
-                    r.advanceBufferEnd(amt);
-=======
                     advanceBufferEnd(r, amt);
->>>>>>> 4236ca40
                     if (amt == 0) {
                         // Remove the fd when the EOF condition is met.
                         poll_fd.fd = -1;
@@ -370,41 +344,6 @@
             return keep_polling;
         }
 
-<<<<<<< HEAD
-/// The `ReadFile` docuementation states that `lpNumberOfBytesRead` does not have a meaningful
-/// result when using overlapped I/O, but also that it cannot be `null` on Windows 7. For
-/// compatibility, we point it to this dummy variables, which we never otherwise access.
-/// See: https://learn.microsoft.com/en-us/windows/win32/api/fileapi/nf-fileapi-readfile
-var win_dummy_bytes_read: u32 = undefined;
-
-/// Read as much data as possible from `handle` with `overlapped`, and write it to the FIFO. Before
-/// returning, queue a read into `small_buf` so that `WaitForMultipleObjects` returns when more data
-/// is available. `handle` must have no pending asynchronous operation.
-fn windowsAsyncReadToFifoAndQueueSmallRead(
-    handle: windows.HANDLE,
-    overlapped: *windows.OVERLAPPED,
-    r: *Reader,
-    small_buf: *[128]u8,
-    bump_amt: usize,
-) !enum { empty, populated, closed_populated, closed } {
-    var read_any_data = false;
-    while (true) {
-        const fifo_read_pending = while (true) {
-            const buf = try r.writableWithSize(bump_amt);
-            const buf_len = math.cast(u32, buf.len) orelse math.maxInt(u32);
-
-            if (0 == windows.kernel32.ReadFile(
-                handle,
-                buf.ptr,
-                buf_len,
-                &win_dummy_bytes_read,
-                overlapped,
-            )) switch (windows.GetLastError()) {
-                .IO_PENDING => break true,
-                .BROKEN_PIPE => return if (read_any_data) .closed_populated else .closed,
-                else => |err| return windows.unexpectedError(err),
-            };
-=======
         /// Returns a slice into the unused capacity of `buffer` with at least
         /// `min_len` bytes, extending `buffer` by resizing it with `gpa` as necessary.
         ///
@@ -458,7 +397,6 @@
                 const fifo_read_pending = while (true) {
                     const buf = try writableSliceGreedyAlloc(r, gpa, bump_amt);
                     const buf_len = math.cast(u32, buf.len) orelse math.maxInt(u32);
->>>>>>> 4236ca40
 
                     if (0 == windows.kernel32.ReadFile(
                         handle,
@@ -472,16 +410,11 @@
                         else => |err| return windows.unexpectedError(err),
                     };
 
-<<<<<<< HEAD
-            read_any_data = true;
-            r.update(num_bytes_read);
-=======
                     const num_bytes_read = switch (try windowsGetReadResult(handle, overlapped, false)) {
                         .success => |n| n,
                         .closed => return if (read_any_data) .closed_populated else .closed,
                         .aborted => unreachable,
                     };
->>>>>>> 4236ca40
 
                     read_any_data = true;
                     advanceBufferEnd(r, num_bytes_read);
@@ -500,44 +433,6 @@
                     // Cancel the pending read into the FIFO.
                     _ = windows.kernel32.CancelIo(handle);
 
-<<<<<<< HEAD
-            // If it completed before we canceled, make sure to tell the FIFO!
-            const num_bytes_read = switch (try windowsGetReadResult(handle, overlapped, true)) {
-                .success => |n| n,
-                .closed => return if (read_any_data) .closed_populated else .closed,
-                .aborted => break :cancel_read,
-            };
-            read_any_data = true;
-            r.update(num_bytes_read);
-        }
-
-        // Try to queue the 1-byte read.
-        if (0 == windows.kernel32.ReadFile(
-            handle,
-            small_buf,
-            small_buf.len,
-            &win_dummy_bytes_read,
-            overlapped,
-        )) switch (windows.GetLastError()) {
-            .IO_PENDING => {
-                // 1-byte read pending as intended
-                return if (read_any_data) .populated else .empty;
-            },
-            .BROKEN_PIPE => return if (read_any_data) .closed_populated else .closed,
-            else => |err| return windows.unexpectedError(err),
-        };
-
-        // We got data back this time. Write it to the FIFO and run the main loop again.
-        const num_bytes_read = switch (try windowsGetReadResult(handle, overlapped, false)) {
-            .success => |n| n,
-            .closed => return if (read_any_data) .closed_populated else .closed,
-            .aborted => unreachable,
-        };
-        try r.write(small_buf[0..num_bytes_read]);
-        read_any_data = true;
-    }
-}
-=======
                     // We have to wait for the handle to be signalled, i.e. for the cancellation to complete.
                     switch (windows.kernel32.WaitForSingleObject(handle, windows.INFINITE)) {
                         windows.WAIT_OBJECT_0 => {},
@@ -554,7 +449,6 @@
                     read_any_data = true;
                     advanceBufferEnd(r, num_bytes_read);
                 }
->>>>>>> 4236ca40
 
                 // Try to queue the 1-byte read.
                 if (0 == windows.kernel32.ReadFile(
