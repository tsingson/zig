--- conflicted
+++ resolved
@@ -82,388 +82,6 @@
 pub const Reader = @import("Io/Reader.zig");
 pub const Writer = @import("Io/Writer.zig");
 
-<<<<<<< HEAD
-=======
-/// Deprecated in favor of `Reader`.
-pub fn GenericReader(
-    comptime Context: type,
-    comptime ReadError: type,
-    /// Returns the number of bytes read. It may be less than buffer.len.
-    /// If the number of bytes read is 0, it means end of stream.
-    /// End of stream is not an error condition.
-    comptime readFn: fn (context: Context, buffer: []u8) ReadError!usize,
-) type {
-    return struct {
-        context: Context,
-
-        pub const Error = ReadError;
-        pub const NoEofError = ReadError || error{
-            EndOfStream,
-        };
-
-        pub inline fn read(self: Self, buffer: []u8) Error!usize {
-            return readFn(self.context, buffer);
-        }
-
-        pub inline fn readAll(self: Self, buffer: []u8) Error!usize {
-            return @errorCast(self.any().readAll(buffer));
-        }
-
-        pub inline fn readAtLeast(self: Self, buffer: []u8, len: usize) Error!usize {
-            return @errorCast(self.any().readAtLeast(buffer, len));
-        }
-
-        pub inline fn readNoEof(self: Self, buf: []u8) NoEofError!void {
-            return @errorCast(self.any().readNoEof(buf));
-        }
-
-        pub inline fn readAllArrayList(
-            self: Self,
-            array_list: *std.ArrayList(u8),
-            max_append_size: usize,
-        ) (error{StreamTooLong} || Allocator.Error || Error)!void {
-            return @errorCast(self.any().readAllArrayList(array_list, max_append_size));
-        }
-
-        pub inline fn readAllArrayListAligned(
-            self: Self,
-            comptime alignment: ?Alignment,
-            array_list: *std.ArrayListAligned(u8, alignment),
-            max_append_size: usize,
-        ) (error{StreamTooLong} || Allocator.Error || Error)!void {
-            return @errorCast(self.any().readAllArrayListAligned(
-                alignment,
-                array_list,
-                max_append_size,
-            ));
-        }
-
-        pub inline fn readAllAlloc(
-            self: Self,
-            allocator: Allocator,
-            max_size: usize,
-        ) (Error || Allocator.Error || error{StreamTooLong})![]u8 {
-            return @errorCast(self.any().readAllAlloc(allocator, max_size));
-        }
-
-        pub inline fn readUntilDelimiterArrayList(
-            self: Self,
-            array_list: *std.ArrayList(u8),
-            delimiter: u8,
-            max_size: usize,
-        ) (NoEofError || Allocator.Error || error{StreamTooLong})!void {
-            return @errorCast(self.any().readUntilDelimiterArrayList(
-                array_list,
-                delimiter,
-                max_size,
-            ));
-        }
-
-        pub inline fn readUntilDelimiterAlloc(
-            self: Self,
-            allocator: Allocator,
-            delimiter: u8,
-            max_size: usize,
-        ) (NoEofError || Allocator.Error || error{StreamTooLong})![]u8 {
-            return @errorCast(self.any().readUntilDelimiterAlloc(
-                allocator,
-                delimiter,
-                max_size,
-            ));
-        }
-
-        pub inline fn readUntilDelimiter(
-            self: Self,
-            buf: []u8,
-            delimiter: u8,
-        ) (NoEofError || error{StreamTooLong})![]u8 {
-            return @errorCast(self.any().readUntilDelimiter(buf, delimiter));
-        }
-
-        pub inline fn readUntilDelimiterOrEofAlloc(
-            self: Self,
-            allocator: Allocator,
-            delimiter: u8,
-            max_size: usize,
-        ) (Error || Allocator.Error || error{StreamTooLong})!?[]u8 {
-            return @errorCast(self.any().readUntilDelimiterOrEofAlloc(
-                allocator,
-                delimiter,
-                max_size,
-            ));
-        }
-
-        pub inline fn readUntilDelimiterOrEof(
-            self: Self,
-            buf: []u8,
-            delimiter: u8,
-        ) (Error || error{StreamTooLong})!?[]u8 {
-            return @errorCast(self.any().readUntilDelimiterOrEof(buf, delimiter));
-        }
-
-        pub inline fn streamUntilDelimiter(
-            self: Self,
-            writer: anytype,
-            delimiter: u8,
-            optional_max_size: ?usize,
-        ) (NoEofError || error{StreamTooLong} || @TypeOf(writer).Error)!void {
-            return @errorCast(self.any().streamUntilDelimiter(
-                writer,
-                delimiter,
-                optional_max_size,
-            ));
-        }
-
-        pub inline fn skipUntilDelimiterOrEof(self: Self, delimiter: u8) Error!void {
-            return @errorCast(self.any().skipUntilDelimiterOrEof(delimiter));
-        }
-
-        pub inline fn readByte(self: Self) NoEofError!u8 {
-            return @errorCast(self.any().readByte());
-        }
-
-        pub inline fn readByteSigned(self: Self) NoEofError!i8 {
-            return @errorCast(self.any().readByteSigned());
-        }
-
-        pub inline fn readBytesNoEof(
-            self: Self,
-            comptime num_bytes: usize,
-        ) NoEofError![num_bytes]u8 {
-            return @errorCast(self.any().readBytesNoEof(num_bytes));
-        }
-
-        pub inline fn readIntoBoundedBytes(
-            self: Self,
-            comptime num_bytes: usize,
-            bounded: *std.BoundedArray(u8, num_bytes),
-        ) Error!void {
-            return @errorCast(self.any().readIntoBoundedBytes(num_bytes, bounded));
-        }
-
-        pub inline fn readBoundedBytes(
-            self: Self,
-            comptime num_bytes: usize,
-        ) Error!std.BoundedArray(u8, num_bytes) {
-            return @errorCast(self.any().readBoundedBytes(num_bytes));
-        }
-
-        pub inline fn readInt(self: Self, comptime T: type, endian: std.builtin.Endian) NoEofError!T {
-            return @errorCast(self.any().readInt(T, endian));
-        }
-
-        pub inline fn readVarInt(
-            self: Self,
-            comptime ReturnType: type,
-            endian: std.builtin.Endian,
-            size: usize,
-        ) NoEofError!ReturnType {
-            return @errorCast(self.any().readVarInt(ReturnType, endian, size));
-        }
-
-        pub const SkipBytesOptions = AnyReader.SkipBytesOptions;
-
-        pub inline fn skipBytes(
-            self: Self,
-            num_bytes: u64,
-            comptime options: SkipBytesOptions,
-        ) NoEofError!void {
-            return @errorCast(self.any().skipBytes(num_bytes, options));
-        }
-
-        pub inline fn isBytes(self: Self, slice: []const u8) NoEofError!bool {
-            return @errorCast(self.any().isBytes(slice));
-        }
-
-        pub inline fn readStruct(self: Self, comptime T: type) NoEofError!T {
-            return @errorCast(self.any().readStruct(T));
-        }
-
-        pub inline fn readStructEndian(self: Self, comptime T: type, endian: std.builtin.Endian) NoEofError!T {
-            return @errorCast(self.any().readStructEndian(T, endian));
-        }
-
-        pub const ReadEnumError = NoEofError || error{
-            /// An integer was read, but it did not match any of the tags in the supplied enum.
-            InvalidValue,
-        };
-
-        pub inline fn readEnum(
-            self: Self,
-            comptime Enum: type,
-            endian: std.builtin.Endian,
-        ) ReadEnumError!Enum {
-            return @errorCast(self.any().readEnum(Enum, endian));
-        }
-
-        pub inline fn any(self: *const Self) AnyReader {
-            return .{
-                .context = @ptrCast(&self.context),
-                .readFn = typeErasedReadFn,
-            };
-        }
-
-        const Self = @This();
-
-        fn typeErasedReadFn(context: *const anyopaque, buffer: []u8) anyerror!usize {
-            const ptr: *const Context = @alignCast(@ptrCast(context));
-            return readFn(ptr.*, buffer);
-        }
-
-        /// Helper for bridging to the new `Reader` API while upgrading.
-        pub fn adaptToNewApi(self: *const Self) Adapter {
-            return .{
-                .derp_reader = self.*,
-                .new_interface = .{
-                    .buffer = &.{},
-                    .vtable = &.{ .stream = Adapter.stream },
-                },
-            };
-        }
-
-        pub const Adapter = struct {
-            derp_reader: Self,
-            new_interface: Reader,
-            err: ?Error = null,
-
-            fn stream(r: *Reader, w: *Writer, limit: Limit) Reader.StreamError!usize {
-                const a: *@This() = @alignCast(@fieldParentPtr("new_interface", r));
-                const buf = limit.slice(try w.writableSliceGreedy(1));
-                return a.derp_reader.read(buf) catch |err| {
-                    a.err = err;
-                    return error.ReadFailed;
-                };
-            }
-        };
-    };
-}
-
-/// Deprecated in favor of `Writer`.
-pub fn GenericWriter(
-    comptime Context: type,
-    comptime WriteError: type,
-    comptime writeFn: fn (context: Context, bytes: []const u8) WriteError!usize,
-) type {
-    return struct {
-        context: Context,
-
-        const Self = @This();
-        pub const Error = WriteError;
-
-        pub inline fn write(self: Self, bytes: []const u8) Error!usize {
-            return writeFn(self.context, bytes);
-        }
-
-        pub inline fn writeAll(self: Self, bytes: []const u8) Error!void {
-            return @errorCast(self.any().writeAll(bytes));
-        }
-
-        pub inline fn print(self: Self, comptime format: []const u8, args: anytype) Error!void {
-            return @errorCast(self.any().print(format, args));
-        }
-
-        pub inline fn writeByte(self: Self, byte: u8) Error!void {
-            return @errorCast(self.any().writeByte(byte));
-        }
-
-        pub inline fn writeByteNTimes(self: Self, byte: u8, n: usize) Error!void {
-            return @errorCast(self.any().writeByteNTimes(byte, n));
-        }
-
-        pub inline fn writeBytesNTimes(self: Self, bytes: []const u8, n: usize) Error!void {
-            return @errorCast(self.any().writeBytesNTimes(bytes, n));
-        }
-
-        pub inline fn writeInt(self: Self, comptime T: type, value: T, endian: std.builtin.Endian) Error!void {
-            return @errorCast(self.any().writeInt(T, value, endian));
-        }
-
-        pub inline fn writeStruct(self: Self, value: anytype) Error!void {
-            return @errorCast(self.any().writeStruct(value));
-        }
-
-        pub inline fn writeStructEndian(self: Self, value: anytype, endian: std.builtin.Endian) Error!void {
-            return @errorCast(self.any().writeStructEndian(value, endian));
-        }
-
-        pub inline fn any(self: *const Self) AnyWriter {
-            return .{
-                .context = @ptrCast(&self.context),
-                .writeFn = typeErasedWriteFn,
-            };
-        }
-
-        fn typeErasedWriteFn(context: *const anyopaque, bytes: []const u8) anyerror!usize {
-            const ptr: *const Context = @alignCast(@ptrCast(context));
-            return writeFn(ptr.*, bytes);
-        }
-
-        /// Helper for bridging to the new `Writer` API while upgrading.
-        pub fn adaptToNewApi(self: *const Self) Adapter {
-            return .{
-                .derp_writer = self.*,
-                .new_interface = .{
-                    .buffer = &.{},
-                    .vtable = &.{ .drain = Adapter.drain },
-                },
-            };
-        }
-
-        pub const Adapter = struct {
-            derp_writer: Self,
-            new_interface: Writer,
-            err: ?Error = null,
-
-            fn drain(w: *Writer, data: []const []const u8, splat: usize) Writer.Error!usize {
-                _ = splat;
-                const a: *@This() = @alignCast(@fieldParentPtr("new_interface", w));
-                return a.derp_writer.write(data[0]) catch |err| {
-                    a.err = err;
-                    return error.WriteFailed;
-                };
-            }
-        };
-    };
-}
-
-/// Deprecated in favor of `Reader`.
-pub const AnyReader = @import("Io/DeprecatedReader.zig");
-/// Deprecated in favor of `Writer`.
-pub const AnyWriter = @import("Io/DeprecatedWriter.zig");
-
-pub const SeekableStream = @import("Io/seekable_stream.zig").SeekableStream;
-
-pub const BufferedWriter = @import("Io/buffered_writer.zig").BufferedWriter;
-pub const bufferedWriter = @import("Io/buffered_writer.zig").bufferedWriter;
-
-pub const BufferedReader = @import("Io/buffered_reader.zig").BufferedReader;
-pub const bufferedReader = @import("Io/buffered_reader.zig").bufferedReader;
-pub const bufferedReaderSize = @import("Io/buffered_reader.zig").bufferedReaderSize;
-
-pub const FixedBufferStream = @import("Io/fixed_buffer_stream.zig").FixedBufferStream;
-pub const fixedBufferStream = @import("Io/fixed_buffer_stream.zig").fixedBufferStream;
-
-pub const CWriter = @import("Io/c_writer.zig").CWriter;
-pub const cWriter = @import("Io/c_writer.zig").cWriter;
-
-pub const LimitedReader = @import("Io/limited_reader.zig").LimitedReader;
-pub const limitedReader = @import("Io/limited_reader.zig").limitedReader;
-
-pub const CountingWriter = @import("Io/counting_writer.zig").CountingWriter;
-pub const countingWriter = @import("Io/counting_writer.zig").countingWriter;
-pub const CountingReader = @import("Io/counting_reader.zig").CountingReader;
-pub const countingReader = @import("Io/counting_reader.zig").countingReader;
-
-pub const MultiWriter = @import("Io/multi_writer.zig").MultiWriter;
-pub const multiWriter = @import("Io/multi_writer.zig").multiWriter;
-
-pub const BitReader = @import("Io/bit_reader.zig").BitReader;
-pub const bitReader = @import("Io/bit_reader.zig").bitReader;
-
-pub const BitWriter = @import("Io/bit_writer.zig").BitWriter;
-pub const bitWriter = @import("Io/bit_writer.zig").bitWriter;
-
->>>>>>> 4f5fa959
 pub const ChangeDetectionStream = @import("Io/change_detection_stream.zig").ChangeDetectionStream;
 pub const changeDetectionStream = @import("Io/change_detection_stream.zig").changeDetectionStream;
 
