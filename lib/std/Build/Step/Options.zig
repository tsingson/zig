--- conflicted
+++ resolved
@@ -62,11 +62,7 @@
 
             for (value) |slice| {
                 try out.appendNTimes(gpa, ' ', indent);
-<<<<<<< HEAD
-                try out.print(gpa, "    \"{f}\",\n", .{std.zig.fmtEscapes(slice)});
-=======
                 try out.print(gpa, "    \"{f}\",\n", .{std.zig.fmtString(slice)});
->>>>>>> 43fba5ea
             }
 
             if (name != null) {
@@ -80,49 +76,28 @@
         []const u8 => {
             if (name) |some| {
                 try out.print(gpa, "pub const {f}: []const u8 = \"{f}\";", .{
-<<<<<<< HEAD
-                    std.zig.fmtId(some), std.zig.fmtEscapes(value),
-                });
-            } else {
-                try out.print(gpa, "\"{f}\",", .{std.zig.fmtEscapes(value)});
-=======
                     std.zig.fmtId(some), std.zig.fmtString(value),
                 });
             } else {
                 try out.print(gpa, "\"{f}\",", .{std.zig.fmtString(value)});
->>>>>>> 43fba5ea
             }
             return out.appendSlice(gpa, "\n");
         },
         [:0]const u8 => {
             if (name) |some| {
-<<<<<<< HEAD
-                try out.print(gpa, "pub const {f}: [:0]const u8 = \"{f}\";", .{ std.zig.fmtId(some), std.zig.fmtEscapes(value) });
-            } else {
-                try out.print(gpa, "\"{f}\",", .{std.zig.fmtEscapes(value)});
-=======
                 try out.print(gpa, "pub const {f}: [:0]const u8 = \"{f}\";", .{ std.zig.fmtId(some), std.zig.fmtString(value) });
             } else {
                 try out.print(gpa, "\"{f}\",", .{std.zig.fmtString(value)});
->>>>>>> 43fba5ea
             }
             return out.appendSlice(gpa, "\n");
         },
         ?[]const u8 => {
             if (name) |some| {
-<<<<<<< HEAD
-                try out.print(gpa, "pub const {}: ?[]const u8 = ", .{std.zig.fmtId(some)});
-            }
-
-            if (value) |payload| {
-                try out.print(gpa, "\"{f}\"", .{std.zig.fmtEscapes(payload)});
-=======
                 try out.print(gpa, "pub const {f}: ?[]const u8 = ", .{std.zig.fmtId(some)});
             }
 
             if (value) |payload| {
                 try out.print(gpa, "\"{f}\"", .{std.zig.fmtString(payload)});
->>>>>>> 43fba5ea
             } else {
                 try out.appendSlice(gpa, "null");
             }
@@ -136,19 +111,11 @@
         },
         ?[:0]const u8 => {
             if (name) |some| {
-<<<<<<< HEAD
-                try out.print(gpa, "pub const {}: ?[:0]const u8 = ", .{std.zig.fmtId(some)});
-            }
-
-            if (value) |payload| {
-                try out.print(gpa, "\"{f}\"", .{std.zig.fmtEscapes(payload)});
-=======
                 try out.print(gpa, "pub const {f}: ?[:0]const u8 = ", .{std.zig.fmtId(some)});
             }
 
             if (value) |payload| {
                 try out.print(gpa, "\"{f}\"", .{std.zig.fmtString(payload)});
->>>>>>> 43fba5ea
             } else {
                 try out.appendSlice(gpa, "null");
             }
@@ -175,19 +142,11 @@
 
             if (value.pre) |some| {
                 try out.appendNTimes(gpa, ' ', indent);
-<<<<<<< HEAD
-                try out.print(gpa, "    .pre = \"{f}\",\n", .{std.zig.fmtEscapes(some)});
-            }
-            if (value.build) |some| {
-                try out.appendNTimes(gpa, ' ', indent);
-                try out.print(gpa, "    .build = \"{f}\",\n", .{std.zig.fmtEscapes(some)});
-=======
                 try out.print(gpa, "    .pre = \"{f}\",\n", .{std.zig.fmtString(some)});
             }
             if (value.build) |some| {
                 try out.appendNTimes(gpa, ' ', indent);
                 try out.print(gpa, "    .build = \"{f}\",\n", .{std.zig.fmtString(some)});
->>>>>>> 43fba5ea
             }
 
             if (name != null) {
@@ -203,11 +162,7 @@
     switch (@typeInfo(T)) {
         .array => {
             if (name) |some| {
-<<<<<<< HEAD
-                try out.print(gpa, "pub const {}: {s} = ", .{ std.zig.fmtId(some), @typeName(T) });
-=======
                 try out.print(gpa, "pub const {f}: {s} = ", .{ std.zig.fmtId(some), @typeName(T) });
->>>>>>> 43fba5ea
             }
 
             try out.print(gpa, "{s} {{\n", .{@typeName(T)});
@@ -231,11 +186,7 @@
             }
 
             if (name) |some| {
-<<<<<<< HEAD
-                try out.print(gpa, "pub const {}: {s} = ", .{ std.zig.fmtId(some), @typeName(T) });
-=======
                 try out.print(gpa, "pub const {f}: {s} = ", .{ std.zig.fmtId(some), @typeName(T) });
->>>>>>> 43fba5ea
             }
 
             try out.print(gpa, "&[_]{s} {{\n", .{@typeName(p.child)});
@@ -255,11 +206,7 @@
         },
         .optional => {
             if (name) |some| {
-<<<<<<< HEAD
-                try out.print(gpa, "pub const {}: {s} = ", .{ std.zig.fmtId(some), @typeName(T) });
-=======
                 try out.print(gpa, "pub const {f}: {s} = ", .{ std.zig.fmtId(some), @typeName(T) });
->>>>>>> 43fba5ea
             }
 
             if (value) |inner| {
@@ -296,11 +243,7 @@
             try printEnum(options, out, T, info, indent);
 
             if (name) |some| {
-<<<<<<< HEAD
-                try out.print(gpa, "pub const {f}: {f} = .{fp_};\n", .{
-=======
                 try out.print(gpa, "pub const {f}: {f} = .{f};\n", .{
->>>>>>> 43fba5ea
                     std.zig.fmtId(some),
                     std.zig.fmtId(@typeName(T)),
                     std.zig.fmtIdFlags(@tagName(value), .{ .allow_underscore = true, .allow_primitive = true }),
@@ -352,13 +295,9 @@
 
     inline for (val.fields) |field| {
         try out.appendNTimes(gpa, ' ', indent);
-<<<<<<< HEAD
-        try out.print(gpa, "    {fp} = {d},\n", .{ std.zig.fmtId(field.name), field.value });
-=======
         try out.print(gpa, "    {f} = {d},\n", .{
             std.zig.fmtIdFlags(field.name, .{ .allow_primitive = true }), field.value,
         });
->>>>>>> 43fba5ea
     }
 
     if (!val.is_exhaustive) {
@@ -376,11 +315,7 @@
     if (gop.found_existing) return;
 
     try out.appendNTimes(gpa, ' ', indent);
-<<<<<<< HEAD
-    try out.print(gpa, "pub const {} = ", .{std.zig.fmtId(@typeName(T))});
-=======
     try out.print(gpa, "pub const {f} = ", .{std.zig.fmtId(@typeName(T))});
->>>>>>> 43fba5ea
 
     switch (val.layout) {
         .@"extern" => try out.appendSlice(gpa, "extern struct"),
@@ -397,11 +332,6 @@
 
         // If the type name doesn't contains a '.' the type is from zig builtins.
         if (std.mem.containsAtLeast(u8, type_name, 1, ".")) {
-<<<<<<< HEAD
-            try out.print(gpa, "    {p_}: {}", .{ std.zig.fmtId(field.name), std.zig.fmtId(type_name) });
-        } else {
-            try out.print(gpa, "    {p_}: {s}", .{ std.zig.fmtId(field.name), type_name });
-=======
             try out.print(gpa, "    {f}: {f}", .{
                 std.zig.fmtIdFlags(field.name, .{ .allow_underscore = true, .allow_primitive = true }),
                 std.zig.fmtId(type_name),
@@ -411,7 +341,6 @@
                 std.zig.fmtIdFlags(field.name, .{ .allow_underscore = true, .allow_primitive = true }),
                 type_name,
             });
->>>>>>> 43fba5ea
         }
 
         if (field.defaultValue()) |default_value| {
@@ -456,13 +385,9 @@
     } else {
         inline for (struct_val.fields) |field| {
             try out.appendNTimes(gpa, ' ', indent);
-<<<<<<< HEAD
-            try out.print(gpa, "    .{p_} = ", .{std.zig.fmtId(field.name)});
-=======
             try out.print(gpa, "    .{f} = ", .{
                 std.zig.fmtIdFlags(field.name, .{ .allow_primitive = true, .allow_underscore = true }),
             });
->>>>>>> 43fba5ea
 
             const field_name = @field(val, field.name);
             switch (@typeInfo(@TypeOf(field_name))) {
