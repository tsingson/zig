const builtin = @import("builtin");
const Os = std.builtin.Os;
const native_os = builtin.os.tag;
const is_windows = native_os == .windows;

const File = @This();
const std = @import("../std.zig");
const Allocator = std.mem.Allocator;
const posix = std.posix;
const io = std.io;
const math = std.math;
const assert = std.debug.assert;
const linux = std.os.linux;
const windows = std.os.windows;
const maxInt = std.math.maxInt;
const Alignment = std.mem.Alignment;

/// The OS-specific file descriptor or file handle.
handle: Handle,

pub const Handle = posix.fd_t;
pub const Mode = posix.mode_t;
pub const INode = posix.ino_t;
pub const Uid = posix.uid_t;
pub const Gid = posix.gid_t;

pub const Kind = enum {
    block_device,
    character_device,
    directory,
    named_pipe,
    sym_link,
    file,
    unix_domain_socket,
    whiteout,
    door,
    event_port,
    unknown,
};

/// This is the default mode given to POSIX operating systems for creating
/// files. `0o666` is "-rw-rw-rw-" which is counter-intuitive at first,
/// since most people would expect "-rw-r--r--", for example, when using
/// the `touch` command, which would correspond to `0o644`. However, POSIX
/// libc implementations use `0o666` inside `fopen` and then rely on the
/// process-scoped "umask" setting to adjust this number for file creation.
pub const default_mode = switch (builtin.os.tag) {
    .windows => 0,
    .wasi => 0,
    else => 0o666,
};

pub const OpenError = error{
    SharingViolation,
    PathAlreadyExists,
    FileNotFound,
    AccessDenied,
    PipeBusy,
    NoDevice,
    NameTooLong,
    /// WASI-only; file paths must be valid UTF-8.
    InvalidUtf8,
    /// Windows-only; file paths provided by the user must be valid WTF-8.
    /// https://simonsapin.github.io/wtf-8/
    InvalidWtf8,
    /// On Windows, file paths cannot contain these characters:
    /// '/', '*', '?', '"', '<', '>', '|'
    BadPathName,
    Unexpected,
    /// On Windows, `\\server` or `\\server\share` was not found.
    NetworkNotFound,
    ProcessNotFound,
    /// On Windows, antivirus software is enabled by default. It can be
    /// disabled, but Windows Update sometimes ignores the user's preference
    /// and re-enables it. When enabled, antivirus software on Windows
    /// intercepts file system operations and makes them significantly slower
    /// in addition to possibly failing with this error code.
    AntivirusInterference,
} || posix.OpenError || posix.FlockError;

pub const OpenMode = enum {
    read_only,
    write_only,
    read_write,
};

pub const Lock = enum {
    none,
    shared,
    exclusive,
};

pub const OpenFlags = struct {
    mode: OpenMode = .read_only,

    /// Open the file with an advisory lock to coordinate with other processes
    /// accessing it at the same time. An exclusive lock will prevent other
    /// processes from acquiring a lock. A shared lock will prevent other
    /// processes from acquiring a exclusive lock, but does not prevent
    /// other process from getting their own shared locks.
    ///
    /// The lock is advisory, except on Linux in very specific circumstances[1].
    /// This means that a process that does not respect the locking API can still get access
    /// to the file, despite the lock.
    ///
    /// On these operating systems, the lock is acquired atomically with
    /// opening the file:
    /// * Darwin
    /// * DragonFlyBSD
    /// * FreeBSD
    /// * Haiku
    /// * NetBSD
    /// * OpenBSD
    /// On these operating systems, the lock is acquired via a separate syscall
    /// after opening the file:
    /// * Linux
    /// * Windows
    ///
    /// [1]: https://www.kernel.org/doc/Documentation/filesystems/mandatory-locking.txt
    lock: Lock = .none,

    /// Sets whether or not to wait until the file is locked to return. If set to true,
    /// `error.WouldBlock` will be returned. Otherwise, the file will wait until the file
    /// is available to proceed.
    lock_nonblocking: bool = false,

    /// Set this to allow the opened file to automatically become the
    /// controlling TTY for the current process.
    allow_ctty: bool = false,

    pub fn isRead(self: OpenFlags) bool {
        return self.mode != .write_only;
    }

    pub fn isWrite(self: OpenFlags) bool {
        return self.mode != .read_only;
    }
};

pub const CreateFlags = struct {
    /// Whether the file will be created with read access.
    read: bool = false,

    /// If the file already exists, and is a regular file, and the access
    /// mode allows writing, it will be truncated to length 0.
    truncate: bool = true,

    /// Ensures that this open call creates the file, otherwise causes
    /// `error.PathAlreadyExists` to be returned.
    exclusive: bool = false,

    /// Open the file with an advisory lock to coordinate with other processes
    /// accessing it at the same time. An exclusive lock will prevent other
    /// processes from acquiring a lock. A shared lock will prevent other
    /// processes from acquiring a exclusive lock, but does not prevent
    /// other process from getting their own shared locks.
    ///
    /// The lock is advisory, except on Linux in very specific circumstances[1].
    /// This means that a process that does not respect the locking API can still get access
    /// to the file, despite the lock.
    ///
    /// On these operating systems, the lock is acquired atomically with
    /// opening the file:
    /// * Darwin
    /// * DragonFlyBSD
    /// * FreeBSD
    /// * Haiku
    /// * NetBSD
    /// * OpenBSD
    /// On these operating systems, the lock is acquired via a separate syscall
    /// after opening the file:
    /// * Linux
    /// * Windows
    ///
    /// [1]: https://www.kernel.org/doc/Documentation/filesystems/mandatory-locking.txt
    lock: Lock = .none,

    /// Sets whether or not to wait until the file is locked to return. If set to true,
    /// `error.WouldBlock` will be returned. Otherwise, the file will wait until the file
    /// is available to proceed.
    lock_nonblocking: bool = false,

    /// For POSIX systems this is the file system mode the file will
    /// be created with. On other systems this is always 0.
    mode: Mode = default_mode,
};

pub fn stdout() File {
    return .{ .handle = if (is_windows) windows.peb().ProcessParameters.hStdOutput else posix.STDOUT_FILENO };
}

pub fn stderr() File {
    return .{ .handle = if (is_windows) windows.peb().ProcessParameters.hStdError else posix.STDERR_FILENO };
}

pub fn stdin() File {
    return .{ .handle = if (is_windows) windows.peb().ProcessParameters.hStdInput else posix.STDIN_FILENO };
}

/// Upon success, the stream is in an uninitialized state. To continue using it,
/// you must use the open() function.
pub fn close(self: File) void {
    if (is_windows) {
        windows.CloseHandle(self.handle);
    } else {
        posix.close(self.handle);
    }
}

pub const SyncError = posix.SyncError;

/// Blocks until all pending file contents and metadata modifications
/// for the file have been synchronized with the underlying filesystem.
///
/// Note that this does not ensure that metadata for the
/// directory containing the file has also reached disk.
pub fn sync(self: File) SyncError!void {
    return posix.fsync(self.handle);
}

/// Test whether the file refers to a terminal.
/// See also `getOrEnableAnsiEscapeSupport` and `supportsAnsiEscapeCodes`.
pub fn isTty(self: File) bool {
    return posix.isatty(self.handle);
}

pub fn isCygwinPty(file: File) bool {
    if (builtin.os.tag != .windows) return false;

    const handle = file.handle;

    // If this is a MSYS2/cygwin pty, then it will be a named pipe with a name in one of these formats:
    //   msys-[...]-ptyN-[...]
    //   cygwin-[...]-ptyN-[...]
    //
    // Example: msys-1888ae32e00d56aa-pty0-to-master

    // First, just check that the handle is a named pipe.
    // This allows us to avoid the more costly NtQueryInformationFile call
    // for handles that aren't named pipes.
    {
        var io_status: windows.IO_STATUS_BLOCK = undefined;
        var device_info: windows.FILE_FS_DEVICE_INFORMATION = undefined;
        const rc = windows.ntdll.NtQueryVolumeInformationFile(handle, &io_status, &device_info, @sizeOf(windows.FILE_FS_DEVICE_INFORMATION), .FileFsDeviceInformation);
        switch (rc) {
            .SUCCESS => {},
            else => return false,
        }
        if (device_info.DeviceType != windows.FILE_DEVICE_NAMED_PIPE) return false;
    }

    const name_bytes_offset = @offsetOf(windows.FILE_NAME_INFO, "FileName");
    // `NAME_MAX` UTF-16 code units (2 bytes each)
    // This buffer may not be long enough to handle *all* possible paths
    // (PATH_MAX_WIDE would be necessary for that), but because we only care
    // about certain paths and we know they must be within a reasonable length,
    // we can use this smaller buffer and just return false on any error from
    // NtQueryInformationFile.
    const num_name_bytes = windows.MAX_PATH * 2;
    var name_info_bytes align(@alignOf(windows.FILE_NAME_INFO)) = [_]u8{0} ** (name_bytes_offset + num_name_bytes);

    var io_status_block: windows.IO_STATUS_BLOCK = undefined;
    const rc = windows.ntdll.NtQueryInformationFile(handle, &io_status_block, &name_info_bytes, @intCast(name_info_bytes.len), .FileNameInformation);
    switch (rc) {
        .SUCCESS => {},
        .INVALID_PARAMETER => unreachable,
        else => return false,
    }

    const name_info: *const windows.FILE_NAME_INFO = @ptrCast(&name_info_bytes);
    const name_bytes = name_info_bytes[name_bytes_offset .. name_bytes_offset + name_info.FileNameLength];
    const name_wide = std.mem.bytesAsSlice(u16, name_bytes);
    // The name we get from NtQueryInformationFile will be prefixed with a '\', e.g. \msys-1888ae32e00d56aa-pty0-to-master
    return (std.mem.startsWith(u16, name_wide, &[_]u16{ '\\', 'm', 's', 'y', 's', '-' }) or
        std.mem.startsWith(u16, name_wide, &[_]u16{ '\\', 'c', 'y', 'g', 'w', 'i', 'n', '-' })) and
        std.mem.indexOf(u16, name_wide, &[_]u16{ '-', 'p', 't', 'y' }) != null;
}

/// Returns whether or not ANSI escape codes will be treated as such,
/// and attempts to enable support for ANSI escape codes if necessary
/// (on Windows).
///
/// Returns `true` if ANSI escape codes are supported or support was
/// successfully enabled. Returns false if ANSI escape codes are not
/// supported or support was unable to be enabled.
///
/// See also `supportsAnsiEscapeCodes`.
pub fn getOrEnableAnsiEscapeSupport(self: File) bool {
    if (builtin.os.tag == .windows) {
        var original_console_mode: windows.DWORD = 0;

        // For Windows Terminal, VT Sequences processing is enabled by default.
        if (windows.kernel32.GetConsoleMode(self.handle, &original_console_mode) != 0) {
            if (original_console_mode & windows.ENABLE_VIRTUAL_TERMINAL_PROCESSING != 0) return true;

            // For Windows Console, VT Sequences processing support was added in Windows 10 build 14361, but disabled by default.
            // https://devblogs.microsoft.com/commandline/tmux-support-arrives-for-bash-on-ubuntu-on-windows/
            //
            // Note: In Microsoft's example for enabling virtual terminal processing, it
            // shows attempting to enable `DISABLE_NEWLINE_AUTO_RETURN` as well:
            // https://learn.microsoft.com/en-us/windows/console/console-virtual-terminal-sequences#example-of-enabling-virtual-terminal-processing
            // This is avoided because in the old Windows Console, that flag causes \n (as opposed to \r\n)
            // to behave unexpectedly (the cursor moves down 1 row but remains on the same column).
            // Additionally, the default console mode in Windows Terminal does not have
            // `DISABLE_NEWLINE_AUTO_RETURN` set, so by only enabling `ENABLE_VIRTUAL_TERMINAL_PROCESSING`
            // we end up matching the mode of Windows Terminal.
            const requested_console_modes = windows.ENABLE_VIRTUAL_TERMINAL_PROCESSING;
            const console_mode = original_console_mode | requested_console_modes;
            if (windows.kernel32.SetConsoleMode(self.handle, console_mode) != 0) return true;
        }

        return self.isCygwinPty();
    }
    return self.supportsAnsiEscapeCodes();
}

/// Test whether ANSI escape codes will be treated as such without
/// attempting to enable support for ANSI escape codes.
///
/// See also `getOrEnableAnsiEscapeSupport`.
pub fn supportsAnsiEscapeCodes(self: File) bool {
    if (builtin.os.tag == .windows) {
        var console_mode: windows.DWORD = 0;
        if (windows.kernel32.GetConsoleMode(self.handle, &console_mode) != 0) {
            if (console_mode & windows.ENABLE_VIRTUAL_TERMINAL_PROCESSING != 0) return true;
        }

        return self.isCygwinPty();
    }
    if (builtin.os.tag == .wasi) {
        // WASI sanitizes stdout when fd is a tty so ANSI escape codes
        // will not be interpreted as actual cursor commands, and
        // stderr is always sanitized.
        return false;
    }
    if (self.isTty()) {
        if (self.handle == posix.STDOUT_FILENO or self.handle == posix.STDERR_FILENO) {
            if (posix.getenvZ("TERM")) |term| {
                if (std.mem.eql(u8, term, "dumb"))
                    return false;
            }
        }
        return true;
    }
    return false;
}

pub const SetEndPosError = posix.TruncateError;

/// Shrinks or expands the file.
/// The file offset after this call is left unchanged.
pub fn setEndPos(self: File, length: u64) SetEndPosError!void {
    try posix.ftruncate(self.handle, length);
}

pub const SeekError = posix.SeekError;

/// Repositions read/write file offset relative to the current offset.
/// TODO: integrate with async I/O
pub fn seekBy(self: File, offset: i64) SeekError!void {
    return posix.lseek_CUR(self.handle, offset);
}

/// Repositions read/write file offset relative to the end.
/// TODO: integrate with async I/O
pub fn seekFromEnd(self: File, offset: i64) SeekError!void {
    return posix.lseek_END(self.handle, offset);
}

/// Repositions read/write file offset relative to the beginning.
/// TODO: integrate with async I/O
pub fn seekTo(self: File, offset: u64) SeekError!void {
    return posix.lseek_SET(self.handle, offset);
}

pub const GetSeekPosError = posix.SeekError || StatError;

/// TODO: integrate with async I/O
pub fn getPos(self: File) GetSeekPosError!u64 {
    return posix.lseek_CUR_get(self.handle);
}

pub const GetEndPosError = std.os.windows.GetFileSizeError || StatError;

/// TODO: integrate with async I/O
pub fn getEndPos(self: File) GetEndPosError!u64 {
    if (builtin.os.tag == .windows) {
        return windows.GetFileSizeEx(self.handle);
    }
    return (try self.stat()).size;
}

pub const ModeError = StatError;

/// TODO: integrate with async I/O
pub fn mode(self: File) ModeError!Mode {
    if (builtin.os.tag == .windows) {
        return 0;
    }
    return (try self.stat()).mode;
}

pub const Stat = struct {
    /// A number that the system uses to point to the file metadata. This
    /// number is not guaranteed to be unique across time, as some file
    /// systems may reuse an inode after its file has been deleted. Some
    /// systems may change the inode of a file over time.
    ///
    /// On Linux, the inode is a structure that stores the metadata, and
    /// the inode _number_ is what you see here: the index number of the
    /// inode.
    ///
    /// The FileIndex on Windows is similar. It is a number for a file that
    /// is unique to each filesystem.
    inode: INode,
    size: u64,
    /// This is available on POSIX systems and is always 0 otherwise.
    mode: Mode,
    kind: Kind,

    /// Last access time in nanoseconds, relative to UTC 1970-01-01.
    atime: i128,
    /// Last modification time in nanoseconds, relative to UTC 1970-01-01.
    mtime: i128,
    /// Last status/metadata change time in nanoseconds, relative to UTC 1970-01-01.
    ctime: i128,

    pub fn fromPosix(st: posix.Stat) Stat {
        const atime = st.atime();
        const mtime = st.mtime();
        const ctime = st.ctime();
        return .{
            .inode = st.ino,
            .size = @bitCast(st.size),
            .mode = st.mode,
            .kind = k: {
                const m = st.mode & posix.S.IFMT;
                switch (m) {
                    posix.S.IFBLK => break :k .block_device,
                    posix.S.IFCHR => break :k .character_device,
                    posix.S.IFDIR => break :k .directory,
                    posix.S.IFIFO => break :k .named_pipe,
                    posix.S.IFLNK => break :k .sym_link,
                    posix.S.IFREG => break :k .file,
                    posix.S.IFSOCK => break :k .unix_domain_socket,
                    else => {},
                }
                if (builtin.os.tag.isSolarish()) switch (m) {
                    posix.S.IFDOOR => break :k .door,
                    posix.S.IFPORT => break :k .event_port,
                    else => {},
                };

                break :k .unknown;
            },
            .atime = @as(i128, atime.sec) * std.time.ns_per_s + atime.nsec,
            .mtime = @as(i128, mtime.sec) * std.time.ns_per_s + mtime.nsec,
            .ctime = @as(i128, ctime.sec) * std.time.ns_per_s + ctime.nsec,
        };
    }

    pub fn fromLinux(stx: linux.Statx) Stat {
        const atime = stx.atime;
        const mtime = stx.mtime;
        const ctime = stx.ctime;

        return .{
            .inode = stx.ino,
            .size = stx.size,
            .mode = stx.mode,
            .kind = switch (stx.mode & linux.S.IFMT) {
                linux.S.IFDIR => .directory,
                linux.S.IFCHR => .character_device,
                linux.S.IFBLK => .block_device,
                linux.S.IFREG => .file,
                linux.S.IFIFO => .named_pipe,
                linux.S.IFLNK => .sym_link,
                linux.S.IFSOCK => .unix_domain_socket,
                else => .unknown,
            },
            .atime = @as(i128, atime.sec) * std.time.ns_per_s + atime.nsec,
            .mtime = @as(i128, mtime.sec) * std.time.ns_per_s + mtime.nsec,
            .ctime = @as(i128, ctime.sec) * std.time.ns_per_s + ctime.nsec,
        };
    }

    pub fn fromWasi(st: std.os.wasi.filestat_t) Stat {
        return .{
            .inode = st.ino,
            .size = @bitCast(st.size),
            .mode = 0,
            .kind = switch (st.filetype) {
                .BLOCK_DEVICE => .block_device,
                .CHARACTER_DEVICE => .character_device,
                .DIRECTORY => .directory,
                .SYMBOLIC_LINK => .sym_link,
                .REGULAR_FILE => .file,
                .SOCKET_STREAM, .SOCKET_DGRAM => .unix_domain_socket,
                else => .unknown,
            },
            .atime = st.atim,
            .mtime = st.mtim,
            .ctime = st.ctim,
        };
    }
};

pub const StatError = posix.FStatError;

/// Returns `Stat` containing basic information about the `File`.
/// TODO: integrate with async I/O
pub fn stat(self: File) StatError!Stat {
    if (builtin.os.tag == .windows) {
        var io_status_block: windows.IO_STATUS_BLOCK = undefined;
        var info: windows.FILE_ALL_INFORMATION = undefined;
        const rc = windows.ntdll.NtQueryInformationFile(self.handle, &io_status_block, &info, @sizeOf(windows.FILE_ALL_INFORMATION), .FileAllInformation);
        switch (rc) {
            .SUCCESS => {},
            // Buffer overflow here indicates that there is more information available than was able to be stored in the buffer
            // size provided. This is treated as success because the type of variable-length information that this would be relevant for
            // (name, volume name, etc) we don't care about.
            .BUFFER_OVERFLOW => {},
            .INVALID_PARAMETER => unreachable,
            .ACCESS_DENIED => return error.AccessDenied,
            else => return windows.unexpectedStatus(rc),
        }
        return .{
            .inode = info.InternalInformation.IndexNumber,
            .size = @as(u64, @bitCast(info.StandardInformation.EndOfFile)),
            .mode = 0,
            .kind = if (info.BasicInformation.FileAttributes & windows.FILE_ATTRIBUTE_REPARSE_POINT != 0) reparse_point: {
                var tag_info: windows.FILE_ATTRIBUTE_TAG_INFO = undefined;
                const tag_rc = windows.ntdll.NtQueryInformationFile(self.handle, &io_status_block, &tag_info, @sizeOf(windows.FILE_ATTRIBUTE_TAG_INFO), .FileAttributeTagInformation);
                switch (tag_rc) {
                    .SUCCESS => {},
                    // INFO_LENGTH_MISMATCH and ACCESS_DENIED are the only documented possible errors
                    // https://learn.microsoft.com/en-us/openspecs/windows_protocols/ms-fscc/d295752f-ce89-4b98-8553-266d37c84f0e
                    .INFO_LENGTH_MISMATCH => unreachable,
                    .ACCESS_DENIED => return error.AccessDenied,
                    else => return windows.unexpectedStatus(rc),
                }
                if (tag_info.ReparseTag & windows.reparse_tag_name_surrogate_bit != 0) {
                    break :reparse_point .sym_link;
                }
                // Unknown reparse point
                break :reparse_point .unknown;
            } else if (info.BasicInformation.FileAttributes & windows.FILE_ATTRIBUTE_DIRECTORY != 0)
                .directory
            else
                .file,
            .atime = windows.fromSysTime(info.BasicInformation.LastAccessTime),
            .mtime = windows.fromSysTime(info.BasicInformation.LastWriteTime),
            .ctime = windows.fromSysTime(info.BasicInformation.ChangeTime),
        };
    }

    if (builtin.os.tag == .wasi and !builtin.link_libc) {
        const st = try std.os.fstat_wasi(self.handle);
        return Stat.fromWasi(st);
    }

    if (builtin.os.tag == .linux) {
        var stx = std.mem.zeroes(linux.Statx);

        const rc = linux.statx(
            self.handle,
            "",
            linux.AT.EMPTY_PATH,
            linux.STATX_TYPE | linux.STATX_MODE | linux.STATX_ATIME | linux.STATX_MTIME | linux.STATX_CTIME,
            &stx,
        );

        return switch (linux.E.init(rc)) {
            .SUCCESS => Stat.fromLinux(stx),
            .ACCES => unreachable,
            .BADF => unreachable,
            .FAULT => unreachable,
            .INVAL => unreachable,
            .LOOP => unreachable,
            .NAMETOOLONG => unreachable,
            .NOENT => unreachable,
            .NOMEM => error.SystemResources,
            .NOTDIR => unreachable,
            else => |err| posix.unexpectedErrno(err),
        };
    }

    const st = try posix.fstat(self.handle);
    return Stat.fromPosix(st);
}

pub const ChmodError = posix.FChmodError;

/// Changes the mode of the file.
/// The process must have the correct privileges in order to do this
/// successfully, or must have the effective user ID matching the owner
/// of the file.
pub fn chmod(self: File, new_mode: Mode) ChmodError!void {
    try posix.fchmod(self.handle, new_mode);
}

pub const ChownError = posix.FChownError;

/// Changes the owner and group of the file.
/// The process must have the correct privileges in order to do this
/// successfully. The group may be changed by the owner of the file to
/// any group of which the owner is a member. If the owner or group is
/// specified as `null`, the ID is not changed.
pub fn chown(self: File, owner: ?Uid, group: ?Gid) ChownError!void {
    try posix.fchown(self.handle, owner, group);
}

/// Cross-platform representation of permissions on a file.
/// The `readonly` and `setReadonly` are the only methods available across all platforms.
/// Platform-specific functionality is available through the `inner` field.
pub const Permissions = struct {
    /// You may use the `inner` field to use platform-specific functionality
    inner: switch (builtin.os.tag) {
        .windows => PermissionsWindows,
        else => PermissionsUnix,
    },

    const Self = @This();

    /// Returns `true` if permissions represent an unwritable file.
    /// On Unix, `true` is returned only if no class has write permissions.
    pub fn readOnly(self: Self) bool {
        return self.inner.readOnly();
    }

    /// Sets whether write permissions are provided.
    /// On Unix, this affects *all* classes. If this is undesired, use `unixSet`.
    /// This method *DOES NOT* set permissions on the filesystem: use `File.setPermissions(permissions)`
    pub fn setReadOnly(self: *Self, read_only: bool) void {
        self.inner.setReadOnly(read_only);
    }
};

pub const PermissionsWindows = struct {
    attributes: windows.DWORD,

    const Self = @This();

    /// Returns `true` if permissions represent an unwritable file.
    pub fn readOnly(self: Self) bool {
        return self.attributes & windows.FILE_ATTRIBUTE_READONLY != 0;
    }

    /// Sets whether write permissions are provided.
    /// This method *DOES NOT* set permissions on the filesystem: use `File.setPermissions(permissions)`
    pub fn setReadOnly(self: *Self, read_only: bool) void {
        if (read_only) {
            self.attributes |= windows.FILE_ATTRIBUTE_READONLY;
        } else {
            self.attributes &= ~@as(windows.DWORD, windows.FILE_ATTRIBUTE_READONLY);
        }
    }
};

pub const PermissionsUnix = struct {
    mode: Mode,

    const Self = @This();

    /// Returns `true` if permissions represent an unwritable file.
    /// `true` is returned only if no class has write permissions.
    pub fn readOnly(self: Self) bool {
        return self.mode & 0o222 == 0;
    }

    /// Sets whether write permissions are provided.
    /// This affects *all* classes. If this is undesired, use `unixSet`.
    /// This method *DOES NOT* set permissions on the filesystem: use `File.setPermissions(permissions)`
    pub fn setReadOnly(self: *Self, read_only: bool) void {
        if (read_only) {
            self.mode &= ~@as(Mode, 0o222);
        } else {
            self.mode |= @as(Mode, 0o222);
        }
    }

    pub const Class = enum(u2) {
        user = 2,
        group = 1,
        other = 0,
    };

    pub const Permission = enum(u3) {
        read = 0o4,
        write = 0o2,
        execute = 0o1,
    };

    /// Returns `true` if the chosen class has the selected permission.
    /// This method is only available on Unix platforms.
    pub fn unixHas(self: Self, class: Class, permission: Permission) bool {
        const mask = @as(Mode, @intFromEnum(permission)) << @as(u3, @intFromEnum(class)) * 3;
        return self.mode & mask != 0;
    }

    /// Sets the permissions for the chosen class. Any permissions set to `null` are left unchanged.
    /// This method *DOES NOT* set permissions on the filesystem: use `File.setPermissions(permissions)`
    pub fn unixSet(self: *Self, class: Class, permissions: struct {
        read: ?bool = null,
        write: ?bool = null,
        execute: ?bool = null,
    }) void {
        const shift = @as(u3, @intFromEnum(class)) * 3;
        if (permissions.read) |r| {
            if (r) {
                self.mode |= @as(Mode, 0o4) << shift;
            } else {
                self.mode &= ~(@as(Mode, 0o4) << shift);
            }
        }
        if (permissions.write) |w| {
            if (w) {
                self.mode |= @as(Mode, 0o2) << shift;
            } else {
                self.mode &= ~(@as(Mode, 0o2) << shift);
            }
        }
        if (permissions.execute) |x| {
            if (x) {
                self.mode |= @as(Mode, 0o1) << shift;
            } else {
                self.mode &= ~(@as(Mode, 0o1) << shift);
            }
        }
    }

    /// Returns a `Permissions` struct representing the permissions from the passed mode.
    pub fn unixNew(new_mode: Mode) Self {
        return Self{
            .mode = new_mode,
        };
    }
};

pub const SetPermissionsError = ChmodError;

/// Sets permissions according to the provided `Permissions` struct.
/// This method is *NOT* available on WASI
pub fn setPermissions(self: File, permissions: Permissions) SetPermissionsError!void {
    switch (builtin.os.tag) {
        .windows => {
            var io_status_block: windows.IO_STATUS_BLOCK = undefined;
            var info = windows.FILE_BASIC_INFORMATION{
                .CreationTime = 0,
                .LastAccessTime = 0,
                .LastWriteTime = 0,
                .ChangeTime = 0,
                .FileAttributes = permissions.inner.attributes,
            };
            const rc = windows.ntdll.NtSetInformationFile(
                self.handle,
                &io_status_block,
                &info,
                @sizeOf(windows.FILE_BASIC_INFORMATION),
                .FileBasicInformation,
            );
            switch (rc) {
                .SUCCESS => return,
                .INVALID_HANDLE => unreachable,
                .ACCESS_DENIED => return error.AccessDenied,
                else => return windows.unexpectedStatus(rc),
            }
        },
        .wasi => @compileError("Unsupported OS"), // Wasi filesystem does not *yet* support chmod
        else => {
            try self.chmod(permissions.inner.mode);
        },
    }
}

pub const UpdateTimesError = posix.FutimensError || windows.SetFileTimeError;

/// The underlying file system may have a different granularity than nanoseconds,
/// and therefore this function cannot guarantee any precision will be stored.
/// Further, the maximum value is limited by the system ABI. When a value is provided
/// that exceeds this range, the value is clamped to the maximum.
/// TODO: integrate with async I/O
pub fn updateTimes(
    self: File,
    /// access timestamp in nanoseconds
    atime: i128,
    /// last modification timestamp in nanoseconds
    mtime: i128,
) UpdateTimesError!void {
    if (builtin.os.tag == .windows) {
        const atime_ft = windows.nanoSecondsToFileTime(atime);
        const mtime_ft = windows.nanoSecondsToFileTime(mtime);
        return windows.SetFileTime(self.handle, null, &atime_ft, &mtime_ft);
    }
    const times = [2]posix.timespec{
        posix.timespec{
            .sec = math.cast(isize, @divFloor(atime, std.time.ns_per_s)) orelse maxInt(isize),
            .nsec = math.cast(isize, @mod(atime, std.time.ns_per_s)) orelse maxInt(isize),
        },
        posix.timespec{
            .sec = math.cast(isize, @divFloor(mtime, std.time.ns_per_s)) orelse maxInt(isize),
            .nsec = math.cast(isize, @mod(mtime, std.time.ns_per_s)) orelse maxInt(isize),
        },
    };
    try posix.futimens(self.handle, &times);
}

<<<<<<< HEAD
=======
/// Deprecated in favor of `Reader`.
pub fn readToEndAlloc(self: File, allocator: Allocator, max_bytes: usize) ![]u8 {
    return self.readToEndAllocOptions(allocator, max_bytes, null, .of(u8), null);
}

/// Deprecated in favor of `Reader`.
pub fn readToEndAllocOptions(
    self: File,
    allocator: Allocator,
    max_bytes: usize,
    size_hint: ?usize,
    comptime alignment: Alignment,
    comptime optional_sentinel: ?u8,
) !(if (optional_sentinel) |s| [:s]align(alignment.toByteUnits()) u8 else []align(alignment.toByteUnits()) u8) {
    // If no size hint is provided fall back to the size=0 code path
    const size = size_hint orelse 0;

    // The file size returned by stat is used as hint to set the buffer
    // size. If the reported size is zero, as it happens on Linux for files
    // in /proc, a small buffer is allocated instead.
    const initial_cap = @min((if (size > 0) size else 1024), max_bytes) + @intFromBool(optional_sentinel != null);
    var array_list = try std.ArrayListAligned(u8, alignment).initCapacity(allocator, initial_cap);
    defer array_list.deinit();

    self.deprecatedReader().readAllArrayListAligned(alignment, &array_list, max_bytes) catch |err| switch (err) {
        error.StreamTooLong => return error.FileTooBig,
        else => |e| return e,
    };

    if (optional_sentinel) |sentinel| {
        return try array_list.toOwnedSliceSentinel(sentinel);
    } else {
        return try array_list.toOwnedSlice();
    }
}

>>>>>>> 43fba5ea
pub const ReadError = posix.ReadError;
pub const PReadError = posix.PReadError;

pub fn read(self: File, buffer: []u8) ReadError!usize {
    if (is_windows) {
        return windows.ReadFile(self.handle, buffer, null);
    }

    return posix.read(self.handle, buffer);
}

<<<<<<< HEAD
=======
/// Deprecated in favor of `Reader`.
pub fn readAll(self: File, buffer: []u8) ReadError!usize {
    var index: usize = 0;
    while (index != buffer.len) {
        const amt = try self.read(buffer[index..]);
        if (amt == 0) break;
        index += amt;
    }
    return index;
}

>>>>>>> 43fba5ea
/// On Windows, this function currently does alter the file pointer.
/// https://github.com/ziglang/zig/issues/12783
pub fn pread(self: File, buffer: []u8, offset: u64) PReadError!usize {
    if (is_windows) {
        return windows.ReadFile(self.handle, buffer, offset);
    }

    return posix.pread(self.handle, buffer, offset);
}

<<<<<<< HEAD
=======
/// Deprecated in favor of `Reader`.
pub fn preadAll(self: File, buffer: []u8, offset: u64) PReadError!usize {
    var index: usize = 0;
    while (index != buffer.len) {
        const amt = try self.pread(buffer[index..], offset + index);
        if (amt == 0) break;
        index += amt;
    }
    return index;
}

>>>>>>> 43fba5ea
/// See https://github.com/ziglang/zig/issues/7699
pub fn readv(self: File, iovecs: []const posix.iovec) ReadError!usize {
    if (is_windows) {
        if (iovecs.len == 0) return 0;
        const first = iovecs[0];
        return windows.ReadFile(self.handle, first.base[0..first.len], null);
    }

    return posix.readv(self.handle, iovecs);
}

<<<<<<< HEAD
=======
/// Deprecated in favor of `Reader`.
pub fn readvAll(self: File, iovecs: []posix.iovec) ReadError!usize {
    if (iovecs.len == 0) return 0;

    // We use the address of this local variable for all zero-length
    // vectors so that the OS does not complain that we are giving it
    // addresses outside the application's address space.
    var garbage: [1]u8 = undefined;
    for (iovecs) |*v| {
        if (v.len == 0) v.base = &garbage;
    }

    var i: usize = 0;
    var off: usize = 0;
    while (true) {
        var amt = try self.readv(iovecs[i..]);
        var eof = amt == 0;
        off += amt;
        while (amt >= iovecs[i].len) {
            amt -= iovecs[i].len;
            i += 1;
            if (i >= iovecs.len) return off;
            eof = false;
        }
        if (eof) return off;
        iovecs[i].base += amt;
        iovecs[i].len -= amt;
    }
}

>>>>>>> 43fba5ea
/// See https://github.com/ziglang/zig/issues/7699
/// On Windows, this function currently does alter the file pointer.
/// https://github.com/ziglang/zig/issues/12783
pub fn preadv(self: File, iovecs: []const posix.iovec, offset: u64) PReadError!usize {
    if (is_windows) {
        if (iovecs.len == 0) return 0;
        const first = iovecs[0];
        return windows.ReadFile(self.handle, first.base[0..first.len], offset);
    }

    return posix.preadv(self.handle, iovecs, offset);
}

<<<<<<< HEAD
=======
/// Deprecated in favor of `Reader`.
pub fn preadvAll(self: File, iovecs: []posix.iovec, offset: u64) PReadError!usize {
    if (iovecs.len == 0) return 0;

    var i: usize = 0;
    var off: usize = 0;
    while (true) {
        var amt = try self.preadv(iovecs[i..], offset + off);
        var eof = amt == 0;
        off += amt;
        while (amt >= iovecs[i].len) {
            amt -= iovecs[i].len;
            i += 1;
            if (i >= iovecs.len) return off;
            eof = false;
        }
        if (eof) return off;
        iovecs[i].base += amt;
        iovecs[i].len -= amt;
    }
}

>>>>>>> 43fba5ea
pub const WriteError = posix.WriteError;
pub const PWriteError = posix.PWriteError;

pub fn write(self: File, bytes: []const u8) WriteError!usize {
    if (is_windows) {
        return windows.WriteFile(self.handle, bytes, null);
    }

    return posix.write(self.handle, bytes);
}

<<<<<<< HEAD
/// One-shot alternative to `std.io.Writer.writeAll` via `writer`.
=======
/// Deprecated in favor of `Writer`.
>>>>>>> 43fba5ea
pub fn writeAll(self: File, bytes: []const u8) WriteError!void {
    var index: usize = 0;
    while (index < bytes.len) {
        index += try self.write(bytes[index..]);
    }
}

/// On Windows, this function currently does alter the file pointer.
/// https://github.com/ziglang/zig/issues/12783
pub fn pwrite(self: File, bytes: []const u8, offset: u64) PWriteError!usize {
    if (is_windows) {
        return windows.WriteFile(self.handle, bytes, offset);
    }

    return posix.pwrite(self.handle, bytes, offset);
}

<<<<<<< HEAD
=======
/// Deprecated in favor of `Writer`.
pub fn pwriteAll(self: File, bytes: []const u8, offset: u64) PWriteError!void {
    var index: usize = 0;
    while (index < bytes.len) {
        index += try self.pwrite(bytes[index..], offset + index);
    }
}

>>>>>>> 43fba5ea
/// See https://github.com/ziglang/zig/issues/7699
pub fn writev(self: File, iovecs: []const posix.iovec_const) WriteError!usize {
    if (is_windows) {
        // TODO improve this to use WriteFileScatter
        if (iovecs.len == 0) return 0;
        const first = iovecs[0];
        return windows.WriteFile(self.handle, first.base[0..first.len], null);
    }

    return posix.writev(self.handle, iovecs);
}

<<<<<<< HEAD
=======
/// Deprecated in favor of `Writer`.
pub fn writevAll(self: File, iovecs: []posix.iovec_const) WriteError!void {
    if (iovecs.len == 0) return;

    // We use the address of this local variable for all zero-length
    // vectors so that the OS does not complain that we are giving it
    // addresses outside the application's address space.
    var garbage: [1]u8 = undefined;
    for (iovecs) |*v| {
        if (v.len == 0) v.base = &garbage;
    }

    var i: usize = 0;
    while (true) {
        var amt = try self.writev(iovecs[i..]);
        while (amt >= iovecs[i].len) {
            amt -= iovecs[i].len;
            i += 1;
            if (i >= iovecs.len) return;
        }
        iovecs[i].base += amt;
        iovecs[i].len -= amt;
    }
}

>>>>>>> 43fba5ea
/// See https://github.com/ziglang/zig/issues/7699
/// On Windows, this function currently does alter the file pointer.
/// https://github.com/ziglang/zig/issues/12783
pub fn pwritev(self: File, iovecs: []posix.iovec_const, offset: u64) PWriteError!usize {
    if (is_windows) {
        if (iovecs.len == 0) return 0;
        const first = iovecs[0];
        return windows.WriteFile(self.handle, first.base[0..first.len], offset);
    }

    return posix.pwritev(self.handle, iovecs, offset);
}

<<<<<<< HEAD
/// Memoizes key information about a file handle such as:
/// * The size from calling stat, or the error that occurred therein.
/// * The current seek position.
/// * The error that occurred when trying to seek.
/// * Whether reading should be done positionally or streaming.
/// * Whether reading should be done via fd-to-fd syscalls (e.g. `sendfile`)
///   versus plain variants (e.g. `read`).
///
/// Fulfills the `std.io.Reader` interface.
pub const Reader = struct {
    file: File,
    err: ?ReadError = null,
    mode: Reader.Mode = .positional,
    pos: u64 = 0,
    size: ?u64 = null,
    size_err: ?GetEndPosError = null,
    seek_err: ?Reader.SeekError = null,
    interface: std.io.Reader,

    pub const SeekError = File.SeekError || error{
        /// Seeking fell back to reading, and reached the end before the requested seek position.
        /// `pos` remains at the end of the file.
        EndOfStream,
        /// Seeking fell back to reading, which failed.
        ReadFailed,
    };

    pub const Mode = enum {
        streaming,
        positional,
        /// Avoid syscalls other than `read` and `readv`.
        streaming_reading,
        /// Avoid syscalls other than `pread` and `preadv`.
        positional_reading,
        /// Indicates reading cannot continue because of a seek failure.
        failure,

        pub fn toStreaming(m: @This()) @This() {
            return switch (m) {
                .positional, .streaming => .streaming,
                .positional_reading, .streaming_reading => .streaming_reading,
                .failure => .failure,
            };
=======
/// Deprecated in favor of `Writer`.
pub fn pwritevAll(self: File, iovecs: []posix.iovec_const, offset: u64) PWriteError!void {
    if (iovecs.len == 0) return;
    var i: usize = 0;
    var off: u64 = 0;
    while (true) {
        var amt = try self.pwritev(iovecs[i..], offset + off);
        off += amt;
        while (amt >= iovecs[i].len) {
            amt -= iovecs[i].len;
            i += 1;
            if (i >= iovecs.len) return;
>>>>>>> 43fba5ea
        }

        pub fn toReading(m: @This()) @This() {
            return switch (m) {
                .positional, .positional_reading => .positional_reading,
                .streaming, .streaming_reading => .streaming_reading,
                .failure => .failure,
            };
        }
    };

    pub fn initInterface(buffer: []u8) std.io.Reader {
        return .{
            .vtable = &.{
                .stream = Reader.stream,
                .discard = Reader.discard,
            },
            .buffer = buffer,
            .seek = 0,
            .end = 0,
        };
    }

    pub fn init(file: File, buffer: []u8) Reader {
        return .{
            .file = file,
            .interface = initInterface(buffer),
        };
    }

<<<<<<< HEAD
    pub fn initSize(file: File, buffer: []u8, size: ?u64) Reader {
        return .{
            .file = file,
            .interface = initInterface(buffer),
            .size = size,
        };
    }

    pub fn initMode(file: File, buffer: []u8, init_mode: Reader.Mode) Reader {
        return .{
            .file = file,
            .interface = initInterface(buffer),
            .mode = init_mode,
        };
    }

    pub fn getSize(r: *Reader) GetEndPosError!u64 {
        return r.size orelse {
            if (r.size_err) |err| return err;
            if (r.file.getEndPos()) |size| {
                r.size = size;
                return size;
            } else |err| {
                r.size_err = err;
                return err;
            }
        };
    }

    pub fn seekBy(r: *Reader, offset: i64) Reader.SeekError!void {
        switch (r.mode) {
            .positional, .positional_reading => {
                // TODO: make += operator allow any integer types
                r.pos = @intCast(@as(i64, @intCast(r.pos)) + offset);
            },
            .streaming, .streaming_reading => {
                const seek_err = r.seek_err orelse e: {
                    if (posix.lseek_CUR(r.file.handle, offset)) |_| {
                        // TODO: make += operator allow any integer types
                        r.pos = @intCast(@as(i64, @intCast(r.pos)) + offset);
                        return;
                    } else |err| {
                        r.seek_err = err;
                        break :e err;
                    }
                };
                var remaining = std.math.cast(u64, offset) orelse return seek_err;
                while (remaining > 0) {
                    const n = discard(&r.interface, .limited(remaining)) catch |err| {
                        r.seek_err = err;
                        return err;
                    };
                    r.pos += n;
                    remaining -= n;
                }
            },
            .failure => return r.seek_err.?,
        }
    }

    pub fn seekTo(r: *Reader, offset: u64) Reader.SeekError!void {
        switch (r.mode) {
            .positional, .positional_reading => {
                r.pos = offset;
            },
            .streaming, .streaming_reading => {
                if (offset >= r.pos) return Reader.seekBy(r, offset - r.pos);
                if (r.seek_err) |err| return err;
                posix.lseek_SET(r.file.handle, offset) catch |err| {
                    r.seek_err = err;
                    return err;
                };
                r.pos = offset;
            },
            .failure => return r.seek_err.?,
        }
    }

    /// Number of slices to store on the stack, when trying to send as many byte
    /// vectors through the underlying read calls as possible.
    const max_buffers_len = 16;

    fn stream(io_reader: *std.io.Reader, w: *std.io.Writer, limit: std.io.Limit) std.io.Reader.StreamError!usize {
        const r: *Reader = @fieldParentPtr("interface", io_reader);
        switch (r.mode) {
            .positional, .streaming => return w.sendFile(r, limit) catch |write_err| switch (write_err) {
                error.Unimplemented => {
                    r.mode = r.mode.toReading();
                    return 0;
                },
                else => |e| return e,
            },
            .positional_reading => {
                if (is_windows) {
                    // Unfortunately, `ReadFileScatter` cannot be used since it
                    // requires page alignment.
                    const dest = limit.slice(try w.writableSliceGreedy(1));
                    const n = try readPositional(r, dest);
                    w.advance(n);
                    return n;
                }
                var iovecs_buffer: [max_buffers_len]posix.iovec = undefined;
                const dest = try w.writableVectorPosix(&iovecs_buffer, limit);
                assert(dest[0].len > 0);
                const n = posix.preadv(r.file.handle, dest, r.pos) catch |err| switch (err) {
                    error.Unseekable => {
                        r.mode = r.mode.toStreaming();
                        if (r.pos != 0) r.seekBy(@intCast(r.pos)) catch {
                            r.mode = .failure;
                            return error.ReadFailed;
                        };
                        return 0;
                    },
                    else => |e| {
                        r.err = e;
                        return error.ReadFailed;
                    },
                };
                if (n == 0) {
                    r.size = r.pos;
                    return error.EndOfStream;
                }
                r.pos += n;
                return n;
            },
            .streaming_reading => {
                if (is_windows) {
                    // Unfortunately, `ReadFileScatter` cannot be used since it
                    // requires page alignment.
                    const dest = limit.slice(try w.writableSliceGreedy(1));
                    const n = try readStreaming(r, dest);
                    w.advance(n);
                    return n;
                }
                var iovecs_buffer: [max_buffers_len]posix.iovec = undefined;
                const dest = try w.writableVectorPosix(&iovecs_buffer, limit);
                assert(dest[0].len > 0);
                const n = posix.readv(r.file.handle, dest) catch |err| {
                    r.err = err;
                    return error.ReadFailed;
                };
                if (n == 0) {
                    r.size = r.pos;
                    return error.EndOfStream;
                }
                r.pos += n;
                return n;
            },
            .failure => return error.ReadFailed,
        }
    }

    fn discard(io_reader: *std.io.Reader, limit: std.io.Limit) std.io.Reader.Error!usize {
        const r: *Reader = @fieldParentPtr("interface", io_reader);
        const file = r.file;
        const pos = r.pos;
        switch (r.mode) {
            .positional, .positional_reading => {
                const size = r.size orelse {
                    if (file.getEndPos()) |size| {
                        r.size = size;
                    } else |err| {
                        r.size_err = err;
                        r.mode = r.mode.toStreaming();
                    }
                    return 0;
                };
                const delta = @min(@intFromEnum(limit), size - pos);
                r.pos = pos + delta;
                return delta;
            },
            .streaming, .streaming_reading => {
                // Unfortunately we can't seek forward without knowing the
                // size because the seek syscalls provided to us will not
                // return the true end position if a seek would exceed the
                // end.
                fallback: {
                    if (r.size_err == null and r.seek_err == null) break :fallback;
                    var trash_buffer: [128]u8 = undefined;
                    const trash = &trash_buffer;
                    if (is_windows) {
                        const n = windows.ReadFile(file.handle, trash, null) catch |err| {
                            r.err = err;
                            return error.ReadFailed;
                        };
                        if (n == 0) {
                            r.size = pos;
                            return error.EndOfStream;
                        }
                        r.pos = pos + n;
                        return n;
                    }
                    var iovecs: [max_buffers_len]std.posix.iovec = undefined;
                    var iovecs_i: usize = 0;
                    var remaining = @intFromEnum(limit);
                    while (remaining > 0 and iovecs_i < iovecs.len) {
                        iovecs[iovecs_i] = .{ .base = trash, .len = @min(trash.len, remaining) };
                        remaining -= iovecs[iovecs_i].len;
                        iovecs_i += 1;
                    }
                    const n = posix.readv(file.handle, iovecs[0..iovecs_i]) catch |err| {
                        r.err = err;
                        return error.ReadFailed;
                    };
                    if (n == 0) {
                        r.size = pos;
                        return error.EndOfStream;
                    }
                    r.pos = pos + n;
                    return n;
                }
                const size = r.size orelse {
                    if (file.getEndPos()) |size| {
                        r.size = size;
                    } else |err| {
                        r.size_err = err;
                    }
                    return 0;
                };
                const n = @min(size - pos, std.math.maxInt(i64), @intFromEnum(limit));
                file.seekBy(n) catch |err| {
                    r.seek_err = err;
                    return 0;
                };
                r.pos = pos + n;
                return n;
            },
            .failure => return error.ReadFailed,
        }
=======
/// Deprecated in favor of `Writer`.
pub fn copyRange(in: File, in_offset: u64, out: File, out_offset: u64, len: u64) CopyRangeError!u64 {
    const adjusted_len = math.cast(usize, len) orelse maxInt(usize);
    const result = try posix.copy_file_range(in.handle, in_offset, out.handle, out_offset, adjusted_len, 0);
    return result;
}

/// Deprecated in favor of `Writer`.
pub fn copyRangeAll(in: File, in_offset: u64, out: File, out_offset: u64, len: u64) CopyRangeError!u64 {
    var total_bytes_copied: u64 = 0;
    var in_off = in_offset;
    var out_off = out_offset;
    while (total_bytes_copied < len) {
        const amt_copied = try copyRange(in, in_off, out, out_off, len - total_bytes_copied);
        if (amt_copied == 0) return total_bytes_copied;
        total_bytes_copied += amt_copied;
        in_off += amt_copied;
        out_off += amt_copied;
>>>>>>> 43fba5ea
    }

<<<<<<< HEAD
    pub fn readPositional(r: *Reader, dest: []u8) std.io.Reader.Error!usize {
        const n = r.file.pread(dest, r.pos) catch |err| switch (err) {
            error.Unseekable => {
                r.mode = r.mode.toStreaming();
                if (r.pos != 0) r.seekBy(@intCast(r.pos)) catch {
                    r.mode = .failure;
                    return error.ReadFailed;
                };
                return 0;
            },
            else => |e| {
                r.err = e;
                return error.ReadFailed;
            },
        };
        if (n == 0) {
            r.size = r.pos;
            return error.EndOfStream;
        }
        r.pos += n;
        return n;
    }

    pub fn readStreaming(r: *Reader, dest: []u8) std.io.Reader.Error!usize {
        const n = r.file.read(dest) catch |err| {
            r.err = err;
            return error.ReadFailed;
        };
        if (n == 0) {
            r.size = r.pos;
            return error.EndOfStream;
        }
        r.pos += n;
        return n;
    }

    pub fn read(r: *Reader, dest: []u8) std.io.Reader.Error!usize {
        switch (r.mode) {
            .positional, .positional_reading => return readPositional(r, dest),
            .streaming, .streaming_reading => return readStreaming(r, dest),
            .failure => return error.ReadFailed,
        }
    }

    pub fn atEnd(r: *Reader) bool {
        // Even if stat fails, size is set when end is encountered.
        const size = r.size orelse return false;
        return size - r.pos == 0;
    }
};

pub const Writer = struct {
    file: File,
    err: ?WriteError = null,
    mode: Writer.Mode = .positional,
    pos: u64 = 0,
    sendfile_err: ?SendfileError = null,
    copy_file_range_err: ?CopyFileRangeError = null,
    fcopyfile_err: ?FcopyfileError = null,
    seek_err: ?SeekError = null,
    interface: std.io.Writer,

    pub const Mode = Reader.Mode;

    pub const SendfileError = error{
        UnsupportedOperation,
        SystemResources,
        InputOutput,
        BrokenPipe,
        WouldBlock,
        Unexpected,
    };

    pub const CopyFileRangeError = std.os.freebsd.CopyFileRangeError || std.os.linux.wrapped.CopyFileRangeError;

    pub const FcopyfileError = error{
        OperationNotSupported,
        OutOfMemory,
        Unexpected,
=======
/// Deprecated in favor of `Writer`.
pub const WriteFileOptions = struct {
    in_offset: u64 = 0,
    in_len: ?u64 = null,
    headers_and_trailers: []posix.iovec_const = &[0]posix.iovec_const{},
    header_count: usize = 0,
};

/// Deprecated in favor of `Writer`.
pub const WriteFileError = ReadError || error{EndOfStream} || WriteError;

/// Deprecated in favor of `Writer`.
pub fn writeFileAll(self: File, in_file: File, args: WriteFileOptions) WriteFileError!void {
    return self.writeFileAllSendfile(in_file, args) catch |err| switch (err) {
        error.Unseekable,
        error.FastOpenAlreadyInProgress,
        error.MessageTooBig,
        error.FileDescriptorNotASocket,
        error.NetworkUnreachable,
        error.NetworkSubsystemFailed,
        => return self.writeFileAllUnseekable(in_file, args),
        else => |e| return e,
>>>>>>> 43fba5ea
    };

<<<<<<< HEAD
    /// Number of slices to store on the stack, when trying to send as many byte
    /// vectors through the underlying write calls as possible.
    const max_buffers_len = 16;

    pub fn init(file: File, buffer: []u8) Writer {
        return initMode(file, buffer, .positional);
    }

    pub fn initMode(file: File, buffer: []u8, init_mode: Writer.Mode) Writer {
        return .{
            .file = file,
            .interface = initInterface(buffer),
            .mode = init_mode,
        };
    }

    pub fn initInterface(buffer: []u8) std.io.Writer {
        return .{
            .vtable = &.{
                .drain = drain,
                .sendFile = sendFile,
            },
            .buffer = buffer,
        };
    }

    pub fn moveToReader(w: *Writer) Reader {
        defer w.* = undefined;
        return .{
            .file = w.file,
            .mode = w.mode,
            .pos = w.pos,
            .seek_err = w.seek_err,
        };
    }

    pub fn drain(io_writer: *std.io.Writer, data: []const []const u8, splat: usize) std.io.Writer.Error!usize {
        const w: *Writer = @fieldParentPtr("interface", io_writer);
        const handle = w.file.handle;
        const buffered = io_writer.buffered();
        var splat_buffer: [256]u8 = undefined;
        if (is_windows) {
            var i: usize = 0;
            while (i < buffered.len) {
                const n = windows.WriteFile(handle, buffered[i..], null) catch |err| {
                    w.err = err;
                    w.pos += i;
                    _ = io_writer.consume(i);
                    return error.WriteFailed;
                };
                i += n;
                if (data.len > 0 and buffered.len - i < n) {
                    w.pos += i;
                    return io_writer.consume(i);
                }
=======
/// Deprecated in favor of `Writer`.
pub fn writeFileAllUnseekable(self: File, in_file: File, args: WriteFileOptions) WriteFileError!void {
    const headers = args.headers_and_trailers[0..args.header_count];
    const trailers = args.headers_and_trailers[args.header_count..];
    try self.writevAll(headers);
    try in_file.deprecatedReader().skipBytes(args.in_offset, .{ .buf_size = 4096 });
    var fifo = std.fifo.LinearFifo(u8, .{ .Static = 4096 }).init();
    if (args.in_len) |len| {
        var stream = std.io.limitedReader(in_file.deprecatedReader(), len);
        try fifo.pump(stream.reader(), self.deprecatedWriter());
    } else {
        try fifo.pump(in_file.deprecatedReader(), self.deprecatedWriter());
    }
    try self.writevAll(trailers);
}

/// Deprecated in favor of `Writer`.
fn writeFileAllSendfile(self: File, in_file: File, args: WriteFileOptions) posix.SendFileError!void {
    const count = blk: {
        if (args.in_len) |l| {
            if (l == 0) {
                return self.writevAll(args.headers_and_trailers);
            } else {
                break :blk l;
>>>>>>> 43fba5ea
            }
            if (i != 0 or data.len == 0 or (data.len == 1 and splat == 0)) {
                w.pos += i;
                return io_writer.consume(i);
            }
            const n = windows.WriteFile(handle, data[0], null) catch |err| {
                w.err = err;
                return 0;
            };
            w.pos += n;
            return n;
        }
        if (data.len == 0) {
            var i: usize = 0;
            while (i < buffered.len) {
                i += std.posix.write(handle, buffered) catch |err| {
                    w.err = err;
                    w.pos += i;
                    _ = io_writer.consume(i);
                    return error.WriteFailed;
                };
            }
            w.pos += i;
            return io_writer.consumeAll();
        }
        var iovecs: [max_buffers_len]std.posix.iovec_const = undefined;
        var len: usize = 0;
        if (buffered.len > 0) {
            iovecs[len] = .{ .base = buffered.ptr, .len = buffered.len };
            len += 1;
        }
        for (data) |d| {
            if (d.len == 0) continue;
            if (iovecs.len - len == 0) break;
            iovecs[len] = .{ .base = d.ptr, .len = d.len };
            len += 1;
        }
        switch (splat) {
            0 => if (data[data.len - 1].len != 0) {
                len -= 1;
            },
            1 => {},
            else => switch (data[data.len - 1].len) {
                0 => {},
                1 => {
                    const memset_len = @min(splat_buffer.len, splat);
                    const buf = splat_buffer[0..memset_len];
                    @memset(buf, data[data.len - 1][0]);
                    iovecs[len - 1] = .{ .base = buf.ptr, .len = buf.len };
                    var remaining_splat = splat - buf.len;
                    while (remaining_splat > splat_buffer.len and len < iovecs.len) {
                        iovecs[len] = .{ .base = &splat_buffer, .len = splat_buffer.len };
                        remaining_splat -= splat_buffer.len;
                        len += 1;
                    }
                    if (remaining_splat > 0 and len < iovecs.len) {
                        iovecs[len] = .{ .base = &splat_buffer, .len = remaining_splat };
                        len += 1;
                    }
                    return std.posix.writev(handle, iovecs[0..len]) catch |err| {
                        w.err = err;
                        return error.WriteFailed;
                    };
                },
                else => for (0..splat - 1) |_| {
                    if (iovecs.len - len == 0) break;
                    iovecs[len] = .{ .base = data[data.len - 1].ptr, .len = data[data.len - 1].len };
                    len += 1;
                },
            },
        }
        const n = std.posix.writev(handle, iovecs[0..len]) catch |err| {
            w.err = err;
            return error.WriteFailed;
        };
        w.pos += n;
        return io_writer.consume(n);
    }

    pub fn sendFile(
        io_writer: *std.io.Writer,
        file_reader: *Reader,
        limit: std.io.Limit,
    ) std.io.Writer.FileError!usize {
        const w: *Writer = @fieldParentPtr("interface", io_writer);
        const out_fd = w.file.handle;
        const in_fd = file_reader.file.handle;
        // TODO try using copy_file_range on FreeBSD
        // TODO try using sendfile on macOS
        // TODO try using sendfile on FreeBSD
        if (native_os == .linux and w.mode == .streaming) sf: {
            // Try using sendfile on Linux.
            if (w.sendfile_err != null) break :sf;
            // Linux sendfile does not support headers.
            const buffered = limit.slice(file_reader.interface.buffer);
            if (io_writer.end != 0 or buffered.len != 0) return drain(io_writer, &.{buffered}, 1);
            const max_count = 0x7ffff000; // Avoid EINVAL.
            var off: std.os.linux.off_t = undefined;
            const off_ptr: ?*std.os.linux.off_t, const count: usize = switch (file_reader.mode) {
                .positional => o: {
                    const size = file_reader.size orelse {
                        if (file_reader.file.getEndPos()) |size| {
                            file_reader.size = size;
                        } else |err| {
                            file_reader.size_err = err;
                            file_reader.mode = .streaming;
                        }
                        return 0;
                    };
                    off = std.math.cast(std.os.linux.off_t, file_reader.pos) orelse return error.ReadFailed;
                    break :o .{ &off, @min(@intFromEnum(limit), size - file_reader.pos, max_count) };
                },
                .streaming => .{ null, limit.minInt(max_count) },
                .streaming_reading, .positional_reading => break :sf,
                .failure => return error.ReadFailed,
            };
            const n = std.os.linux.wrapped.sendfile(out_fd, in_fd, off_ptr, count) catch |err| switch (err) {
                error.Unseekable => {
                    file_reader.mode = file_reader.mode.toStreaming();
                    if (file_reader.pos != 0) file_reader.seekBy(@intCast(file_reader.pos)) catch {
                        file_reader.mode = .failure;
                        return error.ReadFailed;
                    };
                    return 0;
                },
                else => |e| {
                    w.sendfile_err = e;
                    return 0;
                },
            };
            if (n == 0) {
                file_reader.size = file_reader.pos;
                return error.EndOfStream;
            }
            file_reader.pos += n;
            w.pos += n;
            return n;
        }
        const copy_file_range_fn = switch (native_os) {
            .freebsd => std.os.freebsd.copy_file_range,
            .linux => if (std.c.versionCheck(.{ .major = 2, .minor = 27, .patch = 0 })) std.os.linux.wrapped.copy_file_range else null,
            else => null,
        };
        if (copy_file_range_fn) |copy_file_range| cfr: {
            if (w.copy_file_range_err != null) break :cfr;
            const buffered = limit.slice(file_reader.interface.buffer);
            if (io_writer.end != 0 or buffered.len != 0) return drain(io_writer, &.{buffered}, 1);
            var off_in: i64 = undefined;
            var off_out: i64 = undefined;
            const off_in_ptr: ?*i64 = switch (file_reader.mode) {
                .positional_reading, .streaming_reading => return error.Unimplemented,
                .positional => p: {
                    off_in = file_reader.pos;
                    break :p &off_in;
                },
                .streaming => null,
                .failure => return error.WriteFailed,
            };
            const off_out_ptr: ?*i64 = switch (w.mode) {
                .positional_reading, .streaming_reading => return error.Unimplemented,
                .positional => p: {
                    off_out = w.pos;
                    break :p &off_out;
                },
                .streaming => null,
                .failure => return error.WriteFailed,
            };
            const n = copy_file_range(in_fd, off_in_ptr, out_fd, off_out_ptr, @intFromEnum(limit), 0) catch |err| {
                w.copy_file_range_err = err;
                return 0;
            };
            if (n == 0) {
                file_reader.size = file_reader.pos;
                return error.EndOfStream;
            }
            file_reader.pos += n;
            w.pos += n;
            return n;
        }

        if (builtin.os.tag.isDarwin()) fcf: {
            if (w.fcopyfile_err != null) break :fcf;
            if (file_reader.pos != 0) break :fcf;
            if (w.pos != 0) break :fcf;
            if (limit != .unlimited) break :fcf;
            const rc = std.c.fcopyfile(in_fd, out_fd, null, .{ .DATA = true });
            switch (posix.errno(rc)) {
                .SUCCESS => {},
                .INVAL => if (builtin.mode == .Debug) @panic("invalid API usage") else {
                    w.fcopyfile_err = error.Unexpected;
                    return 0;
                },
                .NOMEM => {
                    w.fcopyfile_err = error.OutOfMemory;
                    return 0;
                },
                .OPNOTSUPP => {
                    w.fcopyfile_err = error.OperationNotSupported;
                    return 0;
                },
                else => |err| {
                    w.fcopyfile_err = posix.unexpectedErrno(err);
                    return 0;
                },
            }
            const n = if (file_reader.size) |size| size else @panic("TODO figure out how much copied");
            file_reader.pos = n;
            w.pos = n;
            return n;
        }

        return error.Unimplemented;
    }

<<<<<<< HEAD
    pub fn seekTo(w: *Writer, offset: u64) SeekError!void {
        if (w.seek_err) |err| return err;
        switch (w.mode) {
            .positional, .positional_reading => {
                w.pos = offset;
            },
            .streaming, .streaming_reading => {
                posix.lseek_SET(w.file.handle, offset) catch |err| {
                    w.seek_err = err;
                    return err;
                };
            },
        }
    }
};

/// Defaults to positional reading; falls back to streaming.
///
/// Positional is more threadsafe, since the global seek position is not
/// affected.
pub fn reader(file: File, buffer: []u8) Reader {
    return .init(file, buffer);
}

/// Positional is more threadsafe, since the global seek position is not
/// affected, but when such syscalls are not available, preemptively choosing
/// `Reader.Mode.streaming` will skip a failed syscall.
pub fn readerStreaming(file: File) Reader {
    return .{
        .file = file,
        .mode = .streaming,
        .seek_err = error.Unseekable,
    };
}

/// Defaults to positional reading; falls back to streaming.
///
/// Positional is more threadsafe, since the global seek position is not
/// affected.
pub fn writer(file: File, buffer: []u8) Writer {
    return .init(file, buffer);
}

/// Positional is more threadsafe, since the global seek position is not
/// affected, but when such syscalls are not available, preemptively choosing
/// `Writer.Mode.streaming` will skip a failed syscall.
pub fn writerStreaming(file: File, buffer: []u8) Writer {
    return .initMode(file, buffer, .streaming);
=======
/// Deprecated in favor of `Reader`.
pub const DeprecatedReader = io.GenericReader(File, ReadError, read);

/// Deprecated in favor of `Reader`.
pub fn deprecatedReader(file: File) DeprecatedReader {
    return .{ .context = file };
}

/// Deprecated in favor of `Writer`.
pub const DeprecatedWriter = io.GenericWriter(File, WriteError, write);

/// Deprecated in favor of `Writer`.
pub fn deprecatedWriter(file: File) DeprecatedWriter {
    return .{ .context = file };
}

/// Deprecated in favor of `Reader` and `Writer`.
pub const SeekableStream = io.SeekableStream(
    File,
    SeekError,
    GetSeekPosError,
    seekTo,
    seekBy,
    getPos,
    getEndPos,
);

/// Deprecated in favor of `Reader` and `Writer`.
pub fn seekableStream(file: File) SeekableStream {
    return .{ .context = file };
>>>>>>> 43fba5ea
}

/// Memoizes key information about a file handle such as:
/// * The size from calling stat, or the error that occurred therein.
/// * The current seek position.
/// * The error that occurred when trying to seek.
/// * Whether reading should be done positionally or streaming.
/// * Whether reading should be done via fd-to-fd syscalls (e.g. `sendfile`)
///   versus plain variants (e.g. `read`).
///
/// Fulfills the `std.io.Reader` interface.
pub const Reader = struct {
    file: File,
    err: ?ReadError = null,
    mode: Reader.Mode = .positional,
    /// Tracks the true seek position in the file. To obtain the logical
    /// position, subtract the buffer size from this value.
    pos: u64 = 0,
    size: ?u64 = null,
    size_err: ?GetEndPosError = null,
    seek_err: ?Reader.SeekError = null,
    interface: std.io.Reader,

    pub const SeekError = File.SeekError || error{
        /// Seeking fell back to reading, and reached the end before the requested seek position.
        /// `pos` remains at the end of the file.
        EndOfStream,
        /// Seeking fell back to reading, which failed.
        ReadFailed,
    };

    pub const Mode = enum {
        streaming,
        positional,
        /// Avoid syscalls other than `read` and `readv`.
        streaming_reading,
        /// Avoid syscalls other than `pread` and `preadv`.
        positional_reading,
        /// Indicates reading cannot continue because of a seek failure.
        failure,

        pub fn toStreaming(m: @This()) @This() {
            return switch (m) {
                .positional, .streaming => .streaming,
                .positional_reading, .streaming_reading => .streaming_reading,
                .failure => .failure,
            };
        }

        pub fn toReading(m: @This()) @This() {
            return switch (m) {
                .positional, .positional_reading => .positional_reading,
                .streaming, .streaming_reading => .streaming_reading,
                .failure => .failure,
            };
        }
    };

    pub fn initInterface(buffer: []u8) std.io.Reader {
        return .{
            .vtable = &.{
                .stream = Reader.stream,
                .discard = Reader.discard,
            },
            .buffer = buffer,
            .seek = 0,
            .end = 0,
        };
    }

    pub fn init(file: File, buffer: []u8) Reader {
        return .{
            .file = file,
            .interface = initInterface(buffer),
        };
    }

    pub fn initSize(file: File, buffer: []u8, size: ?u64) Reader {
        return .{
            .file = file,
            .interface = initInterface(buffer),
            .size = size,
        };
    }

    pub fn initMode(file: File, buffer: []u8, init_mode: Reader.Mode) Reader {
        return .{
            .file = file,
            .interface = initInterface(buffer),
            .mode = init_mode,
        };
    }

    pub fn getSize(r: *Reader) GetEndPosError!u64 {
        return r.size orelse {
            if (r.size_err) |err| return err;
            if (r.file.getEndPos()) |size| {
                r.size = size;
                return size;
            } else |err| {
                r.size_err = err;
                return err;
            }
        };
    }

    pub fn seekBy(r: *Reader, offset: i64) Reader.SeekError!void {
        switch (r.mode) {
            .positional, .positional_reading => {
                // TODO: make += operator allow any integer types
                r.pos = @intCast(@as(i64, @intCast(r.pos)) + offset);
            },
            .streaming, .streaming_reading => {
                const seek_err = r.seek_err orelse e: {
                    if (posix.lseek_CUR(r.file.handle, offset)) |_| {
                        // TODO: make += operator allow any integer types
                        r.pos = @intCast(@as(i64, @intCast(r.pos)) + offset);
                        return;
                    } else |err| {
                        r.seek_err = err;
                        break :e err;
                    }
                };
                var remaining = std.math.cast(u64, offset) orelse return seek_err;
                while (remaining > 0) {
                    const n = discard(&r.interface, .limited64(remaining)) catch |err| {
                        r.seek_err = err;
                        return err;
                    };
                    r.pos += n;
                    remaining -= n;
                }
            },
            .failure => return r.seek_err.?,
        }
    }

    pub fn seekTo(r: *Reader, offset: u64) Reader.SeekError!void {
        switch (r.mode) {
            .positional, .positional_reading => {
                r.pos = offset;
            },
            .streaming, .streaming_reading => {
                if (offset >= r.pos) return Reader.seekBy(r, offset - r.pos);
                if (r.seek_err) |err| return err;
                posix.lseek_SET(r.file.handle, offset) catch |err| {
                    r.seek_err = err;
                    return err;
                };
                r.pos = offset;
            },
            .failure => return r.seek_err.?,
        }
    }

    /// Number of slices to store on the stack, when trying to send as many byte
    /// vectors through the underlying read calls as possible.
    const max_buffers_len = 16;

    fn stream(io_reader: *std.io.Reader, w: *std.io.Writer, limit: std.io.Limit) std.io.Reader.StreamError!usize {
        const r: *Reader = @alignCast(@fieldParentPtr("interface", io_reader));
        switch (r.mode) {
            .positional, .streaming => return w.sendFile(r, limit) catch |write_err| switch (write_err) {
                error.Unimplemented => {
                    r.mode = r.mode.toReading();
                    return 0;
                },
                else => |e| return e,
            },
            .positional_reading => {
                if (is_windows) {
                    // Unfortunately, `ReadFileScatter` cannot be used since it
                    // requires page alignment.
                    const dest = limit.slice(try w.writableSliceGreedy(1));
                    const n = try readPositional(r, dest);
                    w.advance(n);
                    return n;
                }
                var iovecs_buffer: [max_buffers_len]posix.iovec = undefined;
                const dest = try w.writableVectorPosix(&iovecs_buffer, limit);
                assert(dest[0].len > 0);
                const n = posix.preadv(r.file.handle, dest, r.pos) catch |err| switch (err) {
                    error.Unseekable => {
                        r.mode = r.mode.toStreaming();
                        const pos = r.pos;
                        if (pos != 0) {
                            r.pos = 0;
                            r.seekBy(@intCast(pos)) catch {
                                r.mode = .failure;
                                return error.ReadFailed;
                            };
                        }
                        return 0;
                    },
                    else => |e| {
                        r.err = e;
                        return error.ReadFailed;
                    },
                };
                if (n == 0) {
                    r.size = r.pos;
                    return error.EndOfStream;
                }
                r.pos += n;
                return n;
            },
            .streaming_reading => {
                if (is_windows) {
                    // Unfortunately, `ReadFileScatter` cannot be used since it
                    // requires page alignment.
                    const dest = limit.slice(try w.writableSliceGreedy(1));
                    const n = try readStreaming(r, dest);
                    w.advance(n);
                    return n;
                }
                var iovecs_buffer: [max_buffers_len]posix.iovec = undefined;
                const dest = try w.writableVectorPosix(&iovecs_buffer, limit);
                assert(dest[0].len > 0);
                const n = posix.readv(r.file.handle, dest) catch |err| {
                    r.err = err;
                    return error.ReadFailed;
                };
                if (n == 0) {
                    r.size = r.pos;
                    return error.EndOfStream;
                }
                r.pos += n;
                return n;
            },
            .failure => return error.ReadFailed,
        }
    }

    fn discard(io_reader: *std.io.Reader, limit: std.io.Limit) std.io.Reader.Error!usize {
        const r: *Reader = @alignCast(@fieldParentPtr("interface", io_reader));
        const file = r.file;
        const pos = r.pos;
        switch (r.mode) {
            .positional, .positional_reading => {
                const size = r.size orelse {
                    if (file.getEndPos()) |size| {
                        r.size = size;
                    } else |err| {
                        r.size_err = err;
                        r.mode = r.mode.toStreaming();
                    }
                    return 0;
                };
                const delta = @min(@intFromEnum(limit), size - pos);
                r.pos = pos + delta;
                return delta;
            },
            .streaming, .streaming_reading => {
                // Unfortunately we can't seek forward without knowing the
                // size because the seek syscalls provided to us will not
                // return the true end position if a seek would exceed the
                // end.
                fallback: {
                    if (r.size_err == null and r.seek_err == null) break :fallback;
                    var trash_buffer: [128]u8 = undefined;
                    const trash = &trash_buffer;
                    if (is_windows) {
                        const n = windows.ReadFile(file.handle, trash, null) catch |err| {
                            r.err = err;
                            return error.ReadFailed;
                        };
                        if (n == 0) {
                            r.size = pos;
                            return error.EndOfStream;
                        }
                        r.pos = pos + n;
                        return n;
                    }
                    var iovecs: [max_buffers_len]std.posix.iovec = undefined;
                    var iovecs_i: usize = 0;
                    var remaining = @intFromEnum(limit);
                    while (remaining > 0 and iovecs_i < iovecs.len) {
                        iovecs[iovecs_i] = .{ .base = trash, .len = @min(trash.len, remaining) };
                        remaining -= iovecs[iovecs_i].len;
                        iovecs_i += 1;
                    }
                    const n = posix.readv(file.handle, iovecs[0..iovecs_i]) catch |err| {
                        r.err = err;
                        return error.ReadFailed;
                    };
                    if (n == 0) {
                        r.size = pos;
                        return error.EndOfStream;
                    }
                    r.pos = pos + n;
                    return n;
                }
                const size = r.size orelse {
                    if (file.getEndPos()) |size| {
                        r.size = size;
                    } else |err| {
                        r.size_err = err;
                    }
                    return 0;
                };
                const n = @min(size - pos, std.math.maxInt(i64), @intFromEnum(limit));
                file.seekBy(n) catch |err| {
                    r.seek_err = err;
                    return 0;
                };
                r.pos = pos + n;
                return n;
            },
            .failure => return error.ReadFailed,
        }
    }

    pub fn readPositional(r: *Reader, dest: []u8) std.io.Reader.Error!usize {
        const n = r.file.pread(dest, r.pos) catch |err| switch (err) {
            error.Unseekable => {
                r.mode = r.mode.toStreaming();
                const pos = r.pos;
                if (pos != 0) {
                    r.pos = 0;
                    r.seekBy(@intCast(pos)) catch {
                        r.mode = .failure;
                        return error.ReadFailed;
                    };
                }
                return 0;
            },
            else => |e| {
                r.err = e;
                return error.ReadFailed;
            },
        };
        if (n == 0) {
            r.size = r.pos;
            return error.EndOfStream;
        }
        r.pos += n;
        return n;
    }

    pub fn readStreaming(r: *Reader, dest: []u8) std.io.Reader.Error!usize {
        const n = r.file.read(dest) catch |err| {
            r.err = err;
            return error.ReadFailed;
        };
        if (n == 0) {
            r.size = r.pos;
            return error.EndOfStream;
        }
        r.pos += n;
        return n;
    }

    pub fn read(r: *Reader, dest: []u8) std.io.Reader.Error!usize {
        switch (r.mode) {
            .positional, .positional_reading => return readPositional(r, dest),
            .streaming, .streaming_reading => return readStreaming(r, dest),
            .failure => return error.ReadFailed,
        }
    }

    pub fn atEnd(r: *Reader) bool {
        // Even if stat fails, size is set when end is encountered.
        const size = r.size orelse return false;
        return size - r.pos == 0;
    }
};

pub const Writer = struct {
    file: File,
    err: ?WriteError = null,
    mode: Writer.Mode = .positional,
    /// Tracks the true seek position in the file. To obtain the logical
    /// position, add the buffer size to this value.
    pos: u64 = 0,
    sendfile_err: ?SendfileError = null,
    copy_file_range_err: ?CopyFileRangeError = null,
    fcopyfile_err: ?FcopyfileError = null,
    seek_err: ?SeekError = null,
    interface: std.io.Writer,

    pub const Mode = Reader.Mode;

    pub const SendfileError = error{
        UnsupportedOperation,
        SystemResources,
        InputOutput,
        BrokenPipe,
        WouldBlock,
        Unexpected,
    };

    pub const CopyFileRangeError = std.os.freebsd.CopyFileRangeError || std.os.linux.wrapped.CopyFileRangeError;

    pub const FcopyfileError = error{
        OperationNotSupported,
        OutOfMemory,
        Unexpected,
    };

    /// Number of slices to store on the stack, when trying to send as many byte
    /// vectors through the underlying write calls as possible.
    const max_buffers_len = 16;

    pub fn init(file: File, buffer: []u8) Writer {
        return initMode(file, buffer, .positional);
    }

    pub fn initMode(file: File, buffer: []u8, init_mode: Writer.Mode) Writer {
        return .{
            .file = file,
            .interface = initInterface(buffer),
            .mode = init_mode,
        };
    }

    pub fn initInterface(buffer: []u8) std.io.Writer {
        return .{
            .vtable = &.{
                .drain = drain,
                .sendFile = sendFile,
            },
            .buffer = buffer,
        };
    }

    pub fn moveToReader(w: *Writer) Reader {
        defer w.* = undefined;
        return .{
            .file = w.file,
            .mode = w.mode,
            .pos = w.pos,
            .seek_err = w.seek_err,
        };
    }

    pub fn drain(io_w: *std.io.Writer, data: []const []const u8, splat: usize) std.io.Writer.Error!usize {
        const w: *Writer = @alignCast(@fieldParentPtr("interface", io_w));
        const handle = w.file.handle;
        const buffered = io_w.buffered();
        if (is_windows) switch (w.mode) {
            .positional, .positional_reading => {
                if (buffered.len != 0) {
                    const n = windows.WriteFile(handle, buffered, w.pos) catch |err| {
                        w.err = err;
                        return error.WriteFailed;
                    };
                    w.pos += n;
                    return io_w.consume(n);
                }
                for (data[0 .. data.len - 1]) |buf| {
                    if (buf.len == 0) continue;
                    const n = windows.WriteFile(handle, buf, w.pos) catch |err| {
                        w.err = err;
                        return error.WriteFailed;
                    };
                    w.pos += n;
                    return io_w.consume(n);
                }
                const pattern = data[data.len - 1];
                if (pattern.len == 0 or splat == 0) return 0;
                const n = windows.WriteFile(handle, pattern, w.pos) catch |err| {
                    w.err = err;
                    return error.WriteFailed;
                };
                w.pos += n;
                return io_w.consume(n);
            },
            .streaming, .streaming_reading => {
                if (buffered.len != 0) {
                    const n = windows.WriteFile(handle, buffered, null) catch |err| {
                        w.err = err;
                        return error.WriteFailed;
                    };
                    w.pos += n;
                    return io_w.consume(n);
                }
                for (data[0 .. data.len - 1]) |buf| {
                    if (buf.len == 0) continue;
                    const n = windows.WriteFile(handle, buf, null) catch |err| {
                        w.err = err;
                        return error.WriteFailed;
                    };
                    w.pos += n;
                    return io_w.consume(n);
                }
                const pattern = data[data.len - 1];
                if (pattern.len == 0 or splat == 0) return 0;
                const n = windows.WriteFile(handle, pattern, null) catch |err| {
                    std.debug.print("windows write file failed3: {t}\n", .{err});
                    w.err = err;
                    return error.WriteFailed;
                };
                w.pos += n;
                return io_w.consume(n);
            },
            .failure => return error.WriteFailed,
        };
        var iovecs: [max_buffers_len]std.posix.iovec_const = undefined;
        var len: usize = 0;
        if (buffered.len > 0) {
            iovecs[len] = .{ .base = buffered.ptr, .len = buffered.len };
            len += 1;
        }
        for (data[0 .. data.len - 1]) |d| {
            if (d.len == 0) continue;
            iovecs[len] = .{ .base = d.ptr, .len = d.len };
            len += 1;
            if (iovecs.len - len == 0) break;
        }
        const pattern = data[data.len - 1];
        if (iovecs.len - len != 0) switch (splat) {
            0 => {},
            1 => if (pattern.len != 0) {
                iovecs[len] = .{ .base = pattern.ptr, .len = pattern.len };
                len += 1;
            },
            else => switch (pattern.len) {
                0 => {},
                1 => {
                    const splat_buffer_candidate = io_w.buffer[io_w.end..];
                    var backup_buffer: [64]u8 = undefined;
                    const splat_buffer = if (splat_buffer_candidate.len >= backup_buffer.len)
                        splat_buffer_candidate
                    else
                        &backup_buffer;
                    const memset_len = @min(splat_buffer.len, splat);
                    const buf = splat_buffer[0..memset_len];
                    @memset(buf, pattern[0]);
                    iovecs[len] = .{ .base = buf.ptr, .len = buf.len };
                    len += 1;
                    var remaining_splat = splat - buf.len;
                    while (remaining_splat > splat_buffer.len and iovecs.len - len != 0) {
                        assert(buf.len == splat_buffer.len);
                        iovecs[len] = .{ .base = splat_buffer.ptr, .len = splat_buffer.len };
                        len += 1;
                        remaining_splat -= splat_buffer.len;
                    }
                    if (remaining_splat > 0 and iovecs.len - len != 0) {
                        iovecs[len] = .{ .base = splat_buffer.ptr, .len = remaining_splat };
                        len += 1;
                    }
                },
                else => for (0..splat) |_| {
                    iovecs[len] = .{ .base = pattern.ptr, .len = pattern.len };
                    len += 1;
                    if (iovecs.len - len == 0) break;
                },
            },
        };
        if (len == 0) return 0;
        switch (w.mode) {
            .positional, .positional_reading => {
                const n = std.posix.pwritev(handle, iovecs[0..len], w.pos) catch |err| switch (err) {
                    error.Unseekable => {
                        w.mode = w.mode.toStreaming();
                        const pos = w.pos;
                        if (pos != 0) {
                            w.pos = 0;
                            w.seekTo(@intCast(pos)) catch {
                                w.mode = .failure;
                                return error.WriteFailed;
                            };
                        }
                        return 0;
                    },
                    else => |e| {
                        w.err = e;
                        return error.WriteFailed;
                    },
                };
                w.pos += n;
                return io_w.consume(n);
            },
            .streaming, .streaming_reading => {
                const n = std.posix.writev(handle, iovecs[0..len]) catch |err| {
                    w.err = err;
                    return error.WriteFailed;
                };
                w.pos += n;
                return io_w.consume(n);
            },
            .failure => return error.WriteFailed,
        }
    }

    pub fn sendFile(
        io_w: *std.io.Writer,
        file_reader: *Reader,
        limit: std.io.Limit,
    ) std.io.Writer.FileError!usize {
        const w: *Writer = @alignCast(@fieldParentPtr("interface", io_w));
        const out_fd = w.file.handle;
        const in_fd = file_reader.file.handle;
        // TODO try using copy_file_range on FreeBSD
        // TODO try using sendfile on macOS
        // TODO try using sendfile on FreeBSD
        if (native_os == .linux and w.mode == .streaming) sf: {
            // Try using sendfile on Linux.
            if (w.sendfile_err != null) break :sf;
            // Linux sendfile does not support headers.
            const buffered = limit.slice(file_reader.interface.buffer);
            if (io_w.end != 0 or buffered.len != 0) return drain(io_w, &.{buffered}, 1);
            const max_count = 0x7ffff000; // Avoid EINVAL.
            var off: std.os.linux.off_t = undefined;
            const off_ptr: ?*std.os.linux.off_t, const count: usize = switch (file_reader.mode) {
                .positional => o: {
                    const size = file_reader.size orelse {
                        if (file_reader.file.getEndPos()) |size| {
                            file_reader.size = size;
                        } else |err| {
                            file_reader.size_err = err;
                            file_reader.mode = .streaming;
                        }
                        return 0;
                    };
                    off = std.math.cast(std.os.linux.off_t, file_reader.pos) orelse return error.ReadFailed;
                    break :o .{ &off, @min(@intFromEnum(limit), size - file_reader.pos, max_count) };
                },
                .streaming => .{ null, limit.minInt(max_count) },
                .streaming_reading, .positional_reading => break :sf,
                .failure => return error.ReadFailed,
            };
            const n = std.os.linux.wrapped.sendfile(out_fd, in_fd, off_ptr, count) catch |err| switch (err) {
                error.Unseekable => {
                    file_reader.mode = file_reader.mode.toStreaming();
                    const pos = file_reader.pos;
                    if (pos != 0) {
                        file_reader.pos = 0;
                        file_reader.seekBy(@intCast(pos)) catch {
                            file_reader.mode = .failure;
                            return error.ReadFailed;
                        };
                    }
                    return 0;
                },
                else => |e| {
                    w.sendfile_err = e;
                    return 0;
                },
            };
            if (n == 0) {
                file_reader.size = file_reader.pos;
                return error.EndOfStream;
            }
            file_reader.pos += n;
            w.pos += n;
            return n;
        }
        const copy_file_range = switch (native_os) {
            .freebsd => std.os.freebsd.copy_file_range,
            .linux => if (std.c.versionCheck(.{ .major = 2, .minor = 27, .patch = 0 })) std.os.linux.wrapped.copy_file_range else {},
            else => {},
        };
        if (@TypeOf(copy_file_range) != void) cfr: {
            if (w.copy_file_range_err != null) break :cfr;
            const buffered = limit.slice(file_reader.interface.buffer);
            if (io_w.end != 0 or buffered.len != 0) return drain(io_w, &.{buffered}, 1);
            var off_in: i64 = undefined;
            var off_out: i64 = undefined;
            const off_in_ptr: ?*i64 = switch (file_reader.mode) {
                .positional_reading, .streaming_reading => return error.Unimplemented,
                .positional => p: {
                    off_in = @intCast(file_reader.pos);
                    break :p &off_in;
                },
                .streaming => null,
                .failure => return error.WriteFailed,
            };
            const off_out_ptr: ?*i64 = switch (w.mode) {
                .positional_reading, .streaming_reading => return error.Unimplemented,
                .positional => p: {
                    off_out = @intCast(w.pos);
                    break :p &off_out;
                },
                .streaming => null,
                .failure => return error.WriteFailed,
            };
            const n = copy_file_range(in_fd, off_in_ptr, out_fd, off_out_ptr, @intFromEnum(limit), 0) catch |err| {
                w.copy_file_range_err = err;
                return 0;
            };
            if (n == 0) {
                file_reader.size = file_reader.pos;
                return error.EndOfStream;
            }
            file_reader.pos += n;
            w.pos += n;
            return n;
        }

        if (builtin.os.tag.isDarwin()) fcf: {
            if (w.fcopyfile_err != null) break :fcf;
            if (file_reader.pos != 0) break :fcf;
            if (w.pos != 0) break :fcf;
            if (limit != .unlimited) break :fcf;
            const rc = std.c.fcopyfile(in_fd, out_fd, null, .{ .DATA = true });
            switch (posix.errno(rc)) {
                .SUCCESS => {},
                .INVAL => if (builtin.mode == .Debug) @panic("invalid API usage") else {
                    w.fcopyfile_err = error.Unexpected;
                    return 0;
                },
                .NOMEM => {
                    w.fcopyfile_err = error.OutOfMemory;
                    return 0;
                },
                .OPNOTSUPP => {
                    w.fcopyfile_err = error.OperationNotSupported;
                    return 0;
                },
                else => |err| {
                    w.fcopyfile_err = posix.unexpectedErrno(err);
                    return 0;
                },
            }
            const n = if (file_reader.size) |size| size else @panic("TODO figure out how much copied");
            file_reader.pos = n;
            w.pos = n;
            return n;
        }

        return error.Unimplemented;
    }

    pub fn seekTo(w: *Writer, offset: u64) SeekError!void {
        switch (w.mode) {
            .positional, .positional_reading => {
                w.pos = offset;
            },
            .streaming, .streaming_reading => {
                if (w.seek_err) |err| return err;
                posix.lseek_SET(w.file.handle, offset) catch |err| {
                    w.seek_err = err;
                    return err;
                };
                w.pos = offset;
            },
            .failure => return w.seek_err.?,
        }
    }

    pub const EndError = SetEndPosError || std.io.Writer.Error;

    /// Flushes any buffered data and sets the end position of the file.
    ///
    /// If not overwriting existing contents, then calling `interface.flush`
    /// directly is sufficient.
    ///
    /// Flush failure is handled by setting `err` so that it can be handled
    /// along with other write failures.
    pub fn end(w: *Writer) EndError!void {
        try w.interface.flush();
        return w.file.setEndPos(w.pos);
    }
};

/// Defaults to positional reading; falls back to streaming.
///
/// Positional is more threadsafe, since the global seek position is not
/// affected.
pub fn reader(file: File, buffer: []u8) Reader {
    return .init(file, buffer);
}

/// Positional is more threadsafe, since the global seek position is not
/// affected, but when such syscalls are not available, preemptively choosing
/// `Reader.Mode.streaming` will skip a failed syscall.
pub fn readerStreaming(file: File, buffer: []u8) Reader {
    return .{
        .file = file,
        .interface = Reader.initInterface(buffer),
        .mode = .streaming,
        .seek_err = error.Unseekable,
    };
}

/// Defaults to positional reading; falls back to streaming.
///
/// Positional is more threadsafe, since the global seek position is not
/// affected.
pub fn writer(file: File, buffer: []u8) Writer {
    return .init(file, buffer);
}

/// Positional is more threadsafe, since the global seek position is not
/// affected, but when such syscalls are not available, preemptively choosing
/// `Writer.Mode.streaming` will skip a failed syscall.
pub fn writerStreaming(file: File, buffer: []u8) Writer {
    return .initMode(file, buffer, .streaming);
}

const range_off: windows.LARGE_INTEGER = 0;
const range_len: windows.LARGE_INTEGER = 1;

pub const LockError = error{
    SystemResources,
    FileLocksNotSupported,
} || posix.UnexpectedError;

/// Blocks when an incompatible lock is held by another process.
/// A process may hold only one type of lock (shared or exclusive) on
/// a file. When a process terminates in any way, the lock is released.
///
/// Assumes the file is unlocked.
///
/// TODO: integrate with async I/O
pub fn lock(file: File, l: Lock) LockError!void {
    if (is_windows) {
        var io_status_block: windows.IO_STATUS_BLOCK = undefined;
        const exclusive = switch (l) {
            .none => return,
            .shared => false,
            .exclusive => true,
        };
        return windows.LockFile(
            file.handle,
            null,
            null,
            null,
            &io_status_block,
            &range_off,
            &range_len,
            null,
            windows.FALSE, // non-blocking=false
            @intFromBool(exclusive),
        ) catch |err| switch (err) {
            error.WouldBlock => unreachable, // non-blocking=false
            else => |e| return e,
        };
    } else {
        return posix.flock(file.handle, switch (l) {
            .none => posix.LOCK.UN,
            .shared => posix.LOCK.SH,
            .exclusive => posix.LOCK.EX,
        }) catch |err| switch (err) {
            error.WouldBlock => unreachable, // non-blocking=false
            else => |e| return e,
        };
    }
}

/// Assumes the file is locked.
pub fn unlock(file: File) void {
    if (is_windows) {
        var io_status_block: windows.IO_STATUS_BLOCK = undefined;
        return windows.UnlockFile(
            file.handle,
            &io_status_block,
            &range_off,
            &range_len,
            null,
        ) catch |err| switch (err) {
            error.RangeNotLocked => unreachable, // Function assumes unlocked.
            error.Unexpected => unreachable, // Resource deallocation must succeed.
        };
    } else {
        return posix.flock(file.handle, posix.LOCK.UN) catch |err| switch (err) {
            error.WouldBlock => unreachable, // unlocking can't block
            error.SystemResources => unreachable, // We are deallocating resources.
            error.FileLocksNotSupported => unreachable, // We already got the lock.
            error.Unexpected => unreachable, // Resource deallocation must succeed.
        };
    }
}

/// Attempts to obtain a lock, returning `true` if the lock is
/// obtained, and `false` if there was an existing incompatible lock held.
/// A process may hold only one type of lock (shared or exclusive) on
/// a file. When a process terminates in any way, the lock is released.
///
/// Assumes the file is unlocked.
///
/// TODO: integrate with async I/O
pub fn tryLock(file: File, l: Lock) LockError!bool {
    if (is_windows) {
        var io_status_block: windows.IO_STATUS_BLOCK = undefined;
        const exclusive = switch (l) {
            .none => return,
            .shared => false,
            .exclusive => true,
        };
        windows.LockFile(
            file.handle,
            null,
            null,
            null,
            &io_status_block,
            &range_off,
            &range_len,
            null,
            windows.TRUE, // non-blocking=true
            @intFromBool(exclusive),
        ) catch |err| switch (err) {
            error.WouldBlock => return false,
            else => |e| return e,
        };
    } else {
        posix.flock(file.handle, switch (l) {
            .none => posix.LOCK.UN,
            .shared => posix.LOCK.SH | posix.LOCK.NB,
            .exclusive => posix.LOCK.EX | posix.LOCK.NB,
        }) catch |err| switch (err) {
            error.WouldBlock => return false,
            else => |e| return e,
        };
    }
    return true;
}

/// Assumes the file is already locked in exclusive mode.
/// Atomically modifies the lock to be in shared mode, without releasing it.
///
/// TODO: integrate with async I/O
pub fn downgradeLock(file: File) LockError!void {
    if (is_windows) {
        // On Windows it works like a semaphore + exclusivity flag. To implement this
        // function, we first obtain another lock in shared mode. This changes the
        // exclusivity flag, but increments the semaphore to 2. So we follow up with
        // an NtUnlockFile which decrements the semaphore but does not modify the
        // exclusivity flag.
        var io_status_block: windows.IO_STATUS_BLOCK = undefined;
        windows.LockFile(
            file.handle,
            null,
            null,
            null,
            &io_status_block,
            &range_off,
            &range_len,
            null,
            windows.TRUE, // non-blocking=true
            windows.FALSE, // exclusive=false
        ) catch |err| switch (err) {
            error.WouldBlock => unreachable, // File was not locked in exclusive mode.
            else => |e| return e,
        };
        return windows.UnlockFile(
            file.handle,
            &io_status_block,
            &range_off,
            &range_len,
            null,
        ) catch |err| switch (err) {
            error.RangeNotLocked => unreachable, // File was not locked.
            error.Unexpected => unreachable, // Resource deallocation must succeed.
        };
    } else {
        return posix.flock(file.handle, posix.LOCK.SH | posix.LOCK.NB) catch |err| switch (err) {
            error.WouldBlock => unreachable, // File was not locked in exclusive mode.
            else => |e| return e,
        };
    }
<<<<<<< HEAD
}

const builtin = @import("builtin");
const Os = std.builtin.Os;
const native_os = builtin.os.tag;
const is_windows = native_os == .windows;

const File = @This();
const std = @import("../std.zig");
const Allocator = std.mem.Allocator;
const posix = std.posix;
const io = std.io;
const math = std.math;
const assert = std.debug.assert;
const linux = std.os.linux;
const windows = std.os.windows;
const maxInt = std.math.maxInt;
const Alignment = std.mem.Alignment;
=======
}
>>>>>>> 43fba5ea
<|MERGE_RESOLUTION|>--- conflicted
+++ resolved
@@ -805,45 +805,6 @@
     try posix.futimens(self.handle, &times);
 }
 
-<<<<<<< HEAD
-=======
-/// Deprecated in favor of `Reader`.
-pub fn readToEndAlloc(self: File, allocator: Allocator, max_bytes: usize) ![]u8 {
-    return self.readToEndAllocOptions(allocator, max_bytes, null, .of(u8), null);
-}
-
-/// Deprecated in favor of `Reader`.
-pub fn readToEndAllocOptions(
-    self: File,
-    allocator: Allocator,
-    max_bytes: usize,
-    size_hint: ?usize,
-    comptime alignment: Alignment,
-    comptime optional_sentinel: ?u8,
-) !(if (optional_sentinel) |s| [:s]align(alignment.toByteUnits()) u8 else []align(alignment.toByteUnits()) u8) {
-    // If no size hint is provided fall back to the size=0 code path
-    const size = size_hint orelse 0;
-
-    // The file size returned by stat is used as hint to set the buffer
-    // size. If the reported size is zero, as it happens on Linux for files
-    // in /proc, a small buffer is allocated instead.
-    const initial_cap = @min((if (size > 0) size else 1024), max_bytes) + @intFromBool(optional_sentinel != null);
-    var array_list = try std.ArrayListAligned(u8, alignment).initCapacity(allocator, initial_cap);
-    defer array_list.deinit();
-
-    self.deprecatedReader().readAllArrayListAligned(alignment, &array_list, max_bytes) catch |err| switch (err) {
-        error.StreamTooLong => return error.FileTooBig,
-        else => |e| return e,
-    };
-
-    if (optional_sentinel) |sentinel| {
-        return try array_list.toOwnedSliceSentinel(sentinel);
-    } else {
-        return try array_list.toOwnedSlice();
-    }
-}
-
->>>>>>> 43fba5ea
 pub const ReadError = posix.ReadError;
 pub const PReadError = posix.PReadError;
 
@@ -855,20 +816,6 @@
     return posix.read(self.handle, buffer);
 }
 
-<<<<<<< HEAD
-=======
-/// Deprecated in favor of `Reader`.
-pub fn readAll(self: File, buffer: []u8) ReadError!usize {
-    var index: usize = 0;
-    while (index != buffer.len) {
-        const amt = try self.read(buffer[index..]);
-        if (amt == 0) break;
-        index += amt;
-    }
-    return index;
-}
-
->>>>>>> 43fba5ea
 /// On Windows, this function currently does alter the file pointer.
 /// https://github.com/ziglang/zig/issues/12783
 pub fn pread(self: File, buffer: []u8, offset: u64) PReadError!usize {
@@ -879,20 +826,6 @@
     return posix.pread(self.handle, buffer, offset);
 }
 
-<<<<<<< HEAD
-=======
-/// Deprecated in favor of `Reader`.
-pub fn preadAll(self: File, buffer: []u8, offset: u64) PReadError!usize {
-    var index: usize = 0;
-    while (index != buffer.len) {
-        const amt = try self.pread(buffer[index..], offset + index);
-        if (amt == 0) break;
-        index += amt;
-    }
-    return index;
-}
-
->>>>>>> 43fba5ea
 /// See https://github.com/ziglang/zig/issues/7699
 pub fn readv(self: File, iovecs: []const posix.iovec) ReadError!usize {
     if (is_windows) {
@@ -904,39 +837,6 @@
     return posix.readv(self.handle, iovecs);
 }
 
-<<<<<<< HEAD
-=======
-/// Deprecated in favor of `Reader`.
-pub fn readvAll(self: File, iovecs: []posix.iovec) ReadError!usize {
-    if (iovecs.len == 0) return 0;
-
-    // We use the address of this local variable for all zero-length
-    // vectors so that the OS does not complain that we are giving it
-    // addresses outside the application's address space.
-    var garbage: [1]u8 = undefined;
-    for (iovecs) |*v| {
-        if (v.len == 0) v.base = &garbage;
-    }
-
-    var i: usize = 0;
-    var off: usize = 0;
-    while (true) {
-        var amt = try self.readv(iovecs[i..]);
-        var eof = amt == 0;
-        off += amt;
-        while (amt >= iovecs[i].len) {
-            amt -= iovecs[i].len;
-            i += 1;
-            if (i >= iovecs.len) return off;
-            eof = false;
-        }
-        if (eof) return off;
-        iovecs[i].base += amt;
-        iovecs[i].len -= amt;
-    }
-}
-
->>>>>>> 43fba5ea
 /// See https://github.com/ziglang/zig/issues/7699
 /// On Windows, this function currently does alter the file pointer.
 /// https://github.com/ziglang/zig/issues/12783
@@ -950,31 +850,6 @@
     return posix.preadv(self.handle, iovecs, offset);
 }
 
-<<<<<<< HEAD
-=======
-/// Deprecated in favor of `Reader`.
-pub fn preadvAll(self: File, iovecs: []posix.iovec, offset: u64) PReadError!usize {
-    if (iovecs.len == 0) return 0;
-
-    var i: usize = 0;
-    var off: usize = 0;
-    while (true) {
-        var amt = try self.preadv(iovecs[i..], offset + off);
-        var eof = amt == 0;
-        off += amt;
-        while (amt >= iovecs[i].len) {
-            amt -= iovecs[i].len;
-            i += 1;
-            if (i >= iovecs.len) return off;
-            eof = false;
-        }
-        if (eof) return off;
-        iovecs[i].base += amt;
-        iovecs[i].len -= amt;
-    }
-}
-
->>>>>>> 43fba5ea
 pub const WriteError = posix.WriteError;
 pub const PWriteError = posix.PWriteError;
 
@@ -986,11 +861,7 @@
     return posix.write(self.handle, bytes);
 }
 
-<<<<<<< HEAD
-/// One-shot alternative to `std.io.Writer.writeAll` via `writer`.
-=======
 /// Deprecated in favor of `Writer`.
->>>>>>> 43fba5ea
 pub fn writeAll(self: File, bytes: []const u8) WriteError!void {
     var index: usize = 0;
     while (index < bytes.len) {
@@ -1008,17 +879,6 @@
     return posix.pwrite(self.handle, bytes, offset);
 }
 
-<<<<<<< HEAD
-=======
-/// Deprecated in favor of `Writer`.
-pub fn pwriteAll(self: File, bytes: []const u8, offset: u64) PWriteError!void {
-    var index: usize = 0;
-    while (index < bytes.len) {
-        index += try self.pwrite(bytes[index..], offset + index);
-    }
-}
-
->>>>>>> 43fba5ea
 /// See https://github.com/ziglang/zig/issues/7699
 pub fn writev(self: File, iovecs: []const posix.iovec_const) WriteError!usize {
     if (is_windows) {
@@ -1031,34 +891,6 @@
     return posix.writev(self.handle, iovecs);
 }
 
-<<<<<<< HEAD
-=======
-/// Deprecated in favor of `Writer`.
-pub fn writevAll(self: File, iovecs: []posix.iovec_const) WriteError!void {
-    if (iovecs.len == 0) return;
-
-    // We use the address of this local variable for all zero-length
-    // vectors so that the OS does not complain that we are giving it
-    // addresses outside the application's address space.
-    var garbage: [1]u8 = undefined;
-    for (iovecs) |*v| {
-        if (v.len == 0) v.base = &garbage;
-    }
-
-    var i: usize = 0;
-    while (true) {
-        var amt = try self.writev(iovecs[i..]);
-        while (amt >= iovecs[i].len) {
-            amt -= iovecs[i].len;
-            i += 1;
-            if (i >= iovecs.len) return;
-        }
-        iovecs[i].base += amt;
-        iovecs[i].len -= amt;
-    }
-}
-
->>>>>>> 43fba5ea
 /// See https://github.com/ziglang/zig/issues/7699
 /// On Windows, this function currently does alter the file pointer.
 /// https://github.com/ziglang/zig/issues/12783
@@ -1070,831 +902,6 @@
     }
 
     return posix.pwritev(self.handle, iovecs, offset);
-}
-
-<<<<<<< HEAD
-/// Memoizes key information about a file handle such as:
-/// * The size from calling stat, or the error that occurred therein.
-/// * The current seek position.
-/// * The error that occurred when trying to seek.
-/// * Whether reading should be done positionally or streaming.
-/// * Whether reading should be done via fd-to-fd syscalls (e.g. `sendfile`)
-///   versus plain variants (e.g. `read`).
-///
-/// Fulfills the `std.io.Reader` interface.
-pub const Reader = struct {
-    file: File,
-    err: ?ReadError = null,
-    mode: Reader.Mode = .positional,
-    pos: u64 = 0,
-    size: ?u64 = null,
-    size_err: ?GetEndPosError = null,
-    seek_err: ?Reader.SeekError = null,
-    interface: std.io.Reader,
-
-    pub const SeekError = File.SeekError || error{
-        /// Seeking fell back to reading, and reached the end before the requested seek position.
-        /// `pos` remains at the end of the file.
-        EndOfStream,
-        /// Seeking fell back to reading, which failed.
-        ReadFailed,
-    };
-
-    pub const Mode = enum {
-        streaming,
-        positional,
-        /// Avoid syscalls other than `read` and `readv`.
-        streaming_reading,
-        /// Avoid syscalls other than `pread` and `preadv`.
-        positional_reading,
-        /// Indicates reading cannot continue because of a seek failure.
-        failure,
-
-        pub fn toStreaming(m: @This()) @This() {
-            return switch (m) {
-                .positional, .streaming => .streaming,
-                .positional_reading, .streaming_reading => .streaming_reading,
-                .failure => .failure,
-            };
-=======
-/// Deprecated in favor of `Writer`.
-pub fn pwritevAll(self: File, iovecs: []posix.iovec_const, offset: u64) PWriteError!void {
-    if (iovecs.len == 0) return;
-    var i: usize = 0;
-    var off: u64 = 0;
-    while (true) {
-        var amt = try self.pwritev(iovecs[i..], offset + off);
-        off += amt;
-        while (amt >= iovecs[i].len) {
-            amt -= iovecs[i].len;
-            i += 1;
-            if (i >= iovecs.len) return;
->>>>>>> 43fba5ea
-        }
-
-        pub fn toReading(m: @This()) @This() {
-            return switch (m) {
-                .positional, .positional_reading => .positional_reading,
-                .streaming, .streaming_reading => .streaming_reading,
-                .failure => .failure,
-            };
-        }
-    };
-
-    pub fn initInterface(buffer: []u8) std.io.Reader {
-        return .{
-            .vtable = &.{
-                .stream = Reader.stream,
-                .discard = Reader.discard,
-            },
-            .buffer = buffer,
-            .seek = 0,
-            .end = 0,
-        };
-    }
-
-    pub fn init(file: File, buffer: []u8) Reader {
-        return .{
-            .file = file,
-            .interface = initInterface(buffer),
-        };
-    }
-
-<<<<<<< HEAD
-    pub fn initSize(file: File, buffer: []u8, size: ?u64) Reader {
-        return .{
-            .file = file,
-            .interface = initInterface(buffer),
-            .size = size,
-        };
-    }
-
-    pub fn initMode(file: File, buffer: []u8, init_mode: Reader.Mode) Reader {
-        return .{
-            .file = file,
-            .interface = initInterface(buffer),
-            .mode = init_mode,
-        };
-    }
-
-    pub fn getSize(r: *Reader) GetEndPosError!u64 {
-        return r.size orelse {
-            if (r.size_err) |err| return err;
-            if (r.file.getEndPos()) |size| {
-                r.size = size;
-                return size;
-            } else |err| {
-                r.size_err = err;
-                return err;
-            }
-        };
-    }
-
-    pub fn seekBy(r: *Reader, offset: i64) Reader.SeekError!void {
-        switch (r.mode) {
-            .positional, .positional_reading => {
-                // TODO: make += operator allow any integer types
-                r.pos = @intCast(@as(i64, @intCast(r.pos)) + offset);
-            },
-            .streaming, .streaming_reading => {
-                const seek_err = r.seek_err orelse e: {
-                    if (posix.lseek_CUR(r.file.handle, offset)) |_| {
-                        // TODO: make += operator allow any integer types
-                        r.pos = @intCast(@as(i64, @intCast(r.pos)) + offset);
-                        return;
-                    } else |err| {
-                        r.seek_err = err;
-                        break :e err;
-                    }
-                };
-                var remaining = std.math.cast(u64, offset) orelse return seek_err;
-                while (remaining > 0) {
-                    const n = discard(&r.interface, .limited(remaining)) catch |err| {
-                        r.seek_err = err;
-                        return err;
-                    };
-                    r.pos += n;
-                    remaining -= n;
-                }
-            },
-            .failure => return r.seek_err.?,
-        }
-    }
-
-    pub fn seekTo(r: *Reader, offset: u64) Reader.SeekError!void {
-        switch (r.mode) {
-            .positional, .positional_reading => {
-                r.pos = offset;
-            },
-            .streaming, .streaming_reading => {
-                if (offset >= r.pos) return Reader.seekBy(r, offset - r.pos);
-                if (r.seek_err) |err| return err;
-                posix.lseek_SET(r.file.handle, offset) catch |err| {
-                    r.seek_err = err;
-                    return err;
-                };
-                r.pos = offset;
-            },
-            .failure => return r.seek_err.?,
-        }
-    }
-
-    /// Number of slices to store on the stack, when trying to send as many byte
-    /// vectors through the underlying read calls as possible.
-    const max_buffers_len = 16;
-
-    fn stream(io_reader: *std.io.Reader, w: *std.io.Writer, limit: std.io.Limit) std.io.Reader.StreamError!usize {
-        const r: *Reader = @fieldParentPtr("interface", io_reader);
-        switch (r.mode) {
-            .positional, .streaming => return w.sendFile(r, limit) catch |write_err| switch (write_err) {
-                error.Unimplemented => {
-                    r.mode = r.mode.toReading();
-                    return 0;
-                },
-                else => |e| return e,
-            },
-            .positional_reading => {
-                if (is_windows) {
-                    // Unfortunately, `ReadFileScatter` cannot be used since it
-                    // requires page alignment.
-                    const dest = limit.slice(try w.writableSliceGreedy(1));
-                    const n = try readPositional(r, dest);
-                    w.advance(n);
-                    return n;
-                }
-                var iovecs_buffer: [max_buffers_len]posix.iovec = undefined;
-                const dest = try w.writableVectorPosix(&iovecs_buffer, limit);
-                assert(dest[0].len > 0);
-                const n = posix.preadv(r.file.handle, dest, r.pos) catch |err| switch (err) {
-                    error.Unseekable => {
-                        r.mode = r.mode.toStreaming();
-                        if (r.pos != 0) r.seekBy(@intCast(r.pos)) catch {
-                            r.mode = .failure;
-                            return error.ReadFailed;
-                        };
-                        return 0;
-                    },
-                    else => |e| {
-                        r.err = e;
-                        return error.ReadFailed;
-                    },
-                };
-                if (n == 0) {
-                    r.size = r.pos;
-                    return error.EndOfStream;
-                }
-                r.pos += n;
-                return n;
-            },
-            .streaming_reading => {
-                if (is_windows) {
-                    // Unfortunately, `ReadFileScatter` cannot be used since it
-                    // requires page alignment.
-                    const dest = limit.slice(try w.writableSliceGreedy(1));
-                    const n = try readStreaming(r, dest);
-                    w.advance(n);
-                    return n;
-                }
-                var iovecs_buffer: [max_buffers_len]posix.iovec = undefined;
-                const dest = try w.writableVectorPosix(&iovecs_buffer, limit);
-                assert(dest[0].len > 0);
-                const n = posix.readv(r.file.handle, dest) catch |err| {
-                    r.err = err;
-                    return error.ReadFailed;
-                };
-                if (n == 0) {
-                    r.size = r.pos;
-                    return error.EndOfStream;
-                }
-                r.pos += n;
-                return n;
-            },
-            .failure => return error.ReadFailed,
-        }
-    }
-
-    fn discard(io_reader: *std.io.Reader, limit: std.io.Limit) std.io.Reader.Error!usize {
-        const r: *Reader = @fieldParentPtr("interface", io_reader);
-        const file = r.file;
-        const pos = r.pos;
-        switch (r.mode) {
-            .positional, .positional_reading => {
-                const size = r.size orelse {
-                    if (file.getEndPos()) |size| {
-                        r.size = size;
-                    } else |err| {
-                        r.size_err = err;
-                        r.mode = r.mode.toStreaming();
-                    }
-                    return 0;
-                };
-                const delta = @min(@intFromEnum(limit), size - pos);
-                r.pos = pos + delta;
-                return delta;
-            },
-            .streaming, .streaming_reading => {
-                // Unfortunately we can't seek forward without knowing the
-                // size because the seek syscalls provided to us will not
-                // return the true end position if a seek would exceed the
-                // end.
-                fallback: {
-                    if (r.size_err == null and r.seek_err == null) break :fallback;
-                    var trash_buffer: [128]u8 = undefined;
-                    const trash = &trash_buffer;
-                    if (is_windows) {
-                        const n = windows.ReadFile(file.handle, trash, null) catch |err| {
-                            r.err = err;
-                            return error.ReadFailed;
-                        };
-                        if (n == 0) {
-                            r.size = pos;
-                            return error.EndOfStream;
-                        }
-                        r.pos = pos + n;
-                        return n;
-                    }
-                    var iovecs: [max_buffers_len]std.posix.iovec = undefined;
-                    var iovecs_i: usize = 0;
-                    var remaining = @intFromEnum(limit);
-                    while (remaining > 0 and iovecs_i < iovecs.len) {
-                        iovecs[iovecs_i] = .{ .base = trash, .len = @min(trash.len, remaining) };
-                        remaining -= iovecs[iovecs_i].len;
-                        iovecs_i += 1;
-                    }
-                    const n = posix.readv(file.handle, iovecs[0..iovecs_i]) catch |err| {
-                        r.err = err;
-                        return error.ReadFailed;
-                    };
-                    if (n == 0) {
-                        r.size = pos;
-                        return error.EndOfStream;
-                    }
-                    r.pos = pos + n;
-                    return n;
-                }
-                const size = r.size orelse {
-                    if (file.getEndPos()) |size| {
-                        r.size = size;
-                    } else |err| {
-                        r.size_err = err;
-                    }
-                    return 0;
-                };
-                const n = @min(size - pos, std.math.maxInt(i64), @intFromEnum(limit));
-                file.seekBy(n) catch |err| {
-                    r.seek_err = err;
-                    return 0;
-                };
-                r.pos = pos + n;
-                return n;
-            },
-            .failure => return error.ReadFailed,
-        }
-=======
-/// Deprecated in favor of `Writer`.
-pub fn copyRange(in: File, in_offset: u64, out: File, out_offset: u64, len: u64) CopyRangeError!u64 {
-    const adjusted_len = math.cast(usize, len) orelse maxInt(usize);
-    const result = try posix.copy_file_range(in.handle, in_offset, out.handle, out_offset, adjusted_len, 0);
-    return result;
-}
-
-/// Deprecated in favor of `Writer`.
-pub fn copyRangeAll(in: File, in_offset: u64, out: File, out_offset: u64, len: u64) CopyRangeError!u64 {
-    var total_bytes_copied: u64 = 0;
-    var in_off = in_offset;
-    var out_off = out_offset;
-    while (total_bytes_copied < len) {
-        const amt_copied = try copyRange(in, in_off, out, out_off, len - total_bytes_copied);
-        if (amt_copied == 0) return total_bytes_copied;
-        total_bytes_copied += amt_copied;
-        in_off += amt_copied;
-        out_off += amt_copied;
->>>>>>> 43fba5ea
-    }
-
-<<<<<<< HEAD
-    pub fn readPositional(r: *Reader, dest: []u8) std.io.Reader.Error!usize {
-        const n = r.file.pread(dest, r.pos) catch |err| switch (err) {
-            error.Unseekable => {
-                r.mode = r.mode.toStreaming();
-                if (r.pos != 0) r.seekBy(@intCast(r.pos)) catch {
-                    r.mode = .failure;
-                    return error.ReadFailed;
-                };
-                return 0;
-            },
-            else => |e| {
-                r.err = e;
-                return error.ReadFailed;
-            },
-        };
-        if (n == 0) {
-            r.size = r.pos;
-            return error.EndOfStream;
-        }
-        r.pos += n;
-        return n;
-    }
-
-    pub fn readStreaming(r: *Reader, dest: []u8) std.io.Reader.Error!usize {
-        const n = r.file.read(dest) catch |err| {
-            r.err = err;
-            return error.ReadFailed;
-        };
-        if (n == 0) {
-            r.size = r.pos;
-            return error.EndOfStream;
-        }
-        r.pos += n;
-        return n;
-    }
-
-    pub fn read(r: *Reader, dest: []u8) std.io.Reader.Error!usize {
-        switch (r.mode) {
-            .positional, .positional_reading => return readPositional(r, dest),
-            .streaming, .streaming_reading => return readStreaming(r, dest),
-            .failure => return error.ReadFailed,
-        }
-    }
-
-    pub fn atEnd(r: *Reader) bool {
-        // Even if stat fails, size is set when end is encountered.
-        const size = r.size orelse return false;
-        return size - r.pos == 0;
-    }
-};
-
-pub const Writer = struct {
-    file: File,
-    err: ?WriteError = null,
-    mode: Writer.Mode = .positional,
-    pos: u64 = 0,
-    sendfile_err: ?SendfileError = null,
-    copy_file_range_err: ?CopyFileRangeError = null,
-    fcopyfile_err: ?FcopyfileError = null,
-    seek_err: ?SeekError = null,
-    interface: std.io.Writer,
-
-    pub const Mode = Reader.Mode;
-
-    pub const SendfileError = error{
-        UnsupportedOperation,
-        SystemResources,
-        InputOutput,
-        BrokenPipe,
-        WouldBlock,
-        Unexpected,
-    };
-
-    pub const CopyFileRangeError = std.os.freebsd.CopyFileRangeError || std.os.linux.wrapped.CopyFileRangeError;
-
-    pub const FcopyfileError = error{
-        OperationNotSupported,
-        OutOfMemory,
-        Unexpected,
-=======
-/// Deprecated in favor of `Writer`.
-pub const WriteFileOptions = struct {
-    in_offset: u64 = 0,
-    in_len: ?u64 = null,
-    headers_and_trailers: []posix.iovec_const = &[0]posix.iovec_const{},
-    header_count: usize = 0,
-};
-
-/// Deprecated in favor of `Writer`.
-pub const WriteFileError = ReadError || error{EndOfStream} || WriteError;
-
-/// Deprecated in favor of `Writer`.
-pub fn writeFileAll(self: File, in_file: File, args: WriteFileOptions) WriteFileError!void {
-    return self.writeFileAllSendfile(in_file, args) catch |err| switch (err) {
-        error.Unseekable,
-        error.FastOpenAlreadyInProgress,
-        error.MessageTooBig,
-        error.FileDescriptorNotASocket,
-        error.NetworkUnreachable,
-        error.NetworkSubsystemFailed,
-        => return self.writeFileAllUnseekable(in_file, args),
-        else => |e| return e,
->>>>>>> 43fba5ea
-    };
-
-<<<<<<< HEAD
-    /// Number of slices to store on the stack, when trying to send as many byte
-    /// vectors through the underlying write calls as possible.
-    const max_buffers_len = 16;
-
-    pub fn init(file: File, buffer: []u8) Writer {
-        return initMode(file, buffer, .positional);
-    }
-
-    pub fn initMode(file: File, buffer: []u8, init_mode: Writer.Mode) Writer {
-        return .{
-            .file = file,
-            .interface = initInterface(buffer),
-            .mode = init_mode,
-        };
-    }
-
-    pub fn initInterface(buffer: []u8) std.io.Writer {
-        return .{
-            .vtable = &.{
-                .drain = drain,
-                .sendFile = sendFile,
-            },
-            .buffer = buffer,
-        };
-    }
-
-    pub fn moveToReader(w: *Writer) Reader {
-        defer w.* = undefined;
-        return .{
-            .file = w.file,
-            .mode = w.mode,
-            .pos = w.pos,
-            .seek_err = w.seek_err,
-        };
-    }
-
-    pub fn drain(io_writer: *std.io.Writer, data: []const []const u8, splat: usize) std.io.Writer.Error!usize {
-        const w: *Writer = @fieldParentPtr("interface", io_writer);
-        const handle = w.file.handle;
-        const buffered = io_writer.buffered();
-        var splat_buffer: [256]u8 = undefined;
-        if (is_windows) {
-            var i: usize = 0;
-            while (i < buffered.len) {
-                const n = windows.WriteFile(handle, buffered[i..], null) catch |err| {
-                    w.err = err;
-                    w.pos += i;
-                    _ = io_writer.consume(i);
-                    return error.WriteFailed;
-                };
-                i += n;
-                if (data.len > 0 and buffered.len - i < n) {
-                    w.pos += i;
-                    return io_writer.consume(i);
-                }
-=======
-/// Deprecated in favor of `Writer`.
-pub fn writeFileAllUnseekable(self: File, in_file: File, args: WriteFileOptions) WriteFileError!void {
-    const headers = args.headers_and_trailers[0..args.header_count];
-    const trailers = args.headers_and_trailers[args.header_count..];
-    try self.writevAll(headers);
-    try in_file.deprecatedReader().skipBytes(args.in_offset, .{ .buf_size = 4096 });
-    var fifo = std.fifo.LinearFifo(u8, .{ .Static = 4096 }).init();
-    if (args.in_len) |len| {
-        var stream = std.io.limitedReader(in_file.deprecatedReader(), len);
-        try fifo.pump(stream.reader(), self.deprecatedWriter());
-    } else {
-        try fifo.pump(in_file.deprecatedReader(), self.deprecatedWriter());
-    }
-    try self.writevAll(trailers);
-}
-
-/// Deprecated in favor of `Writer`.
-fn writeFileAllSendfile(self: File, in_file: File, args: WriteFileOptions) posix.SendFileError!void {
-    const count = blk: {
-        if (args.in_len) |l| {
-            if (l == 0) {
-                return self.writevAll(args.headers_and_trailers);
-            } else {
-                break :blk l;
->>>>>>> 43fba5ea
-            }
-            if (i != 0 or data.len == 0 or (data.len == 1 and splat == 0)) {
-                w.pos += i;
-                return io_writer.consume(i);
-            }
-            const n = windows.WriteFile(handle, data[0], null) catch |err| {
-                w.err = err;
-                return 0;
-            };
-            w.pos += n;
-            return n;
-        }
-        if (data.len == 0) {
-            var i: usize = 0;
-            while (i < buffered.len) {
-                i += std.posix.write(handle, buffered) catch |err| {
-                    w.err = err;
-                    w.pos += i;
-                    _ = io_writer.consume(i);
-                    return error.WriteFailed;
-                };
-            }
-            w.pos += i;
-            return io_writer.consumeAll();
-        }
-        var iovecs: [max_buffers_len]std.posix.iovec_const = undefined;
-        var len: usize = 0;
-        if (buffered.len > 0) {
-            iovecs[len] = .{ .base = buffered.ptr, .len = buffered.len };
-            len += 1;
-        }
-        for (data) |d| {
-            if (d.len == 0) continue;
-            if (iovecs.len - len == 0) break;
-            iovecs[len] = .{ .base = d.ptr, .len = d.len };
-            len += 1;
-        }
-        switch (splat) {
-            0 => if (data[data.len - 1].len != 0) {
-                len -= 1;
-            },
-            1 => {},
-            else => switch (data[data.len - 1].len) {
-                0 => {},
-                1 => {
-                    const memset_len = @min(splat_buffer.len, splat);
-                    const buf = splat_buffer[0..memset_len];
-                    @memset(buf, data[data.len - 1][0]);
-                    iovecs[len - 1] = .{ .base = buf.ptr, .len = buf.len };
-                    var remaining_splat = splat - buf.len;
-                    while (remaining_splat > splat_buffer.len and len < iovecs.len) {
-                        iovecs[len] = .{ .base = &splat_buffer, .len = splat_buffer.len };
-                        remaining_splat -= splat_buffer.len;
-                        len += 1;
-                    }
-                    if (remaining_splat > 0 and len < iovecs.len) {
-                        iovecs[len] = .{ .base = &splat_buffer, .len = remaining_splat };
-                        len += 1;
-                    }
-                    return std.posix.writev(handle, iovecs[0..len]) catch |err| {
-                        w.err = err;
-                        return error.WriteFailed;
-                    };
-                },
-                else => for (0..splat - 1) |_| {
-                    if (iovecs.len - len == 0) break;
-                    iovecs[len] = .{ .base = data[data.len - 1].ptr, .len = data[data.len - 1].len };
-                    len += 1;
-                },
-            },
-        }
-        const n = std.posix.writev(handle, iovecs[0..len]) catch |err| {
-            w.err = err;
-            return error.WriteFailed;
-        };
-        w.pos += n;
-        return io_writer.consume(n);
-    }
-
-    pub fn sendFile(
-        io_writer: *std.io.Writer,
-        file_reader: *Reader,
-        limit: std.io.Limit,
-    ) std.io.Writer.FileError!usize {
-        const w: *Writer = @fieldParentPtr("interface", io_writer);
-        const out_fd = w.file.handle;
-        const in_fd = file_reader.file.handle;
-        // TODO try using copy_file_range on FreeBSD
-        // TODO try using sendfile on macOS
-        // TODO try using sendfile on FreeBSD
-        if (native_os == .linux and w.mode == .streaming) sf: {
-            // Try using sendfile on Linux.
-            if (w.sendfile_err != null) break :sf;
-            // Linux sendfile does not support headers.
-            const buffered = limit.slice(file_reader.interface.buffer);
-            if (io_writer.end != 0 or buffered.len != 0) return drain(io_writer, &.{buffered}, 1);
-            const max_count = 0x7ffff000; // Avoid EINVAL.
-            var off: std.os.linux.off_t = undefined;
-            const off_ptr: ?*std.os.linux.off_t, const count: usize = switch (file_reader.mode) {
-                .positional => o: {
-                    const size = file_reader.size orelse {
-                        if (file_reader.file.getEndPos()) |size| {
-                            file_reader.size = size;
-                        } else |err| {
-                            file_reader.size_err = err;
-                            file_reader.mode = .streaming;
-                        }
-                        return 0;
-                    };
-                    off = std.math.cast(std.os.linux.off_t, file_reader.pos) orelse return error.ReadFailed;
-                    break :o .{ &off, @min(@intFromEnum(limit), size - file_reader.pos, max_count) };
-                },
-                .streaming => .{ null, limit.minInt(max_count) },
-                .streaming_reading, .positional_reading => break :sf,
-                .failure => return error.ReadFailed,
-            };
-            const n = std.os.linux.wrapped.sendfile(out_fd, in_fd, off_ptr, count) catch |err| switch (err) {
-                error.Unseekable => {
-                    file_reader.mode = file_reader.mode.toStreaming();
-                    if (file_reader.pos != 0) file_reader.seekBy(@intCast(file_reader.pos)) catch {
-                        file_reader.mode = .failure;
-                        return error.ReadFailed;
-                    };
-                    return 0;
-                },
-                else => |e| {
-                    w.sendfile_err = e;
-                    return 0;
-                },
-            };
-            if (n == 0) {
-                file_reader.size = file_reader.pos;
-                return error.EndOfStream;
-            }
-            file_reader.pos += n;
-            w.pos += n;
-            return n;
-        }
-        const copy_file_range_fn = switch (native_os) {
-            .freebsd => std.os.freebsd.copy_file_range,
-            .linux => if (std.c.versionCheck(.{ .major = 2, .minor = 27, .patch = 0 })) std.os.linux.wrapped.copy_file_range else null,
-            else => null,
-        };
-        if (copy_file_range_fn) |copy_file_range| cfr: {
-            if (w.copy_file_range_err != null) break :cfr;
-            const buffered = limit.slice(file_reader.interface.buffer);
-            if (io_writer.end != 0 or buffered.len != 0) return drain(io_writer, &.{buffered}, 1);
-            var off_in: i64 = undefined;
-            var off_out: i64 = undefined;
-            const off_in_ptr: ?*i64 = switch (file_reader.mode) {
-                .positional_reading, .streaming_reading => return error.Unimplemented,
-                .positional => p: {
-                    off_in = file_reader.pos;
-                    break :p &off_in;
-                },
-                .streaming => null,
-                .failure => return error.WriteFailed,
-            };
-            const off_out_ptr: ?*i64 = switch (w.mode) {
-                .positional_reading, .streaming_reading => return error.Unimplemented,
-                .positional => p: {
-                    off_out = w.pos;
-                    break :p &off_out;
-                },
-                .streaming => null,
-                .failure => return error.WriteFailed,
-            };
-            const n = copy_file_range(in_fd, off_in_ptr, out_fd, off_out_ptr, @intFromEnum(limit), 0) catch |err| {
-                w.copy_file_range_err = err;
-                return 0;
-            };
-            if (n == 0) {
-                file_reader.size = file_reader.pos;
-                return error.EndOfStream;
-            }
-            file_reader.pos += n;
-            w.pos += n;
-            return n;
-        }
-
-        if (builtin.os.tag.isDarwin()) fcf: {
-            if (w.fcopyfile_err != null) break :fcf;
-            if (file_reader.pos != 0) break :fcf;
-            if (w.pos != 0) break :fcf;
-            if (limit != .unlimited) break :fcf;
-            const rc = std.c.fcopyfile(in_fd, out_fd, null, .{ .DATA = true });
-            switch (posix.errno(rc)) {
-                .SUCCESS => {},
-                .INVAL => if (builtin.mode == .Debug) @panic("invalid API usage") else {
-                    w.fcopyfile_err = error.Unexpected;
-                    return 0;
-                },
-                .NOMEM => {
-                    w.fcopyfile_err = error.OutOfMemory;
-                    return 0;
-                },
-                .OPNOTSUPP => {
-                    w.fcopyfile_err = error.OperationNotSupported;
-                    return 0;
-                },
-                else => |err| {
-                    w.fcopyfile_err = posix.unexpectedErrno(err);
-                    return 0;
-                },
-            }
-            const n = if (file_reader.size) |size| size else @panic("TODO figure out how much copied");
-            file_reader.pos = n;
-            w.pos = n;
-            return n;
-        }
-
-        return error.Unimplemented;
-    }
-
-<<<<<<< HEAD
-    pub fn seekTo(w: *Writer, offset: u64) SeekError!void {
-        if (w.seek_err) |err| return err;
-        switch (w.mode) {
-            .positional, .positional_reading => {
-                w.pos = offset;
-            },
-            .streaming, .streaming_reading => {
-                posix.lseek_SET(w.file.handle, offset) catch |err| {
-                    w.seek_err = err;
-                    return err;
-                };
-            },
-        }
-    }
-};
-
-/// Defaults to positional reading; falls back to streaming.
-///
-/// Positional is more threadsafe, since the global seek position is not
-/// affected.
-pub fn reader(file: File, buffer: []u8) Reader {
-    return .init(file, buffer);
-}
-
-/// Positional is more threadsafe, since the global seek position is not
-/// affected, but when such syscalls are not available, preemptively choosing
-/// `Reader.Mode.streaming` will skip a failed syscall.
-pub fn readerStreaming(file: File) Reader {
-    return .{
-        .file = file,
-        .mode = .streaming,
-        .seek_err = error.Unseekable,
-    };
-}
-
-/// Defaults to positional reading; falls back to streaming.
-///
-/// Positional is more threadsafe, since the global seek position is not
-/// affected.
-pub fn writer(file: File, buffer: []u8) Writer {
-    return .init(file, buffer);
-}
-
-/// Positional is more threadsafe, since the global seek position is not
-/// affected, but when such syscalls are not available, preemptively choosing
-/// `Writer.Mode.streaming` will skip a failed syscall.
-pub fn writerStreaming(file: File, buffer: []u8) Writer {
-    return .initMode(file, buffer, .streaming);
-=======
-/// Deprecated in favor of `Reader`.
-pub const DeprecatedReader = io.GenericReader(File, ReadError, read);
-
-/// Deprecated in favor of `Reader`.
-pub fn deprecatedReader(file: File) DeprecatedReader {
-    return .{ .context = file };
-}
-
-/// Deprecated in favor of `Writer`.
-pub const DeprecatedWriter = io.GenericWriter(File, WriteError, write);
-
-/// Deprecated in favor of `Writer`.
-pub fn deprecatedWriter(file: File) DeprecatedWriter {
-    return .{ .context = file };
-}
-
-/// Deprecated in favor of `Reader` and `Writer`.
-pub const SeekableStream = io.SeekableStream(
-    File,
-    SeekError,
-    GetSeekPosError,
-    seekTo,
-    seekBy,
-    getPos,
-    getEndPos,
-);
-
-/// Deprecated in favor of `Reader` and `Writer`.
-pub fn seekableStream(file: File) SeekableStream {
-    return .{ .context = file };
->>>>>>> 43fba5ea
 }
 
 /// Memoizes key information about a file handle such as:
@@ -2847,25 +1854,4 @@
             else => |e| return e,
         };
     }
-<<<<<<< HEAD
-}
-
-const builtin = @import("builtin");
-const Os = std.builtin.Os;
-const native_os = builtin.os.tag;
-const is_windows = native_os == .windows;
-
-const File = @This();
-const std = @import("../std.zig");
-const Allocator = std.mem.Allocator;
-const posix = std.posix;
-const io = std.io;
-const math = std.math;
-const assert = std.debug.assert;
-const linux = std.os.linux;
-const windows = std.os.windows;
-const maxInt = std.math.maxInt;
-const Alignment = std.mem.Alignment;
-=======
-}
->>>>>>> 43fba5ea
+}