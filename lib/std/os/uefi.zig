const std = @import("../std.zig");
const assert = std.debug.assert;

/// A protocol is an interface identified by a GUID.
pub const protocol = @import("uefi/protocol.zig");
pub const DevicePath = @import("uefi/device_path.zig").DevicePath;
pub const hii = @import("uefi/hii.zig");

/// Status codes returned by EFI interfaces
pub const Status = @import("uefi/status.zig").Status;
pub const Error = UnexpectedError || Status.Error;
pub const tables = @import("uefi/tables.zig");

/// The memory type to allocate when using the pool.
/// Defaults to `.loader_data`, the default data allocation type
/// used by UEFI applications to allocate pool memory.
pub var efi_pool_memory_type: tables.MemoryType = .loader_data;
pub const pool_allocator = @import("uefi/pool_allocator.zig").pool_allocator;
pub const raw_pool_allocator = @import("uefi/pool_allocator.zig").raw_pool_allocator;

/// The EFI image's handle that is passed to its entry point.
pub var handle: Handle = undefined;

/// A pointer to the EFI System Table that is passed to the EFI image's entry point.
pub var system_table: *tables.SystemTable = undefined;

/// A handle to an event structure.
pub const Event = *opaque {};

/// The calling convention used for all external functions part of the UEFI API.
pub const cc: std.builtin.CallingConvention = switch (@import("builtin").target.cpu.arch) {
    .x86_64 => .{ .x86_64_win = .{} },
    else => .c,
};

pub const MacAddress = extern struct {
    address: [32]u8,
};

pub const Ipv4Address = extern struct {
    address: [4]u8,
};

pub const Ipv6Address = extern struct {
    address: [16]u8,
};

pub const IpAddress = extern union {
    v4: Ipv4Address,
    v6: Ipv6Address,
};

/// GUIDs are align(8) unless otherwise specified.
pub const Guid = extern struct {
    time_low: u32,
    time_mid: u16,
    time_high_and_version: u16,
    clock_seq_high_and_reserved: u8,
    clock_seq_low: u8,
    node: [6]u8,

    /// Format GUID into hexadecimal lowercase xxxxxxxx-xxxx-xxxx-xxxx-xxxxxxxxxxxx format
<<<<<<< HEAD
    pub fn format(
        self: @This(),
        comptime f: []const u8,
        options: std.fmt.FormatOptions,
        writer: anytype,
    ) !void {
        _ = options;
        if (f.len == 0) {
            const time_low = @byteSwap(self.time_low);
            const time_mid = @byteSwap(self.time_mid);
            const time_high_and_version = @byteSwap(self.time_high_and_version);

            return std.fmt.format(writer, "{x:0>8}-{x:0>4}-{x:0>4}-{x:0>2}{x:0>2}-{x:0>12}", .{
                std.mem.asBytes(&time_low),
                std.mem.asBytes(&time_mid),
                std.mem.asBytes(&time_high_and_version),
                std.mem.asBytes(&self.clock_seq_high_and_reserved),
                std.mem.asBytes(&self.clock_seq_low),
                std.mem.asBytes(&self.node),
            });
        } else {
            std.fmt.invalidFmtError(f, self);
        }
=======
    pub fn format(self: @This(), writer: *std.io.Writer) std.io.Writer.Error!void {
        const time_low = @byteSwap(self.time_low);
        const time_mid = @byteSwap(self.time_mid);
        const time_high_and_version = @byteSwap(self.time_high_and_version);

        return writer.print("{x:0>8}-{x:0>4}-{x:0>4}-{x:0>2}{x:0>2}-{x:0>12}", .{
            std.mem.asBytes(&time_low),
            std.mem.asBytes(&time_mid),
            std.mem.asBytes(&time_high_and_version),
            std.mem.asBytes(&self.clock_seq_high_and_reserved),
            std.mem.asBytes(&self.clock_seq_low),
            std.mem.asBytes(&self.node),
        });
>>>>>>> 43fba5ea
    }

    pub fn eql(a: std.os.uefi.Guid, b: std.os.uefi.Guid) bool {
        return a.time_low == b.time_low and
            a.time_mid == b.time_mid and
            a.time_high_and_version == b.time_high_and_version and
            a.clock_seq_high_and_reserved == b.clock_seq_high_and_reserved and
            a.clock_seq_low == b.clock_seq_low and
            std.mem.eql(u8, &a.node, &b.node);
    }
};

/// An EFI Handle represents a collection of related interfaces.
pub const Handle = *opaque {};

/// This structure represents time information.
pub const Time = extern struct {
    /// 1900 - 9999
    year: u16,

    /// 1 - 12
    month: u8,

    /// 1 - 31
    day: u8,

    /// 0 - 23
    hour: u8,

    /// 0 - 59
    minute: u8,

    /// 0 - 59
    second: u8,

    _pad1: u8,

    /// 0 - 999999999
    nanosecond: u32,

    /// The time's offset in minutes from UTC.
    /// Allowed values are -1440 to 1440 or unspecified_timezone
    timezone: i16,
    daylight: packed struct(u8) {
        /// If true, the time has been adjusted for daylight savings time.
        in_daylight: bool,

        /// If true, the time is affected by daylight savings time.
        adjust_daylight: bool,

        _: u6,
    },

    _pad2: u8,

    comptime {
        std.debug.assert(@sizeOf(Time) == 16);
    }

    /// Time is to be interpreted as local time
    pub const unspecified_timezone: i16 = 0x7ff;

    fn daysInYear(year: u16, max_month: u4) u9 {
        var days: u9 = 0;
        var month: u4 = 0;
        while (month < max_month) : (month += 1) {
            days += std.time.epoch.getDaysInMonth(year, @enumFromInt(month + 1));
        }
        return days;
    }

    pub fn toEpoch(self: std.os.uefi.Time) u64 {
        var year: u16 = 0;
        var days: u32 = 0;

        while (year < (self.year - 1971)) : (year += 1) {
            days += daysInYear(year + 1970, 12);
        }

        days += daysInYear(self.year, @as(u4, @intCast(self.month)) - 1) + self.day;
        const hours: u64 = self.hour + (days * 24);
        const minutes: u64 = self.minute + (hours * 60);
        const seconds: u64 = self.second + (minutes * std.time.s_per_min);
        return self.nanosecond + (seconds * std.time.ns_per_s);
    }
};

/// Capabilities of the clock device
pub const TimeCapabilities = extern struct {
    /// Resolution in Hz
    resolution: u32,

    /// Accuracy in an error rate of 1e-6 parts per million.
    accuracy: u32,

    /// If true, a time set operation clears the device's time below the resolution level.
    sets_to_zero: bool,
};

/// File Handle as specified in the EFI Shell Spec
pub const FileHandle = *opaque {};

test "GUID formatting" {
    const bytes = [_]u8{ 137, 60, 203, 50, 128, 128, 124, 66, 186, 19, 80, 73, 135, 59, 194, 135 };
    const guid: Guid = @bitCast(bytes);

    const str = try std.fmt.allocPrint(std.testing.allocator, "{}", .{guid});
    defer std.testing.allocator.free(str);

    try std.testing.expect(std.mem.eql(u8, str, "32cb3c89-8080-427c-ba13-5049873bc287"));
}

test {
    _ = tables;
    _ = protocol;
}

pub const UnexpectedError = error{Unexpected};

pub fn unexpectedStatus(status: Status) UnexpectedError {
    // TODO: debug printing the encountered error? maybe handle warnings?
    _ = status;
    return error.Unexpected;
}<|MERGE_RESOLUTION|>--- conflicted
+++ resolved
@@ -60,31 +60,6 @@
     node: [6]u8,
 
     /// Format GUID into hexadecimal lowercase xxxxxxxx-xxxx-xxxx-xxxx-xxxxxxxxxxxx format
-<<<<<<< HEAD
-    pub fn format(
-        self: @This(),
-        comptime f: []const u8,
-        options: std.fmt.FormatOptions,
-        writer: anytype,
-    ) !void {
-        _ = options;
-        if (f.len == 0) {
-            const time_low = @byteSwap(self.time_low);
-            const time_mid = @byteSwap(self.time_mid);
-            const time_high_and_version = @byteSwap(self.time_high_and_version);
-
-            return std.fmt.format(writer, "{x:0>8}-{x:0>4}-{x:0>4}-{x:0>2}{x:0>2}-{x:0>12}", .{
-                std.mem.asBytes(&time_low),
-                std.mem.asBytes(&time_mid),
-                std.mem.asBytes(&time_high_and_version),
-                std.mem.asBytes(&self.clock_seq_high_and_reserved),
-                std.mem.asBytes(&self.clock_seq_low),
-                std.mem.asBytes(&self.node),
-            });
-        } else {
-            std.fmt.invalidFmtError(f, self);
-        }
-=======
     pub fn format(self: @This(), writer: *std.io.Writer) std.io.Writer.Error!void {
         const time_low = @byteSwap(self.time_low);
         const time_mid = @byteSwap(self.time_mid);
@@ -98,7 +73,6 @@
             std.mem.asBytes(&self.clock_seq_low),
             std.mem.asBytes(&self.node),
         });
->>>>>>> 43fba5ea
     }
 
     pub fn eql(a: std.os.uefi.Guid, b: std.os.uefi.Guid) bool {
